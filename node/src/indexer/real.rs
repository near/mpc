--- conflicted
+++ resolved
@@ -98,7 +98,6 @@
                 my_near_account_id.clone(),
                 account_secret_key.clone(),
                 respond_config.clone(),
-<<<<<<< HEAD
                 indexer_state.clone(),
             ));
             actix::spawn(monitor_balance(
@@ -111,8 +110,6 @@
             #[cfg(feature = "tee")]
             actix::spawn(monitor_allowed_docker_images(
                 allowed_docker_images_sender,
-=======
->>>>>>> a2094c1a
                 indexer_state.clone(),
             ));
             actix::spawn(monitor_balance(
