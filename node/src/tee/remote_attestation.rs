use anyhow::Context;
use attestation::attestation::Attestation;
<<<<<<< HEAD
use ed25519_dalek::VerifyingKey;

use crate::{
    indexer::{
        tx_sender::TransactionSender,
        types::{ChainSendTransactionRequest, SubmitParticipantInfoArgs},
    },
    providers::PublicKeyConversion,
};

pub async fn submit_remote_attestation(
    tx_sender: impl TransactionSender,
    report_data_contract: Attestation,
    account_public_key: VerifyingKey,
=======
use tokio::sync::mpsc;

use crate::indexer::types::{ChainSendTransactionRequest, SubmitParticipantInfoArgs};

pub async fn submit_remote_attestation(
    tx_sender: mpsc::Sender<ChainSendTransactionRequest>,
    attestation: Attestation,
    tls_public_key: near_sdk::PublicKey,
>>>>>>> 43969147
) -> anyhow::Result<()> {
    let propose_join_args = SubmitParticipantInfoArgs {
        proposed_participant_attestation: attestation,
        tls_public_key,
    };

    tx_sender
        .send(ChainSendTransactionRequest::SubmitParticipantInfo(
            Box::new(propose_join_args),
        ))
        .await
        .context("Failed to send remote attestation transaction. Channel is closed.")
}<|MERGE_RESOLUTION|>--- conflicted
+++ resolved
@@ -1,30 +1,15 @@
 use anyhow::Context;
 use attestation::attestation::Attestation;
-<<<<<<< HEAD
-use ed25519_dalek::VerifyingKey;
 
-use crate::{
-    indexer::{
-        tx_sender::TransactionSender,
-        types::{ChainSendTransactionRequest, SubmitParticipantInfoArgs},
-    },
-    providers::PublicKeyConversion,
+use crate::indexer::{
+    tx_sender::TransactionSender,
+    types::{ChainSendTransactionRequest, SubmitParticipantInfoArgs},
 };
 
 pub async fn submit_remote_attestation(
     tx_sender: impl TransactionSender,
-    report_data_contract: Attestation,
-    account_public_key: VerifyingKey,
-=======
-use tokio::sync::mpsc;
-
-use crate::indexer::types::{ChainSendTransactionRequest, SubmitParticipantInfoArgs};
-
-pub async fn submit_remote_attestation(
-    tx_sender: mpsc::Sender<ChainSendTransactionRequest>,
     attestation: Attestation,
     tls_public_key: near_sdk::PublicKey,
->>>>>>> 43969147
 ) -> anyhow::Result<()> {
     let propose_join_args = SubmitParticipantInfoArgs {
         proposed_participant_attestation: attestation,
