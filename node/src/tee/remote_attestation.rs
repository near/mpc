use anyhow::{bail, Context};
use attestation::{
    attestation::{Attestation, DstackAttestation},
    collateral::Collateral,
    measurements::ExpectedMeasurements,
    quote::QuoteBytes,
};
use backon::{BackoffBuilder, ExponentialBuilder};
use dstack_sdk::dstack_client::DstackClient;
use dstack_sdk_types::dstack::TcbInfo;
use ed25519_dalek::VerifyingKey;
use http::status::StatusCode;
use reqwest::multipart::Form;
use serde::{Deserialize, Serialize};
use sha3::{Digest, Sha3_384};
use std::{
    str::FromStr,
    {future::Future, time::Duration},
};
use tokio::sync::mpsc;
use tracing::error;

use crate::{
    indexer::types::{ChainSendTransactionRequest, SubmitParticipantInfoArgs},
    providers::PublicKeyConversion,
};

/// Endpoint to contact Dstack service.
/// Set to [`None`] which defaults to `/var/run/dstack.sock`
const ENDPOINT: Option<&str> = None;
/// URL for usbmission of tdx quote. Returns collateral to be used for verification.
const PHALA_TDX_QUOTE_UPLOAD_URL: &str =
    "https://cloud-api.phala.network/api/v1/attestations/verify";
/// Expected HTTP [`StatusCode`] for a successful submission.
const PHALA_SUCCESS_STATUS_CODE: StatusCode = StatusCode::OK;
/// The maximum duration to wait for retrying request to Phala's endpoint,
/// [`PHALA_TDX_QUOTE_UPLOAD_URL`].
const MAX_BACKOFF_DURATION: Duration = Duration::from_secs(60);

/// Number of bytes for the report data.
/// report_data: [u8; 64] = [version(2 bytes (big endian)) || sha384(TLS pub key) || zero padding]
const REPORT_DATA_SIZE: usize = 64;

const BINARY_VERSION_OFFSET: usize = 0;
const BINARY_VERSION_SIZE: usize = 2;

const PUBLIC_KEYS_OFFSET: usize = 2;
const PUBLIC_KEYS_SIZE: usize = 48;

pub const BINARY_VERSION: BinaryVersion = BinaryVersion(1);

// Compile-time assertions
const _: () = {
    assert!(
        BINARY_VERSION_SIZE + PUBLIC_KEYS_SIZE <= REPORT_DATA_SIZE,
        "Version and public key must not exceed report data size."
    );
    assert!(
        BINARY_VERSION_OFFSET + BINARY_VERSION_SIZE == PUBLIC_KEYS_OFFSET,
        "Public key offset must be after binary version."
    );
};

#[derive(Serialize, Deserialize)]
pub struct TeeAttestation {
    tcb_info: TcbInfo,
    tdx_quote: String,
    collateral: serde_json::Value,
}

#[derive(Deserialize)]
struct UploadResponse {
    quote_collateral: serde_json::Value,
    #[serde(rename = "checksum")]
    _checksum: String,
}

pub struct BinaryVersion(u16);

async fn get_with_backoff<Operation, OperationFuture, Value, Error>(
    operation: Operation,
    description: &str,
) -> Value
where
    Error: std::fmt::Debug,
    Operation: Fn() -> OperationFuture,
    OperationFuture: Future<Output = Result<Value, Error>>,
{
    let mut backoff = ExponentialBuilder::default()
        .with_max_delay(MAX_BACKOFF_DURATION)
        .without_max_times()
        .with_jitter()
        .build();

    // Loop until we have a response.
    loop {
        match operation().await {
            Err(err) => {
                let duration = backoff.next().unwrap_or(MAX_BACKOFF_DURATION);
                error!(?err, "{description} failed. retrying in: {:?}", duration);
                continue;
            }
            Ok(response) => break response,
        }
    }
}

/// Generates a [`TeeAttestation`] for this node, which can be used to send to the contract to prove
/// that the node is running in a `TEE` context.
///
/// Returns an [`anyhow::Error`] if a non-transient error occurs, that prevents the node
/// from generating the attestation.
pub async fn create_remote_attestation_info(tls_public_key: &VerifyingKey) -> TeeAttestation {
    let client = DstackClient::new(ENDPOINT);

    let client_info_response = get_with_backoff(|| client.info(), "dstack client info").await;
    let tcb_info = client_info_response.tcb_info;

    let report_data: [u8; REPORT_DATA_SIZE] = {
        let mut report_data = [0u8; REPORT_DATA_SIZE];

        // Copy binary version
        let byte_representation = BINARY_VERSION.0.to_be_bytes();
        report_data[BINARY_VERSION_OFFSET..][..BINARY_VERSION_SIZE]
            .copy_from_slice(&byte_representation);

        // Copy hash
        let public_keys_hash: [u8; PUBLIC_KEYS_SIZE] = {
            let mut hasher = Sha3_384::new();
            hasher.update(tls_public_key.as_bytes());
            hasher.finalize().into()
        };
        report_data[PUBLIC_KEYS_OFFSET..][..PUBLIC_KEYS_SIZE].copy_from_slice(&public_keys_hash);

        report_data
    };

    let tdx_quote: String = get_with_backoff(
        || client.get_quote(report_data.into()),
        "dstack client tdx quote",
    )
    .await
    .quote;

    let quote_upload_response = {
        let reqwest_client = reqwest::Client::new();
        let tdx_quote = tdx_quote.clone();

        let upload_tdx_quote = async || {
            let form = Form::new().text("hex", tdx_quote.clone());

            let response = reqwest_client
                .post(PHALA_TDX_QUOTE_UPLOAD_URL)
                .multipart(form)
                .send()
                .await?;

            let status = response.status();

            if status != PHALA_SUCCESS_STATUS_CODE {
                bail!("Got unexpected HTTP status code: response from phala http_endpoint: {:?}, expected: {:?}", status, PHALA_SUCCESS_STATUS_CODE);
            }

            response
                .json::<UploadResponse>()
                .await
                .context("Failed to deserialize response from Phala.")
        };

        get_with_backoff(upload_tdx_quote, "upload tdx quote").await
    };

    let collateral = quote_upload_response.quote_collateral;
    TeeAttestation {
        tdx_quote,
        tcb_info,
        collateral,
    }
}

impl TryFrom<TeeAttestation> for Attestation {
    type Error = anyhow::Error;

    fn try_from(value: TeeAttestation) -> Result<Self, Self::Error> {
        let quote: QuoteBytes = hex::decode(value.tdx_quote)
            .context("Failed to decode tee quote. Expected it to be in hex format.")?
            .into();
        let collateral = Collateral::from_str(
            &serde_json::to_string(&value.collateral)
                .context("Failed to serialize quote collateral back to JSON string.")?,
        )?;

        Ok(Attestation::Dstack(DstackAttestation::new(
            quote,
            collateral,
            value.tcb_info,
            ExpectedMeasurements::default(),
        )))
    }
}

pub async fn submit_remote_attestation(
    tx_sender: mpsc::Sender<ChainSendTransactionRequest>,
    report_data_contract: Attestation,
    account_public_key: VerifyingKey,
) -> anyhow::Result<()> {
<<<<<<< HEAD
    let near_sdk_public_key = account_public_key.to_near_sdk_public_key()?;

    let propose_join_args = SubmitParticipantInfoArgs {
=======
    let submit_args = SubmitParticipantInfoArgs {
>>>>>>> e5ecc161
        proposed_tee_participant: report_data_contract,
        sign_pk: near_sdk_public_key,
    };

    tx_sender
        .send(ChainSendTransactionRequest::SubmitParticipantInfo(
            Box::new(submit_args),
        ))
        .await
        .context("Failed to send remote attestation transaction. Channel is closed.")
}<|MERGE_RESOLUTION|>--- conflicted
+++ resolved
@@ -204,20 +204,16 @@
     report_data_contract: Attestation,
     account_public_key: VerifyingKey,
 ) -> anyhow::Result<()> {
-<<<<<<< HEAD
     let near_sdk_public_key = account_public_key.to_near_sdk_public_key()?;
 
     let propose_join_args = SubmitParticipantInfoArgs {
-=======
-    let submit_args = SubmitParticipantInfoArgs {
->>>>>>> e5ecc161
         proposed_tee_participant: report_data_contract,
         sign_pk: near_sdk_public_key,
     };
 
     tx_sender
         .send(ChainSendTransactionRequest::SubmitParticipantInfo(
-            Box::new(submit_args),
+            Box::new(propose_join_args),
         ))
         .await
         .context("Failed to send remote attestation transaction. Channel is closed.")
