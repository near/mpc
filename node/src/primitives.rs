--- conflicted
+++ resolved
@@ -139,10 +139,6 @@
         .iter()
         .copied()
         .filter(|p| triple1.1.participants.contains(p))
-<<<<<<< HEAD
-        .map(From::from)
-=======
         .map(|p| p.into())
->>>>>>> 733f0ccc
         .collect()
 }