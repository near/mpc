use std::sync::LazyLock;

pub static MPC_NUM_TRIPLES_GENERATED: LazyLock<prometheus::IntCounter> =  LazyLock::new(|| {
        prometheus::register_int_counter!(
            "mpc_num_triples_generated",
            "Number of triples generated (including both owned and not owned)"
        )
        .unwrap()
});
pub static MPC_TRIPLES_GENERATION_TIME_ELAPSED: LazyLock<prometheus::Histogram> =  LazyLock::new(|| {
        near_o11y::metrics::try_create_histogram(
            "near_mpc_triples_generation_time_elapsed",
            "Time take to generate a batch of triples",
        )
        .unwrap()
});
pub static MPC_PRE_SIGNATURE_TIME_ELAPSED: LazyLock<prometheus::Histogram> =  LazyLock::new(|| {
       near_o11y::metrics::try_create_histogram(
            "near_mpc_pre_signature_time_elapsed",
            "Time take to generate a pre signature",
        )
        .unwrap()
});
pub static MPC_SIGNATURE_TIME_ELAPSED: LazyLock<prometheus::Histogram> =  LazyLock::new(|| {
       near_o11y::metrics::try_create_histogram(
            "near_mpc_signature_time_elapsed",
            "Time take to generate a signature",
        )
        .unwrap()
});
pub static MPC_OWNED_NUM_TRIPLES_AVAILABLE: LazyLock<prometheus::IntGauge> =  LazyLock::new(|| {
        prometheus::register_int_gauge!(
            "mpc_owned_num_triples_available",
            "Number of triples generated that we own, and not yet used"
        )
        .unwrap()
});

pub static MPC_OWNED_NUM_TRIPLES_ONLINE: LazyLock<prometheus::IntGauge> =  LazyLock::new(|| {
        prometheus::register_int_gauge!(
            "mpc_owned_num_triples_online",
            "Number of triples generated that we own, and not yet used,
                for which the participant set is confirmed alive"
        )
        .unwrap()
});

pub static MPC_OWNED_NUM_TRIPLES_WITH_OFFLINE_PARTICIPANT: LazyLock<prometheus::IntGauge> =  LazyLock::new(|| {
        prometheus::register_int_gauge!(
            "mpc_owned_num_triples_with_offline_participant",
            "Number of triples generated that we own, and not yet used,
                for which some participant is offline",
        )
        .unwrap()
});

pub static MPC_OWNED_NUM_PRESIGNATURES_AVAILABLE: LazyLock<prometheus::IntGauge> =  LazyLock::new(|| {
        prometheus::register_int_gauge!(
            "mpc_owned_num_presignatures_available",
            "Number of presignatures generated that we own, and not yet used"
        )
        .unwrap()
});
pub static MPC_OWNED_NUM_PRESIGNATURES_ONLINE: LazyLock<prometheus::IntGauge> =  LazyLock::new(|| {
        prometheus::register_int_gauge!(
            "mpc_owned_num_presignatures_online",
            "Number of presignatures generated that we own, and not yet used,
                for which the participant set is confirmed alive"
        )
        .unwrap()
});
pub static MPC_OWNED_NUM_PRESIGNATURES_WITH_OFFLINE_PARTICIPANT: LazyLock<prometheus::IntGauge> =  LazyLock::new(|| {
        prometheus::register_int_gauge!(
            "mpc_owned_num_presignatures_with_offline_participant",
            "Number of presignatures generated that we own, and not yet used,
                for which some participant is offline",
        )
        .unwrap()
});
pub static MPC_INDEXER_NUM_RECEIPT_EXECUTION_OUTCOMES: LazyLock<prometheus::IntCounter> =  LazyLock::new(|| {
        prometheus::register_int_counter!(
            "mpc_indexer_num_receipt_execution_outcomes",
            "Number of receipt execution outcomes processed by the near indexer"
        )
        .unwrap()
});

pub static MPC_NUM_SIGN_REQUESTS_INDEXED: LazyLock<prometheus::IntCounter> =  LazyLock::new(|| {
        prometheus::register_int_counter!(
            "mpc_num_signature_requests_indexed",
            "Number of signatures requests seen by the indexer"
        )
        .unwrap()
});

pub static MPC_NUM_SIGN_RESPONSES_INDEXED: LazyLock<prometheus::IntCounter> =  LazyLock::new(|| {
         prometheus::register_int_counter!(
            "mpc_num_signature_responses_indexed",
            "Number of signatures responses seen by the indexer"
        )
        .unwrap()
});
pub static MPC_NUM_SIGNATURE_COMPUTATIONS_LED: LazyLock<prometheus::IntCounterVec> =  LazyLock::new(|| {
        prometheus::register_int_counter_vec!(
            "mpc_num_signature_computations_led",
            "Number of signature computations that this node led",
            &["result"],
        )
        .unwrap()
});
pub static MPC_NUM_PASSIVE_SIGN_REQUESTS_RECEIVED: LazyLock<prometheus::IntCounter> =  LazyLock::new(|| {
        prometheus::register_int_counter!(
            "mpc_num_passive_signature_requests_received",
            "Number of passive signature requests received from mpc peers"
        )
        .unwrap()
});

pub static MPC_NUM_PASSIVE_SIGN_REQUESTS_LOOKUP_SUCCEEDED: LazyLock<prometheus::IntCounter> =  LazyLock::new(|| {
        prometheus::register_int_counter!(
            "mpc_num_passive_signature_requests_lookup_succeeded",
            "Number of passive signature requests successfully looked up in local DB"
        )
        .unwrap()
});

pub static MPC_OUTGOING_TRANSACTION_OUTCOMES: LazyLock<prometheus::IntCounterVec> =  LazyLock::new(|| {
        prometheus::register_int_counter_vec!(
            "mpc_outgoing_transaction_outcomes",
            "Number of transactions sent by this node, by type and outcome",
            &["type", "outcome"],
        )
        .unwrap()
});
pub static MPC_INDEXER_LATEST_BLOCK_HEIGHT: LazyLock<prometheus::IntGauge> =  LazyLock::new(|| {
        prometheus::register_int_gauge!(
            "mpc_indexer_latest_block_height",
            "Latest block height processed by the near indexer"
        )
        .unwrap()
});

pub static MPC_ACCESS_KEY_NONCE: LazyLock<prometheus::IntGauge> =  LazyLock::new(|| {
        prometheus::register_int_gauge!(
            "mpc_access_key_nonce",
            "Latest observed nonce among transactions submitted using
             the node's access key for its near account",
        )
        .unwrap()
});
pub static MPC_CURRENT_JOB_STATE: LazyLock<prometheus::IntGaugeVec> =  LazyLock::new(|| {
        prometheus::register_int_gauge_vec!(
            "mpc_current_job_state",
            "Current state of the top-level MPC job",
            &["state"],
        )
        .unwrap()
});
pub static SIGN_REQUEST_CHANNEL_FAILED: LazyLock<prometheus::IntCounter> =  LazyLock::new(|| {
       prometheus::register_int_counter!(
            "sign_request_channel_failed",
            "failed to send on channel in sign_request_channel",
        )
        .unwrap()
});

pub static NETWORK_LIVE_CONNECTIONS: LazyLock<prometheus::IntGaugeVec> =  LazyLock::new(|| {
       prometheus::register_int_gauge_vec!(
            "mpc_network_live_connections",
            "Current state of the mesh network connections",
            &["my_participant_id", "peer_participant_id"],
        )
        .unwrap()
});

pub static VERIFY_TEE_REQUESTS_SENT: LazyLock<prometheus::IntCounter> =  LazyLock::new(|| {
       prometheus::register_int_counter!(
            "verify_tee_requests_sent",
            "failed to send on channel in sign_request_channel",
        )
<<<<<<< HEAD
        .unwrap()
});
=======
        .unwrap();
}

lazy_static! {
    pub static ref PEERS_INDEXER_HEIGHTS: prometheus::IntGaugeVec =
        prometheus::register_int_gauge_vec!(
            "mpc_peers_indexer_block_heights",
            "Latest known block height of peers",
            &["participant"]
        )
        .unwrap();
}
>>>>>>> 34a3b2ff
<|MERGE_RESOLUTION|>--- conflicted
+++ resolved
@@ -1,197 +1,201 @@
 use std::sync::LazyLock;
 
-pub static MPC_NUM_TRIPLES_GENERATED: LazyLock<prometheus::IntCounter> =  LazyLock::new(|| {
-        prometheus::register_int_counter!(
-            "mpc_num_triples_generated",
-            "Number of triples generated (including both owned and not owned)"
-        )
-        .unwrap()
-});
-pub static MPC_TRIPLES_GENERATION_TIME_ELAPSED: LazyLock<prometheus::Histogram> =  LazyLock::new(|| {
+pub static MPC_NUM_TRIPLES_GENERATED: LazyLock<prometheus::IntCounter> = LazyLock::new(|| {
+    prometheus::register_int_counter!(
+        "mpc_num_triples_generated",
+        "Number of triples generated (including both owned and not owned)"
+    )
+    .unwrap()
+});
+pub static MPC_TRIPLES_GENERATION_TIME_ELAPSED: LazyLock<prometheus::Histogram> =
+    LazyLock::new(|| {
         near_o11y::metrics::try_create_histogram(
             "near_mpc_triples_generation_time_elapsed",
             "Time take to generate a batch of triples",
         )
         .unwrap()
-});
-pub static MPC_PRE_SIGNATURE_TIME_ELAPSED: LazyLock<prometheus::Histogram> =  LazyLock::new(|| {
-       near_o11y::metrics::try_create_histogram(
-            "near_mpc_pre_signature_time_elapsed",
-            "Time take to generate a pre signature",
-        )
-        .unwrap()
-});
-pub static MPC_SIGNATURE_TIME_ELAPSED: LazyLock<prometheus::Histogram> =  LazyLock::new(|| {
-       near_o11y::metrics::try_create_histogram(
-            "near_mpc_signature_time_elapsed",
-            "Time take to generate a signature",
-        )
-        .unwrap()
-});
-pub static MPC_OWNED_NUM_TRIPLES_AVAILABLE: LazyLock<prometheus::IntGauge> =  LazyLock::new(|| {
-        prometheus::register_int_gauge!(
-            "mpc_owned_num_triples_available",
-            "Number of triples generated that we own, and not yet used"
-        )
-        .unwrap()
-});
-
-pub static MPC_OWNED_NUM_TRIPLES_ONLINE: LazyLock<prometheus::IntGauge> =  LazyLock::new(|| {
-        prometheus::register_int_gauge!(
-            "mpc_owned_num_triples_online",
-            "Number of triples generated that we own, and not yet used,
+    });
+pub static MPC_PRE_SIGNATURE_TIME_ELAPSED: LazyLock<prometheus::Histogram> = LazyLock::new(|| {
+    near_o11y::metrics::try_create_histogram(
+        "near_mpc_pre_signature_time_elapsed",
+        "Time take to generate a pre signature",
+    )
+    .unwrap()
+});
+pub static MPC_SIGNATURE_TIME_ELAPSED: LazyLock<prometheus::Histogram> = LazyLock::new(|| {
+    near_o11y::metrics::try_create_histogram(
+        "near_mpc_signature_time_elapsed",
+        "Time take to generate a signature",
+    )
+    .unwrap()
+});
+pub static MPC_OWNED_NUM_TRIPLES_AVAILABLE: LazyLock<prometheus::IntGauge> = LazyLock::new(|| {
+    prometheus::register_int_gauge!(
+        "mpc_owned_num_triples_available",
+        "Number of triples generated that we own, and not yet used"
+    )
+    .unwrap()
+});
+
+pub static MPC_OWNED_NUM_TRIPLES_ONLINE: LazyLock<prometheus::IntGauge> = LazyLock::new(|| {
+    prometheus::register_int_gauge!(
+        "mpc_owned_num_triples_online",
+        "Number of triples generated that we own, and not yet used,
                 for which the participant set is confirmed alive"
-        )
-        .unwrap()
-});
-
-pub static MPC_OWNED_NUM_TRIPLES_WITH_OFFLINE_PARTICIPANT: LazyLock<prometheus::IntGauge> =  LazyLock::new(|| {
+    )
+    .unwrap()
+});
+
+pub static MPC_OWNED_NUM_TRIPLES_WITH_OFFLINE_PARTICIPANT: LazyLock<prometheus::IntGauge> =
+    LazyLock::new(|| {
         prometheus::register_int_gauge!(
             "mpc_owned_num_triples_with_offline_participant",
             "Number of triples generated that we own, and not yet used,
                 for which some participant is offline",
         )
         .unwrap()
-});
-
-pub static MPC_OWNED_NUM_PRESIGNATURES_AVAILABLE: LazyLock<prometheus::IntGauge> =  LazyLock::new(|| {
+    });
+
+pub static MPC_OWNED_NUM_PRESIGNATURES_AVAILABLE: LazyLock<prometheus::IntGauge> =
+    LazyLock::new(|| {
         prometheus::register_int_gauge!(
             "mpc_owned_num_presignatures_available",
             "Number of presignatures generated that we own, and not yet used"
         )
         .unwrap()
-});
-pub static MPC_OWNED_NUM_PRESIGNATURES_ONLINE: LazyLock<prometheus::IntGauge> =  LazyLock::new(|| {
+    });
+pub static MPC_OWNED_NUM_PRESIGNATURES_ONLINE: LazyLock<prometheus::IntGauge> =
+    LazyLock::new(|| {
         prometheus::register_int_gauge!(
             "mpc_owned_num_presignatures_online",
             "Number of presignatures generated that we own, and not yet used,
                 for which the participant set is confirmed alive"
         )
         .unwrap()
-});
-pub static MPC_OWNED_NUM_PRESIGNATURES_WITH_OFFLINE_PARTICIPANT: LazyLock<prometheus::IntGauge> =  LazyLock::new(|| {
+    });
+pub static MPC_OWNED_NUM_PRESIGNATURES_WITH_OFFLINE_PARTICIPANT: LazyLock<prometheus::IntGauge> =
+    LazyLock::new(|| {
         prometheus::register_int_gauge!(
             "mpc_owned_num_presignatures_with_offline_participant",
             "Number of presignatures generated that we own, and not yet used,
                 for which some participant is offline",
         )
         .unwrap()
-});
-pub static MPC_INDEXER_NUM_RECEIPT_EXECUTION_OUTCOMES: LazyLock<prometheus::IntCounter> =  LazyLock::new(|| {
+    });
+pub static MPC_INDEXER_NUM_RECEIPT_EXECUTION_OUTCOMES: LazyLock<prometheus::IntCounter> =
+    LazyLock::new(|| {
         prometheus::register_int_counter!(
             "mpc_indexer_num_receipt_execution_outcomes",
             "Number of receipt execution outcomes processed by the near indexer"
         )
         .unwrap()
-});
-
-pub static MPC_NUM_SIGN_REQUESTS_INDEXED: LazyLock<prometheus::IntCounter> =  LazyLock::new(|| {
-        prometheus::register_int_counter!(
-            "mpc_num_signature_requests_indexed",
-            "Number of signatures requests seen by the indexer"
-        )
-        .unwrap()
-});
-
-pub static MPC_NUM_SIGN_RESPONSES_INDEXED: LazyLock<prometheus::IntCounter> =  LazyLock::new(|| {
-         prometheus::register_int_counter!(
-            "mpc_num_signature_responses_indexed",
-            "Number of signatures responses seen by the indexer"
-        )
-        .unwrap()
-});
-pub static MPC_NUM_SIGNATURE_COMPUTATIONS_LED: LazyLock<prometheus::IntCounterVec> =  LazyLock::new(|| {
+    });
+
+pub static MPC_NUM_SIGN_REQUESTS_INDEXED: LazyLock<prometheus::IntCounter> = LazyLock::new(|| {
+    prometheus::register_int_counter!(
+        "mpc_num_signature_requests_indexed",
+        "Number of signatures requests seen by the indexer"
+    )
+    .unwrap()
+});
+
+pub static MPC_NUM_SIGN_RESPONSES_INDEXED: LazyLock<prometheus::IntCounter> = LazyLock::new(|| {
+    prometheus::register_int_counter!(
+        "mpc_num_signature_responses_indexed",
+        "Number of signatures responses seen by the indexer"
+    )
+    .unwrap()
+});
+pub static MPC_NUM_SIGNATURE_COMPUTATIONS_LED: LazyLock<prometheus::IntCounterVec> =
+    LazyLock::new(|| {
         prometheus::register_int_counter_vec!(
             "mpc_num_signature_computations_led",
             "Number of signature computations that this node led",
             &["result"],
         )
         .unwrap()
-});
-pub static MPC_NUM_PASSIVE_SIGN_REQUESTS_RECEIVED: LazyLock<prometheus::IntCounter> =  LazyLock::new(|| {
+    });
+pub static MPC_NUM_PASSIVE_SIGN_REQUESTS_RECEIVED: LazyLock<prometheus::IntCounter> =
+    LazyLock::new(|| {
         prometheus::register_int_counter!(
             "mpc_num_passive_signature_requests_received",
             "Number of passive signature requests received from mpc peers"
         )
         .unwrap()
-});
-
-pub static MPC_NUM_PASSIVE_SIGN_REQUESTS_LOOKUP_SUCCEEDED: LazyLock<prometheus::IntCounter> =  LazyLock::new(|| {
+    });
+
+pub static MPC_NUM_PASSIVE_SIGN_REQUESTS_LOOKUP_SUCCEEDED: LazyLock<prometheus::IntCounter> =
+    LazyLock::new(|| {
         prometheus::register_int_counter!(
             "mpc_num_passive_signature_requests_lookup_succeeded",
             "Number of passive signature requests successfully looked up in local DB"
         )
         .unwrap()
-});
-
-pub static MPC_OUTGOING_TRANSACTION_OUTCOMES: LazyLock<prometheus::IntCounterVec> =  LazyLock::new(|| {
+    });
+
+pub static MPC_OUTGOING_TRANSACTION_OUTCOMES: LazyLock<prometheus::IntCounterVec> =
+    LazyLock::new(|| {
         prometheus::register_int_counter_vec!(
             "mpc_outgoing_transaction_outcomes",
             "Number of transactions sent by this node, by type and outcome",
             &["type", "outcome"],
         )
         .unwrap()
-});
-pub static MPC_INDEXER_LATEST_BLOCK_HEIGHT: LazyLock<prometheus::IntGauge> =  LazyLock::new(|| {
-        prometheus::register_int_gauge!(
-            "mpc_indexer_latest_block_height",
-            "Latest block height processed by the near indexer"
-        )
-        .unwrap()
-});
-
-pub static MPC_ACCESS_KEY_NONCE: LazyLock<prometheus::IntGauge> =  LazyLock::new(|| {
-        prometheus::register_int_gauge!(
-            "mpc_access_key_nonce",
-            "Latest observed nonce among transactions submitted using
+    });
+pub static MPC_INDEXER_LATEST_BLOCK_HEIGHT: LazyLock<prometheus::IntGauge> = LazyLock::new(|| {
+    prometheus::register_int_gauge!(
+        "mpc_indexer_latest_block_height",
+        "Latest block height processed by the near indexer"
+    )
+    .unwrap()
+});
+#[allow(dead_code)]
+pub static MPC_ACCESS_KEY_NONCE: LazyLock<prometheus::IntGauge> = LazyLock::new(|| {
+    prometheus::register_int_gauge!(
+        "mpc_access_key_nonce",
+        "Latest observed nonce among transactions submitted using
              the node's access key for its near account",
-        )
-        .unwrap()
-});
-pub static MPC_CURRENT_JOB_STATE: LazyLock<prometheus::IntGaugeVec> =  LazyLock::new(|| {
-        prometheus::register_int_gauge_vec!(
-            "mpc_current_job_state",
-            "Current state of the top-level MPC job",
-            &["state"],
-        )
-        .unwrap()
-});
-pub static SIGN_REQUEST_CHANNEL_FAILED: LazyLock<prometheus::IntCounter> =  LazyLock::new(|| {
-       prometheus::register_int_counter!(
-            "sign_request_channel_failed",
-            "failed to send on channel in sign_request_channel",
-        )
-        .unwrap()
-});
-
-pub static NETWORK_LIVE_CONNECTIONS: LazyLock<prometheus::IntGaugeVec> =  LazyLock::new(|| {
-       prometheus::register_int_gauge_vec!(
-            "mpc_network_live_connections",
-            "Current state of the mesh network connections",
-            &["my_participant_id", "peer_participant_id"],
-        )
-        .unwrap()
-});
-
-pub static VERIFY_TEE_REQUESTS_SENT: LazyLock<prometheus::IntCounter> =  LazyLock::new(|| {
-       prometheus::register_int_counter!(
-            "verify_tee_requests_sent",
-            "failed to send on channel in sign_request_channel",
-        )
-<<<<<<< HEAD
-        .unwrap()
-});
-=======
-        .unwrap();
-}
-
-lazy_static! {
-    pub static ref PEERS_INDEXER_HEIGHTS: prometheus::IntGaugeVec =
-        prometheus::register_int_gauge_vec!(
-            "mpc_peers_indexer_block_heights",
-            "Latest known block height of peers",
-            &["participant"]
-        )
-        .unwrap();
-}
->>>>>>> 34a3b2ff
+    )
+    .unwrap()
+});
+pub static MPC_CURRENT_JOB_STATE: LazyLock<prometheus::IntGaugeVec> = LazyLock::new(|| {
+    prometheus::register_int_gauge_vec!(
+        "mpc_current_job_state",
+        "Current state of the top-level MPC job",
+        &["state"],
+    )
+    .unwrap()
+});
+pub static SIGN_REQUEST_CHANNEL_FAILED: LazyLock<prometheus::IntCounter> = LazyLock::new(|| {
+    prometheus::register_int_counter!(
+        "sign_request_channel_failed",
+        "failed to send on channel in sign_request_channel",
+    )
+    .unwrap()
+});
+
+pub static NETWORK_LIVE_CONNECTIONS: LazyLock<prometheus::IntGaugeVec> = LazyLock::new(|| {
+    prometheus::register_int_gauge_vec!(
+        "mpc_network_live_connections",
+        "Current state of the mesh network connections",
+        &["my_participant_id", "peer_participant_id"],
+    )
+    .unwrap()
+});
+
+pub static VERIFY_TEE_REQUESTS_SENT: LazyLock<prometheus::IntCounter> = LazyLock::new(|| {
+    prometheus::register_int_counter!(
+        "verify_tee_requests_sent",
+        "failed to send on channel in sign_request_channel",
+    )
+    .unwrap()
+});
+
+pub static PEERS_INDEXER_HEIGHTS: LazyLock<prometheus::IntGaugeVec> = LazyLock::new(|| {
+    prometheus::register_int_gauge_vec!(
+        "mpc_peers_indexer_block_heights",
+        "Latest known block height of peers",
+        &["participant"]
+    )
+    .unwrap()
+});