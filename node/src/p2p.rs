use crate::config::MpcConfig;
use crate::metrics;
use crate::network::conn::{AllNodeConnectivities, ConnectionVersion, NodeConnectivity};
use crate::network::{MeshNetworkTransportReceiver, MeshNetworkTransportSender};
use crate::primitives::{MpcMessage, MpcPeerMessage, ParticipantId};
use crate::tracking::{self, AutoAbortTask, AutoAbortTaskCollection};
use anyhow::{anyhow, Context};
use async_trait::async_trait;
use borsh::BorshDeserialize;
use rustls::pki_types::{CertificateDer, PrivatePkcs8KeyDer};
use rustls::server::danger::ClientCertVerifier;
use rustls::{ClientConfig, CommonState, ServerConfig};
use std::collections::{HashMap, HashSet};
use std::net::{Ipv4Addr, SocketAddr, SocketAddrV4};
use std::sync::Arc;
use tokio::io::{AsyncReadExt, AsyncWriteExt};
use tokio::net::{TcpListener, TcpStream};
use tokio::sync::mpsc::{self, Receiver, UnboundedSender};
use tokio_rustls::TlsAcceptor;
use tokio_util::sync::CancellationToken;
use x509_parser::prelude::{FromDer, X509Certificate};
use x509_parser::public_key::PublicKey;

/// Implements MeshNetworkTransportSender for sending messages over a TLS-based
/// mesh network.
pub struct TlsMeshSender {
    my_id: ParticipantId,
    participants: Vec<ParticipantId>,
    connections: HashMap<ParticipantId, Arc<PersistentConnection>>,
    connectivities: Arc<AllNodeConnectivities<TlsConnection, ()>>,
}

/// Implements MeshNetworkTransportReceiver.
pub struct TlsMeshReceiver {
    receiver: Receiver<MpcPeerMessage>,
    _incoming_connections_task: AutoAbortTask<()>,
}

/// Maps public keys to participant IDs. Used to identify incoming connections.
#[derive(Default)]
struct ParticipantIdentities {
    key_to_participant_id: HashMap<near_crypto::PublicKey, ParticipantId>,
}

/// A always-allowing client certificate verifier for the TLS layer.
/// Note that in general, verifying the certificate simply means that the
/// other party's public key has been correctly signed by a certificate
/// authority. In this case, we don't need that, because we already know
/// the exact public key we're expecting from each peer. So don't bother
/// verifying the certificate itself.
#[derive(Debug)]
struct DummyClientCertVerifier;

impl ClientCertVerifier for DummyClientCertVerifier {
    fn root_hint_subjects(&self) -> &[rustls::DistinguishedName] {
        &[]
    }

    fn verify_client_cert(
        &self,
        _end_entity: &CertificateDer<'_>,
        _intermediates: &[CertificateDer<'_>],
        _now: rustls::pki_types::UnixTime,
    ) -> std::result::Result<rustls::server::danger::ClientCertVerified, rustls::Error> {
        Ok(rustls::server::danger::ClientCertVerified::assertion())
    }

    fn verify_tls12_signature(
        &self,
        _message: &[u8],
        _cert: &CertificateDer<'_>,
        _dss: &rustls::DigitallySignedStruct,
    ) -> std::result::Result<rustls::client::danger::HandshakeSignatureValid, rustls::Error> {
        Ok(rustls::client::danger::HandshakeSignatureValid::assertion())
    }

    fn verify_tls13_signature(
        &self,
        _message: &[u8],
        _cert: &CertificateDer<'_>,
        _dss: &rustls::DigitallySignedStruct,
    ) -> std::result::Result<rustls::client::danger::HandshakeSignatureValid, rustls::Error> {
        Ok(rustls::client::danger::HandshakeSignatureValid::assertion())
    }

    fn supported_verify_schemes(&self) -> Vec<rustls::SignatureScheme> {
        vec![rustls::SignatureScheme::ED25519]
    }
}

/// A retrying connection that will automatically reconnect if the TCP
/// connection is broken.
struct PersistentConnection {
    target_participant_id: ParticipantId,
    connectivity: Arc<NodeConnectivity<TlsConnection, ()>>,
    // The task that loops to connect to the target. When `PersistentConnection`
    // is dropped, this task is aborted. The task owns any active connection,
    // so dropping it also frees any connection currently alive.
    _task: AutoAbortTask<()>,
}

/// State for a single TLS/TCP connection to one participant. We only ever send
/// messages through this connection, so there is nothing to handle receiving.
/// Dropping this struct will automatically close the connection.
struct TlsConnection {
    /// Used to send messages via the connection.
    sender: UnboundedSender<Packet>,
    /// Task that reads messages from the channel (other side of `sender`) and
    /// sends it over the TLS connection. This task owns the connection, so
    /// dropping it closes the connection.
    _sender_task: AutoAbortTask<()>,
    /// Task that periodically sends a Ping message to the other side. It does
    /// not expect a Pong, it simply keeps the connection alive (so we can
    /// quickly detect if the connection is broken).
    _keepalive_task: AutoAbortTask<()>,
    /// This is cancelled when the connection is closed. Used to wait for the
    /// connection to close.
    closed: CancellationToken,
}

/// Simple structure to cancel the CancellationToken when dropped.
struct DropToCancel(CancellationToken);

impl Drop for DropToCancel {
    fn drop(&mut self) {
        self.0.cancel();
    }
}

/// Either a Ping or a data packet.
enum Packet {
    Ping,
    Data(Vec<u8>),
}

impl TlsConnection {
    /// Makes a TLS/TCP connection to the given address, authenticating the
    /// other side as the given participant.
    async fn new(
        client_config: Arc<ClientConfig>,
        target_address: &str,
        target_participant_id: ParticipantId,
        participant_identities: &ParticipantIdentities,
    ) -> anyhow::Result<TlsConnection> {
        let conn = TcpStream::connect(target_address)
            .await
            .context("TCP connect")?;
        let mut tls_conn = tokio_rustls::TlsConnector::from(client_config)
            .connect("dummy".try_into().unwrap(), conn)
            .await
            .context("TLS connect")?;

        let peer_id = verify_peer_identity(tls_conn.get_ref().1, participant_identities)
            .context("Verify server identity")?;
        if peer_id != target_participant_id {
            anyhow::bail!(
                "Incorrect peer identity, expected {}, authenticated {}",
                target_participant_id,
                peer_id
            );
        }

        let (sender, mut receiver) = mpsc::unbounded_channel::<Packet>();
        let closed = CancellationToken::new();
        let closed_clone = closed.clone();
        let sender_task = tracking::spawn_checked(
            &format!("TLS connection to {}", target_participant_id),
            async move {
                let _drop_to_cancel = DropToCancel(closed_clone);
                let mut sent_bytes: u64 = 0;
                loop {
                    tokio::select! {
                        data = receiver.recv() => {
                            let Some(data) = data else {
                                break;
                            };
                            match data {
                                Packet::Ping => {
                                    tls_conn.write_u8(0).await?;
                                    sent_bytes += 1;
                                }
                                Packet::Data(vec) => {
                                    tls_conn.write_u8(1).await?;
                                    tls_conn.write_u32(vec.len() as u32).await?;
                                    tls_conn.write_all(&vec).await?;
                                    sent_bytes += 5 + vec.len() as u64;
                                }
                            }
                            tracking::set_progress(&format!("Sent {} bytes", sent_bytes));
                        }
                        _ = tls_conn.read_u8() => {
                            // We do not expect any data from the other side. However,
                            // selecting on it will quickly return error if the connection
                            // is broken before we have data to send. That way we can
                            // immediately quit the loop as soon as the connection is broken
                            // (so we can reconnect).
                            break;
                        }
                    }
                }
                anyhow::Ok(())
            },
        );
        let sender_clone = sender.clone();
        let keepalive_task = tracking::spawn(
            &format!("TCP keepalive for {}", target_participant_id),
            async move {
                loop {
                    tokio::time::sleep(std::time::Duration::from_secs(1)).await;
                    if sender_clone.send(Packet::Ping).is_err() {
                        // The receiver side will be dropped when the sender task is
                        // dropped (i.e. connection is closed).
                        break;
                    }
                }
            },
        );
        Ok(TlsConnection {
            sender,
            _sender_task: sender_task,
            _keepalive_task: keepalive_task,
            closed,
        })
    }

    async fn wait_for_close(&self) {
        self.closed.cancelled().await;
    }

    fn send(&self, data: Vec<u8>) -> anyhow::Result<()> {
        self.sender.send(Packet::Data(data))?;
        Ok(())
    }
}

impl PersistentConnection {
    const CONNECTION_RETRY_DELAY: std::time::Duration = std::time::Duration::from_secs(1);

    /// Sends a message over the connection. If the connection was reset, fail.
<<<<<<< HEAD
    async fn send_message(&self, expected_version: usize, msg: Vec<u8>) -> anyhow::Result<()> {
        let (cur_version, cur_conn) = self.current.borrow().clone().unwrap_or((0, Weak::new()));
        let (cur_version, cur_conn) = if cur_version + 1 == expected_version {
            // If we're waiting for the next version, that means we want to wait for a
            // new connection to be established.
            self.current
                .clone()
                .wait_for(|item| item.as_ref().is_some_and(|(v, _)| v >= &expected_version))
                .await?
                .clone()
                .unwrap()
        } else {
            (cur_version, cur_conn)
        };
        if cur_version != expected_version {
            anyhow::bail!(
                "Connection to {} is not the original connection expected",
                self.target_participant_id
            );
        }
        let Some(conn) = cur_conn.upgrade() else {
            anyhow::bail!("Connection to {} was dropped", self.target_participant_id);
        };
        conn.send(msg)?;
=======
    async fn send_message(
        &self,
        expected_version: ConnectionVersion,
        msg: Vec<u8>,
    ) -> anyhow::Result<()> {
        self.connectivity
            .wait_for_outgoing_connection(expected_version)
            .await
            .with_context(|| format!("Cannot send message to {}", self.target_participant_id))?
            .send(msg)
            .with_context(|| format!("Cannot send message to {}", self.target_participant_id))?;
>>>>>>> 9f8437be
        Ok(())
    }

    pub fn new(
        client_config: Arc<ClientConfig>,
        my_id: ParticipantId,
        target_address: String,
        target_participant_id: ParticipantId,
        participant_identities: Arc<ParticipantIdentities>,
        connectivity: Arc<NodeConnectivity<TlsConnection, ()>>,
    ) -> anyhow::Result<PersistentConnection> {
        let connectivity_clone = connectivity.clone();
        let task = tracking::spawn(
            &format!("Persistent connection to {}", target_participant_id),
            async move {
                loop {
                    let new_conn = match TlsConnection::new(
                        client_config.clone(),
                        &target_address,
                        target_participant_id,
                        &participant_identities,
                    )
                    .await
                    {
                        Ok(new_conn) => {
                            tracing::info!(
                                "Outgoing {} --> {} connected",
                                my_id,
                                target_participant_id
                            );
                            new_conn
                        }
                        Err(e) => {
                            tracing::info!(
                                "Could not connect to {}, retrying: {}, me {}",
                                target_participant_id,
                                e,
                                my_id
                            );
                            // Don't immediately retry, to avoid spamming the network with
                            // connection attempts.
                            tokio::time::sleep(Self::CONNECTION_RETRY_DELAY).await;
                            continue;
                        }
                    };
                    let new_conn = Arc::new(new_conn);
                    connectivity.set_outgoing_connection(&new_conn);
                    new_conn.wait_for_close().await;
                }
            },
        );
        Ok(PersistentConnection {
            target_participant_id,
            connectivity: connectivity_clone,
            _task: task,
        })
    }
}

/// We hardcode a dummy private key used for signing certificates. This is
/// fine because we're not relying on a certificate authority to verify
/// public keys; rather the public keys come from the contract on chain.
/// Still, TLS requires us to have signed certificates, so this is just to
/// satisfy the TLS protocol.
const DUMMY_ISSUER_PRIVATE_KEY: &str = "-----BEGIN PRIVATE KEY-----
MFECAQEwBQYDK2VwBCIEIGkMPQEb0GXxgFXbgojLebmHnCUpS3QYqJrYcfyFqHtW
gSEAAbdC8KDpDZPqZalKndJm2N6EXn+cNxIb2gRa21P5mcs=
-----END PRIVATE KEY-----";

const PKCS8_HEADER: [u8; 16] = [
    0x30, 0x51, 0x02, 0x01, 0x01, 0x30, 0x05, 0x06, 0x03, 0x2b, 0x65, 0x70, 0x04, 0x22, 0x04, 0x20,
];

const PKCS8_MIDDLE: [u8; 3] = [0x81, 0x21, 0x00];

/// Converts an ED25519 secret key to a keypair that can be used in TLS.
fn raw_ed25519_secret_key_to_keypair(
    key: &near_crypto::ED25519SecretKey,
) -> anyhow::Result<rcgen::KeyPair> {
    let mut pkcs8_encoded = Vec::with_capacity(16 + 32 + 3 + 32);
    pkcs8_encoded.extend_from_slice(&PKCS8_HEADER);
    pkcs8_encoded.extend_from_slice(&key.0[..32]);
    pkcs8_encoded.extend_from_slice(&PKCS8_MIDDLE);
    pkcs8_encoded.extend_from_slice(&key.0[32..]);
    let private_key = PrivatePkcs8KeyDer::from(pkcs8_encoded.as_slice());
    let keypair = rcgen::KeyPair::try_from(&private_key)?;
    Ok(keypair)
}

/// Configures TLS server and client to properly perform TLS handshakes.
/// On the server side it expects a client to provide a certificate that
/// presents a public key that matches one of the participants in the MPC
/// network. On the client side it expects the server to present a
/// certificate that presents a public key that matches the expected participant
/// being connected to.
fn configure_tls(
    p2p_private_key: &near_crypto::ED25519SecretKey,
) -> anyhow::Result<(Arc<ServerConfig>, Arc<ClientConfig>)> {
    // The issuer is a dummy certificate authority that every node trusts.
    let issuer_signer = rcgen::KeyPair::from_pem(DUMMY_ISSUER_PRIVATE_KEY)?;
    let issuer_cert =
        rcgen::CertificateParams::new(vec!["root".to_string()])?.self_signed(&issuer_signer)?;

    // This is the keypair that is secret to this node, used in P2P handshakes.
    let p2p_key = raw_ed25519_secret_key_to_keypair(p2p_private_key)?;
    let p2p_key_der =
        rustls::pki_types::PrivateKeyDer::Pkcs8(PrivatePkcs8KeyDer::from(p2p_key.serialize_der()));

    let p2p_cert = rcgen::CertificateParams::new(vec!["dummy".to_string()])?.signed_by(
        &p2p_key,
        &issuer_cert,
        &issuer_signer,
    )?;

    // Use a single trusted issuer.
    let mut root_cert_store = rustls::RootCertStore::empty();
    root_cert_store.add(issuer_cert.der().clone())?;

    // As the server, we do not verify the client's certificate, but we still need
    // a custom verifier or else the certificate will not even be propagated to us
    // when we handle the connection. Later we'll check that the client provided a
    // valid public key in the certificate.
    let server_config =
        rustls::ServerConfig::builder_with_protocol_versions(&[&rustls::version::TLS13])
            .with_client_cert_verifier(Arc::new(DummyClientCertVerifier))
            .with_single_cert(vec![p2p_cert.der().clone()], p2p_key_der.clone_key())?;
    // As a client, we verify that the server has a valid certificate signed by the
    // dummy issuer (this is required by rustls). When making the connection we also
    // check that the server has the right public key.
    let client_config =
        rustls::ClientConfig::builder_with_protocol_versions(&[&rustls::version::TLS13])
            .with_root_certificates(root_cert_store)
            .with_client_auth_cert(vec![p2p_cert.der().clone()], p2p_key_der.clone_key())?;

    Ok((server_config.into(), client_config.into()))
}

/// Creates a mesh network using TLS over TCP for communication.
pub async fn new_tls_mesh_network(
    config: &MpcConfig,
    p2p_private_key: &near_crypto::ED25519SecretKey,
) -> anyhow::Result<(
    impl MeshNetworkTransportSender,
    impl MeshNetworkTransportReceiver,
)> {
    let (server_config, client_config) = configure_tls(p2p_private_key)?;

    let my_port = config
        .participants
        .participants
        .iter()
        .find(|participant| participant.id == config.my_participant_id)
        .map(|participant| participant.port)
        .ok_or_else(|| anyhow!("My ID not found in participants"))?;

    // Prepare participant data.
    let mut participant_identities = ParticipantIdentities::default();
    let mut connections = HashMap::new();
    let connectivities = Arc::new(AllNodeConnectivities::new(
        config.my_participant_id,
        &config
            .participants
            .participants
            .iter()
            .map(|p| p.id)
            .collect::<Vec<_>>(),
    ));
    for participant in &config.participants.participants {
        if participant.id == config.my_participant_id {
            continue;
        }
        participant_identities
            .key_to_participant_id
            .insert(participant.p2p_public_key.clone(), participant.id);
    }
    let participant_identities = Arc::new(participant_identities);
    for participant in &config.participants.participants {
        if participant.id == config.my_participant_id {
            continue;
        }
        connections.insert(
            participant.id,
            Arc::new(PersistentConnection::new(
                client_config.clone(),
                config.my_participant_id,
                format!("{}:{}", participant.address, participant.port),
                participant.id,
                participant_identities.clone(),
                connectivities.get(participant.id)?,
            )?),
        );
    }

    let tls_acceptor = TlsAcceptor::from(server_config);

    // TODO: what should the channel size be? What's our flow control strategy in general?
    let (message_sender, message_receiver) = mpsc::channel(1000000);
    // let endpoint_for_listener = server.clone();
    let tcp_listener = TcpListener::bind(SocketAddr::V4(SocketAddrV4::new(
        Ipv4Addr::new(0, 0, 0, 0),
        my_port,
    )))
    .await
    .context("TCP bind")?;

    let connectivities_clone = connectivities.clone();
    let my_id = config.my_participant_id;
    let incoming_connections_task = tracking::spawn("Handle incoming connections", async move {
        let mut tasks = AutoAbortTaskCollection::new();
        while let Ok((tcp_stream, _)) = tcp_listener.accept().await {
            let message_sender = message_sender.clone();
            let participant_identities = participant_identities.clone();
            let tls_acceptor = tls_acceptor.clone();
            let connectivities = connectivities_clone.clone();
            tasks.spawn_checked::<_, ()>("Handle connection", async move {
                let mut stream = tls_acceptor.accept(tcp_stream).await?;
                let peer_id = verify_peer_identity(stream.get_ref().1, &participant_identities)?;
                tracking::set_progress(&format!("Authenticated as {}", peer_id));
                tracing::info!("Incoming {} <-- {} connected", my_id, peer_id);
                let incoming_conn = Arc::new(());
                connectivities
                    .get(peer_id)?
                    .set_incoming_connection(&incoming_conn);
                let mut received_bytes: u64 = 0;
                loop {
                    let tag = stream.read_u8().await?;
                    match tag {
                        0 => {
                            // Ping
                            received_bytes += 1;
                        }
                        1 => {
                            let mut len_buf = [0u8; 4];
                            stream.read_exact(&mut len_buf).await?;
                            let len = u32::from_be_bytes(len_buf) as usize;
                            let mut buf = vec![0u8; len];
                            stream.read_exact(&mut buf).await?;
                            let message = MpcPeerMessage {
                                from: peer_id,
                                message: MpcMessage::try_from_slice(&buf)?,
                            };
                            message_sender.send(message).await?;
                            received_bytes += 5 + len as u64;
                        }
                        _ => {
                            anyhow::bail!("Invalid tag");
                        }
                    }
                    tracking::set_progress(&format!(
                        "Received {} bytes from {}",
                        received_bytes, peer_id
                    ));
                }
            });
        }
    });

    let sender = TlsMeshSender {
        my_id: config.my_participant_id,
        participants: config
            .participants
            .participants
            .iter()
            .map(|p| p.id)
            .collect(),
        connections,
        connectivities,
    };

    let receiver = TlsMeshReceiver {
        receiver: message_receiver,
        _incoming_connections_task: incoming_connections_task,
    };

    Ok((sender, receiver))
}

fn verify_peer_identity(
    conn: &CommonState,
    participant_identities: &ParticipantIdentities,
) -> anyhow::Result<ParticipantId> {
    let Some(certs) = conn.peer_certificates() else {
        anyhow::bail!("Connection without peer identity");
    };
    if certs.len() != 1 {
        anyhow::bail!("Connection with unexpected number of certificates");
    };
    let Ok(cert) = X509Certificate::from_der(&certs[0]) else {
        anyhow::bail!("Connection with invalid certificate");
    };
    let Ok(public_key) = cert.1.public_key().parsed() else {
        anyhow::bail!("Connection with invalid public key");
    };
    // The library doesn't recognize ED25519 keys, but that's fine, we'll compare the raw
    // bytes directly.
    let PublicKey::Unknown(public_key_data) = public_key else {
        anyhow::bail!(
            "Connection with unexpected public key type: {:?}",
            public_key
        );
    };
    let public_key = near_crypto::ED25519PublicKey(
        public_key_data
            .try_into()
            .context("Connection with public key of unexpected length")?,
    );
    let Some(peer_id) = participant_identities
        .key_to_participant_id
        .get(&near_crypto::PublicKey::ED25519(public_key))
    else {
        anyhow::bail!("Connection with unknown public key");
    };
    Ok(*peer_id)
}

#[async_trait]
impl MeshNetworkTransportSender for TlsMeshSender {
    fn my_participant_id(&self) -> ParticipantId {
        self.my_id
    }

    fn all_participant_ids(&self) -> Vec<ParticipantId> {
        self.participants.clone()
    }

<<<<<<< HEAD
    fn connection_version(&self, participant_id: ParticipantId) -> usize {
        self.connections
            .get(&participant_id)
            .map(|conn| {
                // If the current connection is alive, then the version we use is the current version.
                // Otherwise, the version we use is the next version, whenever the new connection is established.
                conn.current
                    .borrow()
                    .clone()
                    .map(|(v, conn)| if conn.upgrade().is_some() { v } else { v + 1 })
                    .unwrap_or(1)
            })
            .unwrap_or(0)
=======
    fn connection_version(&self, participant_id: ParticipantId) -> ConnectionVersion {
        self.connectivities
            .get(participant_id)
            .map(|c| c.connection_version())
            .unwrap_or_default()
    }

    fn was_connection_interrupted(
        &self,
        participant_id: ParticipantId,
        version: ConnectionVersion,
    ) -> bool {
        self.connectivities
            .get(participant_id)
            .map(|c| c.was_connection_interrupted(version))
            .unwrap_or_default()
>>>>>>> 9f8437be
    }

    async fn send(
        &self,
        recipient_id: ParticipantId,
        message: MpcMessage,
        connection_version: ConnectionVersion,
    ) -> anyhow::Result<()> {
        self.connections
            .get(&recipient_id)
            .ok_or_else(|| anyhow!("Recipient not found"))?
            .send_message(connection_version, borsh::to_vec(&message)?)
            .await?;
        Ok(())
    }

    async fn wait_for_ready(&self, threshold: usize) -> anyhow::Result<()> {
        self.connectivities.wait_for_ready(threshold).await;
        Ok(())
    }

    fn all_alive_participant_ids(&self) -> Vec<ParticipantId> {
        self.connectivities.all_alive_participant_ids()
    }

    fn emit_metrics(&self) {
        let my_participant_id = self.my_participant_id();
        let live_participants: HashSet<ParticipantId> =
            self.all_alive_participant_ids().into_iter().collect();

        metrics::NETWORK_LIVE_CONNECTIONS.reset();

        for id in self.all_participant_ids() {
            let is_live_participant = live_participants.contains(&id);
            metrics::NETWORK_LIVE_CONNECTIONS
                .with_label_values(&[&my_participant_id.to_string(), &id.to_string()])
                .set(is_live_participant.into());
        }
    }
}

#[async_trait]
impl MeshNetworkTransportReceiver for TlsMeshReceiver {
    async fn receive(&mut self) -> anyhow::Result<MpcPeerMessage> {
        self.receiver
            .recv()
            .await
            .ok_or_else(|| anyhow!("Channel closed"))
    }
}

pub mod testing {
    use super::{PKCS8_HEADER, PKCS8_MIDDLE};
    use crate::config::{MpcConfig, ParticipantInfo, ParticipantsConfig};
    use crate::primitives::ParticipantId;
    use near_crypto::ED25519SecretKey;
    use near_sdk::AccountId;

    /// A unique seed for each integration test to avoid port conflicts during testing.
    #[derive(Copy, Clone)]
    pub struct PortSeed(u16);

    impl PortSeed {
        pub fn p2p_port(&self, node_index: usize) -> u16 {
            (10000_usize + self.0 as usize * 100 + node_index)
                .try_into()
                .unwrap()
        }

        #[cfg(test)]
        pub fn web_port(&self, node_index: usize) -> u16 {
            (20000_usize + self.0 as usize * 100 + node_index)
                .try_into()
                .unwrap()
        }

        pub const CLI_FOR_PYTEST: Self = Self(0);
    }

    #[cfg(test)]
    impl PortSeed {
        // Each place that passes a PortSeed in should define a unique one here.
        pub const P2P_BASIC_TEST: Self = Self(1);
        pub const P2P_WAIT_FOR_READY_TEST: Self = Self(2);
        pub const BASIC_CLUSTER_TEST: Self = Self(3);
        pub const FAULTY_CLUSTER_TEST: Self = Self(4);
        pub const KEY_RESHARING_SIMPLE_TEST: Self = Self(5);
        pub const KEY_RESHARING_MULTISTAGE_TEST: Self = Self(6);
        pub const KEY_RESHARING_SIGNATURE_BUFFERING_TEST: Self = Self(7);
    }

    /// Converts a keypair to an ED25519 secret key, asserting that it is the
    /// exact kind of keypair we expect.
    pub fn keypair_to_raw_ed25519_secret_key(
        keypair: &rcgen::KeyPair,
    ) -> anyhow::Result<near_crypto::ED25519SecretKey> {
        let pkcs8_encoded = keypair.serialize_der();
        if pkcs8_encoded.len() != 16 + 32 + 3 + 32 {
            anyhow::bail!("Invalid PKCS8 length");
        }
        if pkcs8_encoded[..16] != PKCS8_HEADER {
            anyhow::bail!("Invalid PKCS8 header");
        }
        if pkcs8_encoded[16 + 32..16 + 32 + 3] != PKCS8_MIDDLE {
            anyhow::bail!("Invalid PKCS8 middle");
        }

        let mut key = [0u8; 64];
        key[..32].copy_from_slice(&pkcs8_encoded[16..16 + 32]);
        key[32..].copy_from_slice(&pkcs8_encoded[16 + 32 + 3..]);

        Ok(near_crypto::ED25519SecretKey(key))
    }

    /// Generates an ED25519 keypair, returning the pem-encoded private key and the
    /// hex-encoded public key.
    pub fn generate_keypair(
    ) -> anyhow::Result<(near_crypto::ED25519SecretKey, near_crypto::ED25519PublicKey)> {
        let key_pair = rcgen::KeyPair::generate_for(&rcgen::PKCS_ED25519)?;
        Ok((
            keypair_to_raw_ed25519_secret_key(&key_pair)?,
            near_crypto::ED25519PublicKey(key_pair.public_key_raw().try_into().unwrap()),
        ))
    }

    pub fn generate_test_p2p_configs(
        participant_accounts: &[AccountId],
        threshold: usize,
        // this is a hack to make sure that when tests run in parallel, they don't
        // collide on the same port.
        port_seed: PortSeed,
    ) -> anyhow::Result<Vec<(MpcConfig, ED25519SecretKey)>> {
        let mut participants = Vec::new();
        let mut keypairs = Vec::new();
        for (i, participant_account) in participant_accounts.iter().enumerate() {
            let (p2p_private_key, p2p_public_key) = generate_keypair()?;
            participants.push(ParticipantInfo {
                id: ParticipantId::from_raw(rand::random()),
                address: "127.0.0.1".to_string(),
                port: port_seed.p2p_port(i),
                p2p_public_key: near_crypto::PublicKey::ED25519(p2p_public_key.clone()),
                near_account_id: participant_account.clone(),
            });
            keypairs.push((p2p_private_key, p2p_public_key));
        }

        let mut configs = Vec::new();
        for (i, keypair) in keypairs.into_iter().enumerate() {
            let participants = ParticipantsConfig {
                threshold: threshold as u32,
                participants: participants.clone(),
            };

            let mpc_config = MpcConfig {
                my_participant_id: participants.participants[i].id,
                participants,
            };
            configs.push((mpc_config, keypair.0));
        }

        Ok(configs)
    }
}

#[cfg(test)]
mod tests {
    use crate::network::{MeshNetworkTransportReceiver, MeshNetworkTransportSender};
    use crate::p2p::raw_ed25519_secret_key_to_keypair;
    use crate::p2p::testing::{
        generate_keypair, generate_test_p2p_configs, keypair_to_raw_ed25519_secret_key, PortSeed,
    };
    use crate::primitives::{MpcMessage, ParticipantId};
    use crate::tracing::init_logging;
    use crate::tracking::testing::start_root_task_with_periodic_dump;
    use std::time::Duration;
    use tokio::time::timeout;

    #[test]
    fn test_pkcs8_ed25519_encoding() {
        let (private_key, _) = generate_keypair().unwrap();
        let keypair = raw_ed25519_secret_key_to_keypair(&private_key).unwrap();
        let private_key2 = keypair_to_raw_ed25519_secret_key(&keypair).unwrap();
        assert_eq!(private_key, private_key2);
    }

    #[tokio::test]
    async fn test_basic_tls_mesh_network() {
        init_logging();
        let configs = generate_test_p2p_configs(
            &["test0".parse().unwrap(), "test1".parse().unwrap()],
            2,
            PortSeed::P2P_BASIC_TEST,
        )
        .unwrap();
        let participant0 = configs[0].0.my_participant_id;
        let participant1 = configs[1].0.my_participant_id;

        start_root_task_with_periodic_dump(async move {
            let (sender0, mut receiver0) =
                super::new_tls_mesh_network(&configs[0].0, &configs[0].1)
                    .await
                    .unwrap();
            let (sender1, mut receiver1) =
                super::new_tls_mesh_network(&configs[1].0, &configs[1].1)
                    .await
                    .unwrap();

            sender0.wait_for_ready(2).await.unwrap();
            sender1.wait_for_ready(2).await.unwrap();

            for _ in 0..100 {
                sender0
                    .send(
                        participant1,
                        MpcMessage {
                            data: vec![vec![1, 2, 3]],
                            task_id: crate::primitives::MpcTaskId::KeyGeneration,
                            participants: vec![],
                        },
                        sender0.connection_version(participant1),
                    )
                    .await
                    .unwrap();
                let msg = receiver1.receive().await.unwrap();
                assert_eq!(msg.from, participant0);
                assert_eq!(msg.message.data, vec![vec![1, 2, 3]]);

                sender1
                    .send(
                        participant0,
                        MpcMessage {
                            data: vec![vec![4, 5, 6]],
                            task_id: crate::primitives::MpcTaskId::KeyGeneration,
                            participants: vec![],
                        },
                        sender1.connection_version(participant0),
                    )
                    .await
                    .unwrap();

                let msg = receiver0.receive().await.unwrap();
                assert_eq!(msg.from, participant1);
                assert_eq!(msg.message.data, vec![vec![4, 5, 6]]);
            }
        })
        .await;
    }

    #[tokio::test]
    async fn test_wait_for_ready() {
        init_logging();
        let mut configs = generate_test_p2p_configs(
            &[
                "test0".parse().unwrap(),
                "test1".parse().unwrap(),
                "test2".parse().unwrap(),
                "test3".parse().unwrap(),
            ],
            4,
            PortSeed::P2P_WAIT_FOR_READY_TEST,
        )
        .unwrap();
        // Make node 3 use the wrong address for the 0th node. All connections should work
        // except from 3 to 0.
        configs[3].0.participants.participants[0].address = "169.254.1.1".to_owned();
        start_root_task_with_periodic_dump(async move {
            let (sender0, _receiver0) = super::new_tls_mesh_network(&configs[0].0, &configs[0].1)
                .await
                .unwrap();
            let (sender1, receiver1) = super::new_tls_mesh_network(&configs[1].0, &configs[1].1)
                .await
                .unwrap();
            let (sender2, _receiver2) = super::new_tls_mesh_network(&configs[2].0, &configs[2].1)
                .await
                .unwrap();
            let (sender3, _receiver3) = super::new_tls_mesh_network(&configs[3].0, &configs[3].1)
                .await
                .unwrap();

            sender1.wait_for_ready(4).await.unwrap();
            sender2.wait_for_ready(4).await.unwrap();
            // Node 3 should not be able to connect to node 0, so if we wait for 4,
            // it should fail. This goes both ways (3 to 0 and 0 to 3).
            assert!(timeout(Duration::from_secs(1), sender0.wait_for_ready(4))
                .await
                .is_err());
            assert!(timeout(Duration::from_secs(1), sender3.wait_for_ready(4))
                .await
                .is_err());

            // But if we wait for 3, it should succeed.
            sender0.wait_for_ready(3).await.unwrap();
            sender3.wait_for_ready(3).await.unwrap();

            let ids: Vec<_> = configs[0]
                .0
                .participants
                .participants
                .iter()
                .map(|p| p.id)
                .collect();
            assert_eq!(
                sender0.all_alive_participant_ids(),
                sorted(&[ids[0], ids[1], ids[2]]),
            );
            assert_eq!(sender1.all_alive_participant_ids(), sorted(&ids));
            assert_eq!(sender2.all_alive_participant_ids(), sorted(&ids));
            assert_eq!(
                sender3.all_alive_participant_ids(),
                sorted(&[ids[1], ids[2], ids[3]]),
            );

            // Disconnect node 1. Other nodes should notice the change.
            drop((sender1, receiver1));
            tokio::time::sleep(Duration::from_secs(2)).await;
            assert_eq!(
                sender0.all_alive_participant_ids(),
                sorted(&[ids[0], ids[2]])
            );
            assert_eq!(
                sender2.all_alive_participant_ids(),
                sorted(&[ids[0], ids[2], ids[3]])
            );
            assert_eq!(
                sender3.all_alive_participant_ids(),
                sorted(&[ids[2], ids[3]])
            );

            // Reconnect node 1. Other nodes should re-establish the connections.
            let (sender1, _receiver1) = super::new_tls_mesh_network(&configs[1].0, &configs[1].1)
                .await
                .unwrap();
            sender0.wait_for_ready(3).await.unwrap();
            sender1.wait_for_ready(4).await.unwrap();
            sender2.wait_for_ready(4).await.unwrap();
            sender3.wait_for_ready(3).await.unwrap();
            assert_eq!(
                sender0.all_alive_participant_ids(),
                sorted(&[ids[0], ids[1], ids[2]]),
            );
            assert_eq!(sender1.all_alive_participant_ids(), sorted(&ids));
            assert_eq!(sender2.all_alive_participant_ids(), sorted(&ids));
            assert_eq!(
                sender3.all_alive_participant_ids(),
                sorted(&[ids[1], ids[2], ids[3]]),
            );
        })
        .await;
    }

    fn sorted(ids: &[ParticipantId]) -> Vec<ParticipantId> {
        let mut ids = ids.to_vec();
        ids.sort();
        ids
    }
}<|MERGE_RESOLUTION|>--- conflicted
+++ resolved
@@ -237,32 +237,6 @@
     const CONNECTION_RETRY_DELAY: std::time::Duration = std::time::Duration::from_secs(1);
 
     /// Sends a message over the connection. If the connection was reset, fail.
-<<<<<<< HEAD
-    async fn send_message(&self, expected_version: usize, msg: Vec<u8>) -> anyhow::Result<()> {
-        let (cur_version, cur_conn) = self.current.borrow().clone().unwrap_or((0, Weak::new()));
-        let (cur_version, cur_conn) = if cur_version + 1 == expected_version {
-            // If we're waiting for the next version, that means we want to wait for a
-            // new connection to be established.
-            self.current
-                .clone()
-                .wait_for(|item| item.as_ref().is_some_and(|(v, _)| v >= &expected_version))
-                .await?
-                .clone()
-                .unwrap()
-        } else {
-            (cur_version, cur_conn)
-        };
-        if cur_version != expected_version {
-            anyhow::bail!(
-                "Connection to {} is not the original connection expected",
-                self.target_participant_id
-            );
-        }
-        let Some(conn) = cur_conn.upgrade() else {
-            anyhow::bail!("Connection to {} was dropped", self.target_participant_id);
-        };
-        conn.send(msg)?;
-=======
     async fn send_message(
         &self,
         expected_version: ConnectionVersion,
@@ -274,7 +248,6 @@
             .with_context(|| format!("Cannot send message to {}", self.target_participant_id))?
             .send(msg)
             .with_context(|| format!("Cannot send message to {}", self.target_participant_id))?;
->>>>>>> 9f8437be
         Ok(())
     }
 
@@ -600,21 +573,6 @@
         self.participants.clone()
     }
 
-<<<<<<< HEAD
-    fn connection_version(&self, participant_id: ParticipantId) -> usize {
-        self.connections
-            .get(&participant_id)
-            .map(|conn| {
-                // If the current connection is alive, then the version we use is the current version.
-                // Otherwise, the version we use is the next version, whenever the new connection is established.
-                conn.current
-                    .borrow()
-                    .clone()
-                    .map(|(v, conn)| if conn.upgrade().is_some() { v } else { v + 1 })
-                    .unwrap_or(1)
-            })
-            .unwrap_or(0)
-=======
     fn connection_version(&self, participant_id: ParticipantId) -> ConnectionVersion {
         self.connectivities
             .get(participant_id)
@@ -631,7 +589,6 @@
             .get(participant_id)
             .map(|c| c.was_connection_interrupted(version))
             .unwrap_or_default()
->>>>>>> 9f8437be
     }
 
     async fn send(
