--- conflicted
+++ resolved
@@ -44,34 +44,7 @@
 pub enum Cli {
     /// Runs the node in normal operating mode. A root keyshare must already
     /// exist on disk.
-<<<<<<< HEAD
-    Start {
-        #[arg(long, env("MPC_HOME_DIR"))]
-        home_dir: String,
-        /// Hex-encoded 16 byte AES key for local storage encryption.
-        /// This key should come from a secure secret storage.
-        #[arg(env("MPC_SECRET_STORE_KEY"))]
-        secret_store_key_hex: String,
-        /// Root keyshare, if this is being passed in rather than loaded from disk.
-        /// This should be used if the root keyshare is being stored with a secret
-        /// manager (such as Google Secret Manager) instead of encrypted on disk.
-        /// A bash script should be used to first read the root keyshare from the
-        /// secret manager, and then pass it in via this argument.
-        /// The root keyshare should be passed in as a JSON string.
-        #[arg(env("MPC_ROOT_KEYSHARE"))]
-        root_keyshare: Option<String>,
-        /// p2p private key for TLS. It must be in the format of "ed25519:...".
-        #[arg(env("MPC_P2P_PRIVATE_KEY"))]
-        p2p_private_key: SecretKey,
-        /// Near account secret key. Must be specified if the node wishes to interact
-        /// with authenticated functions of the contract (join, vote, etc.).
-        /// May be omitted if a static participants config is used.
-        #[arg(env("MPC_ACCOUNT_SK"))]
-        account_secret_key: Option<SecretKey>,
-    },
-=======
     Start(StartCmd),
->>>>>>> 35ecf0a4
     /// Generates the root keyshare. This will only succeed if all participants
     /// run this command together, as in, every node will wait for the full set
     /// of participants before generating.
@@ -120,8 +93,9 @@
     /// p2p private key for TLS. It must be in the format of "ed25519:...".
     #[arg(env("MPC_P2P_PRIVATE_KEY"))]
     pub p2p_private_key: SecretKey,
-    /// Near account secret key. Signing transactions will only be posted to the
-    /// contract if this is specified.
+    /// Near account secret key. Must be specified if the node wishes to interact
+    /// with authenticated functions of the contract (join, vote, etc.).
+    /// May be omitted if a static participants config is used.
     #[arg(env("MPC_ACCOUNT_SK"))]
     pub account_secret_key: Option<SecretKey>,
 }
@@ -197,27 +171,11 @@
     indexer_handle: Option<JoinHandle<()>>,
 }
 
-<<<<<<< HEAD
-impl Cli {
-    fn start(
-        home_dir: String,
-        secret_store_key_hex: String,
-        root_keyshare: Option<String>,
-        p2p_private_key: SecretKey,
-        account_secret_key: Option<SecretKey>,
-    ) -> anyhow::Result<StartResponse> {
-        let home_dir = PathBuf::from(home_dir);
-        let secrets = SecretsConfig::from_cli(&secret_store_key_hex, p2p_private_key)?;
-        let config = load_config_file(&home_dir)?;
-        let root_keyshare =
-            load_root_keyshare(&home_dir, secrets.local_storage_aes_key, &root_keyshare)?;
-=======
 impl StartCmd {
     fn run(self) -> anyhow::Result<StartResponse> {
         let home_dir = PathBuf::from(self.home_dir);
         let secrets = SecretsConfig::from_cli(&self.secret_store_key_hex, self.p2p_private_key)?;
-        let config = ConfigFile::from_file(&home_dir.join("config.yaml"))?;
->>>>>>> 35ecf0a4
+        let config = load_config_file(&home_dir)?;
 
         let (chain_config_sender, mut chain_config_receiver) = mpsc::channel(10);
         let (sign_request_sender, sign_request_receiver) = mpsc::channel(10000);
