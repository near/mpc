use crate::config::Config;
use crate::key_generation::{run_key_generation, KeygenNeeded, KeygenStorage};
use crate::network::{MeshNetworkClient, NetworkTaskChannel};
use crate::primitives::MpcTaskId;
use crate::sign::{
    pre_sign_unowned, run_background_presignature_generation, sign, PresignOutputWithParticipants,
    PresignatureStorage, SignatureIdGenerator,
};
use crate::tracking;
use crate::triple::{
    run_background_triple_generation, run_many_triple_generation, TripleStorage,
    SUPPORTED_TRIPLE_GENERATION_BATCH_SIZE,
};
use cait_sith::FullSignature;
use k256::elliptic_curve::PrimeField;
use k256::{FieldBytes, Scalar, Secp256k1};
use std::sync::{Arc, Mutex};
use std::time::Duration;
use tokio::sync::mpsc;
use tokio::time::timeout;

#[derive(Clone)]
pub struct MpcClient {
    config: Arc<Config>,
    client: Arc<MeshNetworkClient>,
    triple_store: Arc<TripleStorage>,
    presignature_store: Arc<PresignatureStorage>,
    keygen_store: Arc<KeygenStorage>,
    signature_id_generator: Arc<SignatureIdGenerator>,
}

impl MpcClient {
    pub fn new(
        config: Arc<Config>,
        client: Arc<MeshNetworkClient>,
        triple_store: Arc<TripleStorage>,
        presignature_store: Arc<PresignatureStorage>,
        keygen_store: Arc<KeygenStorage>,
    ) -> Self {
        let my_participant_id = client.my_participant_id();
        Self {
            config,
            client,
            triple_store,
            presignature_store,
            keygen_store,
            signature_id_generator: Arc::new(SignatureIdGenerator::new(my_participant_id)),
        }
    }

    /// Main entry point for the MPC node. Runs all the business logic for doing
    /// multiparty computation.
    pub async fn run(
        self,
        keygen_needed: Option<KeygenNeeded>,
        mut channel_receiver: mpsc::Receiver<NetworkTaskChannel>,
    ) -> anyhow::Result<()> {
        let keygen_needed = Arc::new(Mutex::new(keygen_needed));
        {
            let client = self.client.clone();
            let config = self.config.clone();
            let triple_store = self.triple_store.clone();
            let presignature_store = self.presignature_store.clone();
            let keygen_store = self.keygen_store.clone();
            let keygen_needed = keygen_needed.clone();
            tracking::spawn("monitor passive channels", async move {
                loop {
                    let channel = channel_receiver.recv().await.unwrap();
                    let client = client.clone();
                    let config = config.clone();
                    let triple_store = triple_store.clone();
                    let presignature_store = presignature_store.clone();
                    let keygen_store = keygen_store.clone();
                    let keygen_needed = keygen_needed.clone();
                    tracking::spawn_checked(
                        &format!("passive task {:?}", channel.task_id),
                        async move {
                            match channel.task_id {
                                MpcTaskId::KeyGeneration => {
                                    let Some(keygen_needed) = keygen_needed.lock().unwrap().take()
                                    else {
                                        anyhow::bail!("Key already generated");
                                    };

                                    let key = timeout(
                                        Duration::from_secs(config.key_generation.timeout_sec),
                                        run_key_generation(
                                            channel,
                                            client.my_participant_id(),
                                            config.mpc.participants.threshold as usize,
                                        ),
                                    )
                                    .await??;
                                    keygen_needed.commit(key);
                                }
                                MpcTaskId::ManyTriples { start, count } => {
                                    if count as usize != SUPPORTED_TRIPLE_GENERATION_BATCH_SIZE {
                                        return Err(anyhow::anyhow!(
                                            "Unsupported batch size for triple generation"
                                        ));
                                    }
                                    let pending_paired_triples = (0..count / 2)
                                        .map(|i| {
                                            anyhow::Ok(
                                                triple_store
                                                    .prepare_unowned(start.add_to_counter(i)?),
                                            )
                                        })
                                        .collect::<anyhow::Result<Vec<_>>>()?;
                                    let triples = timeout(
                                        Duration::from_secs(config.triple.timeout_sec),
                                        run_many_triple_generation::<
                                            SUPPORTED_TRIPLE_GENERATION_BATCH_SIZE,
                                        >(
                                            channel,
                                            client.my_participant_id(),
                                            config.mpc.participants.threshold as usize,
                                        ),
                                    )
                                    .await??;
                                    for (pending_triple, paired_triple) in
                                        pending_paired_triples.into_iter().zip(triples.into_iter())
                                    {
                                        pending_triple.commit(paired_triple);
                                    }
                                }
                                MpcTaskId::Presignature {
                                    id,
                                    paired_triple_id,
                                } => {
                                    let pending_asset = presignature_store.prepare_unowned(id);
                                    let participants = channel.participants.clone();
                                    let presignature = timeout(
                                        Duration::from_secs(config.presignature.timeout_sec),
                                        pre_sign_unowned(
                                            channel,
                                            client.my_participant_id(),
                                            config.mpc.participants.threshold as usize,
                                            keygen_store.get_generated_key().await,
                                            triple_store.clone(),
                                            paired_triple_id,
                                        ),
                                    )
                                    .await??;
                                    pending_asset.commit(PresignOutputWithParticipants {
                                        presignature,
                                        participants,
                                    });
                                }
                                MpcTaskId::Signature {
                                    presignature_id,
                                    msg_hash,
                                    tweak,
                                    entropy,
                                    ..
                                } => {
                                    let msg_hash =
                                        Scalar::from_repr(FieldBytes::clone_from_slice(&msg_hash))
                                            .into_option()
                                            .ok_or_else(|| {
                                                anyhow::anyhow!(
                                                    "Failed to convert msg_hash to Scalar"
                                                )
                                            })?;
                                    let tweak =
                                        Scalar::from_repr(FieldBytes::clone_from_slice(&tweak))
                                            .into_option()
                                            .ok_or_else(|| {
                                                anyhow::anyhow!("Failed to convert tweak to Scalar")
                                            })?;
                                    timeout(
                                        Duration::from_secs(config.signature.timeout_sec),
                                        sign(
                                            channel,
                                            client.my_participant_id(),
                                            keygen_store.get_generated_key().await,
                                            presignature_store
                                                .take_unowned(presignature_id)
                                                .await?
                                                .presignature,
                                            msg_hash,
                                            tweak,
                                            entropy,
                                        ),
                                    )
                                    .await??;
                                }
                            }
                            anyhow::Ok(())
                        },
                    );
                }
            });
        }

        // If we're the first participant, initiate key generation if there is no key.
        if self.client.my_participant_id() == self.client.all_participant_ids()[0] {
            let keygen_needed = keygen_needed.lock().unwrap().take();
            if let Some(keygen_needed) = keygen_needed {
                let generated_key = run_key_generation(
                    self.client.new_channel_for_task(
                        MpcTaskId::KeyGeneration,
                        self.client.all_participant_ids(),
                    )?,
                    self.client.my_participant_id(),
                    self.config.mpc.participants.threshold as usize,
                )
                .await?;
                keygen_needed.commit(generated_key);
            }
        }
        tracking::set_progress("Bootstrap complete");

        let background_triple_generation = tracking::spawn(
            "generate triples",
            run_background_triple_generation(
                self.client.clone(),
                self.config.mpc.participants.threshold as usize,
                self.config.triple.clone().into(),
                self.triple_store.clone(),
            ),
        );

        let background_presignature_generation = tracking::spawn(
            "generate presignatures",
            run_background_presignature_generation(
                self.client.clone(),
                self.config.mpc.participants.threshold as usize,
                self.config.presignature.clone().into(),
                self.triple_store.clone(),
                self.presignature_store.clone(),
                self.keygen_store.get_generated_key().await,
            ),
        );

        background_triple_generation.await??;
        background_presignature_generation.await??;

        Ok(())
    }

    pub async fn make_signature(
        self,
        msg_hash: Scalar,
        tweak: Scalar,
        entropy: [u8; 32],
    ) -> anyhow::Result<FullSignature<Secp256k1>> {
        let keygen_out = self.keygen_store.get_generated_key().await;
        let (presignature_id, presignature) = self.presignature_store.take_owned().await;
        let signature = sign(
<<<<<<< HEAD
            self.client.new_channel_for_task(MpcTaskId::Signature {
                id: generate_signature_id(self.client.my_participant_id()),
                presignature_id,
                msg_hash: msg_hash.to_repr().into(),
                tweak: tweak.to_repr().into(),
                entropy,
            })?,
            self.client.all_participant_ids(),
=======
            self.client.new_channel_for_task(
                MpcTaskId::Signature {
                    id: self.signature_id_generator.generate_signature_id(),
                    presignature_id,
                    msg_hash: msg_hash.to_repr().into(),
                },
                presignature.participants,
            )?,
>>>>>>> 733f0ccc
            self.client.my_participant_id(),
            keygen_out,
            presignature.presignature,
            msg_hash,
            tweak,
            entropy,
        )
        .await?;

        Ok(signature)
    }
}<|MERGE_RESOLUTION|>--- conflicted
+++ resolved
@@ -248,25 +248,16 @@
         let keygen_out = self.keygen_store.get_generated_key().await;
         let (presignature_id, presignature) = self.presignature_store.take_owned().await;
         let signature = sign(
-<<<<<<< HEAD
-            self.client.new_channel_for_task(MpcTaskId::Signature {
-                id: generate_signature_id(self.client.my_participant_id()),
-                presignature_id,
-                msg_hash: msg_hash.to_repr().into(),
-                tweak: tweak.to_repr().into(),
-                entropy,
-            })?,
-            self.client.all_participant_ids(),
-=======
             self.client.new_channel_for_task(
                 MpcTaskId::Signature {
                     id: self.signature_id_generator.generate_signature_id(),
                     presignature_id,
                     msg_hash: msg_hash.to_repr().into(),
-                },
+                    tweak: tweak.to_repr().into(),
+                entropy,
+            },
                 presignature.participants,
             )?,
->>>>>>> 733f0ccc
             self.client.my_participant_id(),
             keygen_out,
             presignature.presignature,
