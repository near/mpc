[package]
name = "mpc-node"
version = "2.2.0-rc.1"
edition = "2021"
license = "MIT"

[dependencies]
<<<<<<< HEAD
actix = { workspace = true }
aes-gcm = { workspace = true }
anyhow = { workspace = true }
async-trait = { workspace = true }
axum = { workspace = true }
backon = { workspace = true }
borsh = { workspace = true }
threshold-signatures = { workspace = true }
clap = { workspace = true }
dstack-sdk = { workspace = true }
flume = { workspace = true }
futures = { workspace = true }
futures-util = { workspace = true }
gcloud-sdk = { workspace = true }
hex = { workspace = true }
hex-literal = { workspace = true }
hkdf = { workspace = true }
http = { workspace = true }
humantime = { workspace = true }
k256 = { workspace = true }
lazy_static = { workspace = true }
lru = { workspace = true }
near-sdk = { workspace = true }
prometheus = { workspace = true }
rand = { workspace = true }
rand_xorshift = { workspace = true }
rcgen = { workspace = true }
rocksdb = { workspace = true }
rustls = { workspace = true }
reqwest = { workspace = true }
serde = { workspace = true }
serde_json = { workspace = true }
serde_yaml = { workspace = true }
sha3 = { workspace = true }
tempfile = { workspace = true }
thiserror = { workspace = true }
time = { workspace = true }
tokio = { workspace = true }
tokio-util = { workspace = true }
tokio-rustls = { workspace = true }
tokio-stream = { workspace = true }
tracing = { workspace = true }
tracing-subscriber = { workspace = true }
url = { workspace = true }
x509-parser = { workspace = true }
=======
actix = "0.13.0"
aes-gcm = "0.10.3"
anyhow = "1.0.92"
async-trait = "0.1.83"
axum = "0.7.9"
backon = { version = "1.5.1", features = ["tokio-sleep"] }
borsh = { version = "1.5.1", features = ["derive"] }
threshold-signatures = { git = "https://github.com/near/threshold-signatures", rev = "52109e54c4c574b44fe3e29378b2cb5ca8b1bb63", features = [
    "k256",
] }
clap = { version = "4.5.20", features = ["derive", "env"] }
# Currently needed to include https://github.com/Dstack-TEE/dstack/pull/238
# TODO(https://github.com/near/mpc/issues/618) Use next release once it's out.
dstack-sdk = { git = "https://github.com/Dstack-TEE/dstack.git", rev = "421a5fb8e321e547efaa67c1a27daac11a0aa5b4" }
flume = "0.11.1"
futures = "0.3.31"
futures-util = "0.3.31"
gcloud-sdk = { version = "0.26.2", default-features = false, features = [
    "google-cloud-secretmanager-v1",
    "tls-webpki-roots",
] }
hex = { version = "0.4.3", features = ["serde"] }
hex-literal = "0.4.1"
hkdf = "0.12.4"
http = "1.3.1"
humantime = "2.1.0"
k256 = "0.13.4"
lazy_static = "1.5.0"
lru = "0.12.5"
near-sdk = "5.2.1"
prometheus = "0.13.4"
rand = "0.8.5"
rand_xorshift = "0.3"
rcgen = "0.13.1"
rocksdb = "0.21.0"
rustls = { version = "0.23.23", default-features = false }
reqwest = { version = "0.12.9", features = ["multipart"] }
serde = { version = "1.0.214", features = ["derive"] }
serde_json = "1.0.132"
serde_yaml = "0.9.34"
sha3 = "0.10.8"
tempfile = "=3.14.0"
thiserror = "2.0.12"
time = "0.3.41"
tokio = { version = "1.41.0", features = ["full"] }
tokio-util = { version = "0.7.12", features = ["time"] }
tokio-rustls = { version = "0.26.1", default-features = false }
tokio-stream = { version = "0.1" }
tracing = "0.1.40"
tracing-subscriber = { version = "0.3.18", features = [
    "env-filter",
    "fmt",
    "std",
    "json",
] }
url = "2"
x509-parser = "0.16.0"
>>>>>>> 42f4ec80

curve25519-dalek = { workspace = true }

near-indexer = { workspace = true }
near-indexer-primitives = { workspace = true }
near-client = { workspace = true }
near-config-utils = { workspace = true }
near-crypto = { workspace = true }
near-o11y = { workspace = true }
near-time = { workspace = true }
legacy-mpc-contract = { workspace = true }
mpc-contract = { workspace = true }
deranged = { workspace = true }
itertools = { workspace = true }

[dev-dependencies]
assert_matches = { workspace = true }
serial_test = { workspace = true }
reqwest = { workspace = true }
itertools = { workspace = true }
mpc-contract = { workspace = true, features = ["test-utils"] }
mockall = { workspace = true }
rstest = { workspace = true }

[features]
tee = []
network-hardship-simulation = []<|MERGE_RESOLUTION|>--- conflicted
+++ resolved
@@ -5,7 +5,6 @@
 license = "MIT"
 
 [dependencies]
-<<<<<<< HEAD
 actix = { workspace = true }
 aes-gcm = { workspace = true }
 anyhow = { workspace = true }
@@ -15,6 +14,7 @@
 borsh = { workspace = true }
 threshold-signatures = { workspace = true }
 clap = { workspace = true }
+curve25519-dalek = { workspace = true }
 dstack-sdk = { workspace = true }
 flume = { workspace = true }
 futures = { workspace = true }
@@ -51,68 +51,6 @@
 tracing-subscriber = { workspace = true }
 url = { workspace = true }
 x509-parser = { workspace = true }
-=======
-actix = "0.13.0"
-aes-gcm = "0.10.3"
-anyhow = "1.0.92"
-async-trait = "0.1.83"
-axum = "0.7.9"
-backon = { version = "1.5.1", features = ["tokio-sleep"] }
-borsh = { version = "1.5.1", features = ["derive"] }
-threshold-signatures = { git = "https://github.com/near/threshold-signatures", rev = "52109e54c4c574b44fe3e29378b2cb5ca8b1bb63", features = [
-    "k256",
-] }
-clap = { version = "4.5.20", features = ["derive", "env"] }
-# Currently needed to include https://github.com/Dstack-TEE/dstack/pull/238
-# TODO(https://github.com/near/mpc/issues/618) Use next release once it's out.
-dstack-sdk = { git = "https://github.com/Dstack-TEE/dstack.git", rev = "421a5fb8e321e547efaa67c1a27daac11a0aa5b4" }
-flume = "0.11.1"
-futures = "0.3.31"
-futures-util = "0.3.31"
-gcloud-sdk = { version = "0.26.2", default-features = false, features = [
-    "google-cloud-secretmanager-v1",
-    "tls-webpki-roots",
-] }
-hex = { version = "0.4.3", features = ["serde"] }
-hex-literal = "0.4.1"
-hkdf = "0.12.4"
-http = "1.3.1"
-humantime = "2.1.0"
-k256 = "0.13.4"
-lazy_static = "1.5.0"
-lru = "0.12.5"
-near-sdk = "5.2.1"
-prometheus = "0.13.4"
-rand = "0.8.5"
-rand_xorshift = "0.3"
-rcgen = "0.13.1"
-rocksdb = "0.21.0"
-rustls = { version = "0.23.23", default-features = false }
-reqwest = { version = "0.12.9", features = ["multipart"] }
-serde = { version = "1.0.214", features = ["derive"] }
-serde_json = "1.0.132"
-serde_yaml = "0.9.34"
-sha3 = "0.10.8"
-tempfile = "=3.14.0"
-thiserror = "2.0.12"
-time = "0.3.41"
-tokio = { version = "1.41.0", features = ["full"] }
-tokio-util = { version = "0.7.12", features = ["time"] }
-tokio-rustls = { version = "0.26.1", default-features = false }
-tokio-stream = { version = "0.1" }
-tracing = "0.1.40"
-tracing-subscriber = { version = "0.3.18", features = [
-    "env-filter",
-    "fmt",
-    "std",
-    "json",
-] }
-url = "2"
-x509-parser = "0.16.0"
->>>>>>> 42f4ec80
-
-curve25519-dalek = { workspace = true }
-
 near-indexer = { workspace = true }
 near-indexer-primitives = { workspace = true }
 near-client = { workspace = true }
