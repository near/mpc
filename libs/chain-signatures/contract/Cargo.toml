--- conflicted
+++ resolved
@@ -60,12 +60,7 @@
     "arithmetic",
     "expose-field",
 ] }
-<<<<<<< HEAD
-# TODO(#815): Use upstream library
-dcap-qvl = { git = "https://github.com/gilcu3/dcap-qvl", rev = "d25d405eff0a6f5323f80c654ac826f99f64dfc1", default-features = false, features=["contract", "std", "report"] }
-=======
 dcap-qvl = { git = "https://github.com/Phala-Network/dcap-qvl", rev = "06ac37d3fd7f9690158d92025666eb3d1e3f1938", default-features = false, features=["contract", "borsh", "std"] }
->>>>>>> bae7429a
 mpc-primitives = { path = "../../../crates/primitives" }
 attestation = { path = "../../../attestation" }
 near-gas = { version = "0.2.5", features = ["serde", "borsh", "schemars"] }
