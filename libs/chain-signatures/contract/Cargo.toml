[package]
name = "mpc-contract"
version = "2.0.0-alpha"
edition = "2021"

[lib]
crate-type = ["cdylib", "lib"]

[dependencies]
borsh = "1.5.0"
near-sdk = { version = "5.2.1", features = ["legacy", "unit-testing"] }
serde = { version = "1", features = ["derive"] }
serde_json = "1"
schemars = "0.8"
<<<<<<< HEAD
k256 = { version = "0.13.4", features = ["sha256", "ecdsa", "serde", "arithmetic", "expose-field"] }
crypto-shared = { git= "https://github.com/near-one/mpc", rev = "1d4954dff28e8eb988fb7762eff414a602a2b124", package = "crypto-shared"}
=======
k256 = { version = "0.13.4", features = [
    "sha256",
    "ecdsa",
    "serde",
    "arithmetic",
    "expose-field",
] }
crypto-shared = { path = "../crypto-shared" }
>>>>>>> 7a519633
near-gas = { version = "0.2.5", features = ["serde", "borsh", "schemars"] }
thiserror = "1"
legacy_contract = {git = "https://github.com/Near-One/mpc", rev = "bd1737264a86a7419bb6ffc6023fb5d668223d83", package = "mpc-contract", default-features=false, features = ["legacy"]}

[dev-dependencies]
anyhow = "1"
rand = "0.8"
tokio = { version = "1", features = ["full"] }

# crypto dependencies
ecdsa = { version = "0.16.9", features = ["digest", "hazmat"] }
signature = "2.2.0"
digest = "0.10.7"

# near dependencies
near-crypto = "0.26.0"
near-workspaces = "0.14.1"<|MERGE_RESOLUTION|>--- conflicted
+++ resolved
@@ -12,10 +12,6 @@
 serde = { version = "1", features = ["derive"] }
 serde_json = "1"
 schemars = "0.8"
-<<<<<<< HEAD
-k256 = { version = "0.13.4", features = ["sha256", "ecdsa", "serde", "arithmetic", "expose-field"] }
-crypto-shared = { git= "https://github.com/near-one/mpc", rev = "1d4954dff28e8eb988fb7762eff414a602a2b124", package = "crypto-shared"}
-=======
 k256 = { version = "0.13.4", features = [
     "sha256",
     "ecdsa",
@@ -23,11 +19,12 @@
     "arithmetic",
     "expose-field",
 ] }
-crypto-shared = { path = "../crypto-shared" }
->>>>>>> 7a519633
+crypto-shared = { git = "https://github.com/near-one/mpc", rev = "1d4954dff28e8eb988fb7762eff414a602a2b124", package = "crypto-shared" }
 near-gas = { version = "0.2.5", features = ["serde", "borsh", "schemars"] }
 thiserror = "1"
-legacy_contract = {git = "https://github.com/Near-One/mpc", rev = "bd1737264a86a7419bb6ffc6023fb5d668223d83", package = "mpc-contract", default-features=false, features = ["legacy"]}
+legacy_contract = { git = "https://github.com/Near-One/mpc", rev = "bd1737264a86a7419bb6ffc6023fb5d668223d83", package = "mpc-contract", default-features = false, features = [
+    "legacy",
+] }
 
 [dev-dependencies]
 anyhow = "1"
