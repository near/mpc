use digest::{Digest, FixedOutput};
use ecdsa::signature::Verifier;
use k256::{
    elliptic_curve::{point::DecompressPoint as _, sec1::ToEncodedPoint},
    AffinePoint, FieldBytes, Scalar, Secp256k1, SecretKey,
};
use mpc_contract::{
    config::InitConfig,
    crypto_shared::{
<<<<<<< HEAD
        derive_epsilon, derive_key, kdf::check_ec_signature, ScalarExt, SerializableAffinePoint,
=======
        derive_key, derive_tweak, kdf::check_ec_signature, ScalarExt, SerializableAffinePoint,
>>>>>>> 61c4d3ce
        SerializableScalar, SignatureResponse,
    },
    primitives::{
        domain::{DomainConfig, DomainId, SignatureScheme},
        key_state::{AttemptId, EpochId, KeyForDomain, Keyset},
        participants::{ParticipantInfo, Participants},
<<<<<<< HEAD
        signature::{Epsilon, PayloadHash, SignRequest, SignatureRequest},
=======
        signature::{PayloadHash, SignRequest, SignatureRequest, Tweak},
>>>>>>> 61c4d3ce
        thresholds::{Threshold, ThresholdParameters},
    },
    update::UpdateId,
};
use near_crypto::KeyType;
use near_sdk::log;
use near_workspaces::{
    network::Sandbox,
    result::ExecutionFinalResult,
    types::{AccountId, NearToken},
    Account, Contract, Worker,
};
use signature::DigestSigner;
use std::str::FromStr;

pub const CONTRACT_FILE_PATH: &str = "../target/wasm32-unknown-unknown/release/mpc_contract.wasm";
pub const PARTICIPANT_LEN: usize = 3;

pub fn candidates(names: Option<Vec<AccountId>>) -> Participants {
    let mut participants: Participants = Participants::new();
    let names = names.unwrap_or_else(|| {
        vec![
            "alice.near".parse().unwrap(),
            "bob.near".parse().unwrap(),
            "caesar.near".parse().unwrap(),
        ]
    });

    for account_id in names {
        let _ = participants.insert(
            account_id.clone(),
            ParticipantInfo {
                url: "127.0.0.1".into(),
                sign_pk: near_sdk::PublicKey::from_str(
                    "ed25519:J75xXmF7WUPS3xCm3hy2tgwLCKdYM1iJd4BWF8sWVnae",
                )
                .unwrap(),
            },
        );
    }
    participants
}
/// Create `amount` accounts and return them along with the candidate info.
pub async fn accounts(worker: &Worker<Sandbox>) -> (Vec<Account>, Participants) {
    let mut accounts = Vec::with_capacity(PARTICIPANT_LEN);
    for _ in 0..PARTICIPANT_LEN {
        log!("attempting to create account");
        let account = worker.dev_create_account().await.unwrap();
        log!("created account");
        accounts.push(account);
    }
    let candidates = candidates(Some(accounts.iter().map(|a| a.id().clone()).collect()));
    (accounts, candidates)
}

pub async fn init() -> (Worker<Sandbox>, Contract) {
    let worker = near_workspaces::sandbox().await.unwrap();
    let wasm = std::fs::read(CONTRACT_FILE_PATH).unwrap();
    let contract = worker.dev_deploy(&wasm).await.unwrap();
    (worker, contract)
}

pub async fn init_with_candidates(
    pks: Vec<near_crypto::PublicKey>,
) -> (Worker<Sandbox>, Contract, Vec<Account>) {
    let (worker, contract) = init().await;
    let (accounts, participants) = accounts(&worker).await;
    let threshold = ((participants.len() as f64) * 0.6).ceil() as u64;
    let threshold = Threshold::new(threshold);
    let threshold_parameters = ThresholdParameters::new(participants, threshold).unwrap();
    let init = if !pks.is_empty() {
        let mut keys = Vec::new();
        let mut domains = Vec::new();
        for pk in pks {
            let domain_id = DomainId(domains.len() as u64 * 2);
            domains.push(DomainConfig {
                id: domain_id,
                scheme: match pk.key_type() {
                    KeyType::ED25519 => SignatureScheme::Ed25519,
                    KeyType::SECP256K1 => SignatureScheme::Secp256k1,
                },
            });

            let pk = near_sdk::PublicKey::from_str(&format!("{}", pk)).unwrap();
            let key = KeyForDomain {
                attempt: AttemptId::new(),
                domain_id,
                key: pk,
            };
            keys.push(key);
        }
        let keyset = Keyset::new(EpochId::new(5), keys);
        contract
            .call("init_running")
            .args_json(serde_json::json!({
                "domains": domains,
                "next_domain_id": domains.len() as u64 * 2,
                "keyset": keyset,
                "parameters": threshold_parameters,
            }))
            .transact()
            .await
            .unwrap()
            .into_result()
            .unwrap()
    } else {
        contract
            .call("init")
            .args_json(serde_json::json!({
                "parameters": threshold_parameters,
                "init_config": None::<InitConfig>,
            }))
            .transact()
            .await
            .unwrap()
            .into_result()
            .unwrap()
    };
    dbg!(init);
    (worker, contract, accounts)
}

pub async fn init_env_secp256k1(
    num_domains: usize,
) -> (
    Worker<Sandbox>,
    Contract,
    Vec<Account>,
    Vec<k256::SecretKey>,
) {
    let mut public_keys = Vec::new();
    let mut secret_keys = Vec::new();
    for _ in 0..num_domains {
        // TODO: Also add some ed25519 keys.
        let sk = k256::SecretKey::random(&mut rand::thread_rng());
        let pk = sk.public_key();
        public_keys.push(near_crypto::PublicKey::SECP256K1(
            near_crypto::Secp256K1PublicKey::try_from(
                &pk.as_affine().to_encoded_point(false).as_bytes()[1..65],
            )
            .unwrap(),
        ));
        secret_keys.push(sk);
    }
    let (worker, contract, accounts) = init_with_candidates(public_keys).await;

    (worker, contract, accounts, secret_keys)
}

/// Process the message, creating the same hash with type of [`Digest`] and [`PayloadHash`]
pub async fn process_message(msg: &str) -> (impl Digest, PayloadHash) {
    let msg = msg.as_bytes();
    let digest = <k256::Secp256k1 as ecdsa::hazmat::DigestPrimitive>::Digest::new_with_prefix(msg);
    let bytes: FieldBytes = digest.clone().finalize_fixed();

    let payload_hash = PayloadHash::new(bytes.into());
    (digest, payload_hash)
}

<<<<<<< HEAD
pub fn derive_secret_key(secret_key: &SecretKey, epsilon: &Epsilon) -> SecretKey {
    let epsilon = Scalar::from_non_biased(epsilon.as_bytes());
    SecretKey::new((epsilon + secret_key.to_nonzero_scalar().as_ref()).into())
=======
pub fn derive_secret_key(secret_key: &SecretKey, tweak: &Tweak) -> SecretKey {
    let tweak = Scalar::from_non_biased(tweak.as_bytes());
    SecretKey::new((tweak + secret_key.to_nonzero_scalar().as_ref()).into())
>>>>>>> 61c4d3ce
}

pub async fn create_response(
    predecessor_id: &AccountId,
    msg: &str,
    path: &str,
    sk: &k256::SecretKey,
) -> (PayloadHash, SignatureRequest, SignatureResponse) {
    let (digest, payload_hash) = process_message(msg).await;
    let pk = sk.public_key();

<<<<<<< HEAD
    let epsilon = derive_epsilon(predecessor_id, path);
    let derived_sk = derive_secret_key(sk, &epsilon);
    let derived_pk = derive_key(pk.into(), &epsilon);
=======
    let tweak = derive_tweak(predecessor_id, path);
    let derived_sk = derive_secret_key(sk, &tweak);
    let derived_pk = derive_key(pk.into(), &tweak);
>>>>>>> 61c4d3ce
    let signing_key = k256::ecdsa::SigningKey::from(&derived_sk);
    let verifying_key =
        k256::ecdsa::VerifyingKey::from(&k256::PublicKey::from_affine(derived_pk).unwrap());

    let (signature, _): (ecdsa::Signature<Secp256k1>, _) =
        signing_key.try_sign_digest(digest).unwrap();
    verifying_key.verify(msg.as_bytes(), &signature).unwrap();

    let s = signature.s();
    let (r_bytes, _s_bytes) = signature.split_bytes();
<<<<<<< HEAD
    let respond_req = SignatureRequest::new(
        todo!("Update test to take payload_hash"),
        payload_hash.clone(),
        predecessor_id,
        path,
    );
=======
    let respond_req = SignatureRequest::new(payload_hash.clone(), predecessor_id, path);
>>>>>>> 61c4d3ce
    let big_r =
        AffinePoint::decompress(&r_bytes, k256::elliptic_curve::subtle::Choice::from(0)).unwrap();
    let s: k256::Scalar = *s.as_ref();

    let recovery_id = if check_ec_signature(&derived_pk, &big_r, &s, &payload_hash, 0).is_ok() {
        0
    } else if check_ec_signature(&derived_pk, &big_r, &s, &payload_hash, 1).is_ok() {
        1
    } else {
        panic!("unable to use recovery id of 0 or 1");
    };

    let respond_resp = SignatureResponse {
        big_r: SerializableAffinePoint {
            affine_point: big_r,
        },
        s: SerializableScalar { scalar: s },
        recovery_id,
    };

    (payload_hash, respond_req, respond_resp)
}

pub async fn sign_and_validate(
    request: &SignRequest,
    respond: Option<(&SignatureRequest, &SignatureResponse)>,
    contract: &Contract,
) -> anyhow::Result<()> {
    let status = contract
        .call("sign")
        .args_json(serde_json::json!({
            "request": request,
        }))
        .deposit(NearToken::from_yoctonear(1))
        .max_gas()
        .transact_async()
        .await?;
    dbg!(&status);

    tokio::time::sleep(std::time::Duration::from_secs(3)).await;

    if let Some((respond_req, respond_resp)) = respond {
        // Call `respond` as if we are the MPC network itself.
        let respond = contract
            .call("respond")
            .args_json(serde_json::json!({
                "request": respond_req,
                "response": respond_resp
            }))
            .max_gas()
            .transact()
            .await?;
        dbg!(&respond);
    }

    let execution = status.await?;
    dbg!(&execution);
    let execution = execution.into_result()?;

    // Finally wait the result:
    let returned_resp: SignatureResponse = execution.json()?;
    if let Some((_, respond_resp)) = respond {
        assert_eq!(
            &returned_resp, respond_resp,
            "Returned signature request does not match"
        );
    }

    Ok(())
}

pub async fn vote_update_till_completion(
    contract: &Contract,
    accounts: &[Account],
    proposal_id: &UpdateId,
) {
    for voter in accounts {
        let execution = voter
            .call(contract.id(), "vote_update")
            .args_json(serde_json::json!({
                "id": proposal_id,
            }))
            .max_gas()
            .transact()
            .await
            .unwrap();

        // Met the threshold, voting completed.
        if execution.is_failure() {
            break;
        }
    }
}

pub fn check_call_success(result: ExecutionFinalResult) {
    assert!(
        result.is_success(),
        "execution should have succeeded: {result:#?}"
    );
}<|MERGE_RESOLUTION|>--- conflicted
+++ resolved
@@ -7,22 +7,14 @@
 use mpc_contract::{
     config::InitConfig,
     crypto_shared::{
-<<<<<<< HEAD
-        derive_epsilon, derive_key, kdf::check_ec_signature, ScalarExt, SerializableAffinePoint,
-=======
-        derive_key, derive_tweak, kdf::check_ec_signature, ScalarExt, SerializableAffinePoint,
->>>>>>> 61c4d3ce
-        SerializableScalar, SignatureResponse,
+        derive_key, derive_tweak, k256_types, kdf::check_ec_signature, ScalarExt,
+        SerializableAffinePoint, SerializableScalar, SignatureResponse,
     },
     primitives::{
         domain::{DomainConfig, DomainId, SignatureScheme},
         key_state::{AttemptId, EpochId, KeyForDomain, Keyset},
         participants::{ParticipantInfo, Participants},
-<<<<<<< HEAD
-        signature::{Epsilon, PayloadHash, SignRequest, SignatureRequest},
-=======
         signature::{PayloadHash, SignRequest, SignatureRequest, Tweak},
->>>>>>> 61c4d3ce
         thresholds::{Threshold, ThresholdParameters},
     },
     update::UpdateId,
@@ -182,15 +174,9 @@
     (digest, payload_hash)
 }
 
-<<<<<<< HEAD
-pub fn derive_secret_key(secret_key: &SecretKey, epsilon: &Epsilon) -> SecretKey {
-    let epsilon = Scalar::from_non_biased(epsilon.as_bytes());
-    SecretKey::new((epsilon + secret_key.to_nonzero_scalar().as_ref()).into())
-=======
 pub fn derive_secret_key(secret_key: &SecretKey, tweak: &Tweak) -> SecretKey {
     let tweak = Scalar::from_non_biased(tweak.as_bytes());
     SecretKey::new((tweak + secret_key.to_nonzero_scalar().as_ref()).into())
->>>>>>> 61c4d3ce
 }
 
 pub async fn create_response(
@@ -202,15 +188,9 @@
     let (digest, payload_hash) = process_message(msg).await;
     let pk = sk.public_key();
 
-<<<<<<< HEAD
-    let epsilon = derive_epsilon(predecessor_id, path);
-    let derived_sk = derive_secret_key(sk, &epsilon);
-    let derived_pk = derive_key(pk.into(), &epsilon);
-=======
     let tweak = derive_tweak(predecessor_id, path);
     let derived_sk = derive_secret_key(sk, &tweak);
     let derived_pk = derive_key(pk.into(), &tweak);
->>>>>>> 61c4d3ce
     let signing_key = k256::ecdsa::SigningKey::from(&derived_sk);
     let verifying_key =
         k256::ecdsa::VerifyingKey::from(&k256::PublicKey::from_affine(derived_pk).unwrap());
@@ -221,16 +201,8 @@
 
     let s = signature.s();
     let (r_bytes, _s_bytes) = signature.split_bytes();
-<<<<<<< HEAD
-    let respond_req = SignatureRequest::new(
-        todo!("Update test to take payload_hash"),
-        payload_hash.clone(),
-        predecessor_id,
-        path,
-    );
-=======
-    let respond_req = SignatureRequest::new(payload_hash.clone(), predecessor_id, path);
->>>>>>> 61c4d3ce
+    let respond_req =
+        SignatureRequest::new(DomainId(0), payload_hash.clone(), predecessor_id, path);
     let big_r =
         AffinePoint::decompress(&r_bytes, k256::elliptic_curve::subtle::Choice::from(0)).unwrap();
     let s: k256::Scalar = *s.as_ref();
@@ -243,13 +215,13 @@
         panic!("unable to use recovery id of 0 or 1");
     };
 
-    let respond_resp = SignatureResponse {
+    let respond_resp = SignatureResponse::Secp256k1(k256_types::SignatureResponse {
         big_r: SerializableAffinePoint {
             affine_point: big_r,
         },
         s: SerializableScalar { scalar: s },
         recovery_id,
-    };
+    });
 
     (payload_hash, respond_req, respond_resp)
 }
