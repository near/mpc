--- conflicted
+++ resolved
@@ -1,35 +1,20 @@
 use digest::{Digest, FixedOutput};
 use ecdsa::signature::Verifier;
 use k256::{
-<<<<<<< HEAD
     elliptic_curve::{point::DecompressPoint as _, sec1::ToEncodedPoint},
     AffinePoint, FieldBytes, Scalar, Secp256k1, SecretKey,
-=======
-    elliptic_curve::{ops::Reduce, point::DecompressPoint as _, sec1::ToEncodedPoint},
-    AffinePoint, FieldBytes, Scalar, Secp256k1,
->>>>>>> ec05e53e
 };
 use mpc_contract::{
     config::InitConfig,
     crypto_shared::{
-<<<<<<< HEAD
-        derive_tweak, derive_key, kdf::check_ec_signature, ScalarExt, SerializableAffinePoint,
+        derive_key, derive_tweak, kdf::check_ec_signature, ScalarExt, SerializableAffinePoint,
         SerializableScalar, SignatureResponse,
-=======
-        derive_epsilon, derive_key,
-        kdf::{check_ec_signature, derive_secret_key},
-        ScalarExt, SerializableAffinePoint, SerializableScalar, SignatureResponse,
->>>>>>> ec05e53e
     },
     primitives::{
         domain::{DomainConfig, DomainId, SignatureScheme},
         key_state::{AttemptId, EpochId, KeyForDomain, Keyset},
         participants::{ParticipantInfo, Participants},
-<<<<<<< HEAD
         signature::{PayloadHash, SignRequest, SignatureRequest, Tweak},
-=======
-        signature::{SignRequest, SignatureRequest},
->>>>>>> ec05e53e
         thresholds::{Threshold, ThresholdParameters},
     },
     update::UpdateId,
