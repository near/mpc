--- conflicted
+++ resolved
@@ -1,8 +1,8 @@
 pub mod common;
 use common::{candidates, create_response, init, init_env_secp256k1, sign_and_validate};
-use crypto_shared::SignatureResponse;
 use mpc_contract::{
     config::InitConfig,
+    crypto_shared::SignatureResponse,
     errors,
     primitives::{
         participants::Participants,
@@ -12,12 +12,6 @@
 };
 use near_workspaces::types::NearToken;
 
-<<<<<<< HEAD
-use mpc_contract::crypto_shared::SignatureResponse;
-use std::mem;
-
-=======
->>>>>>> fbd6bb6a
 #[tokio::test]
 async fn test_contract_sign_request() -> anyhow::Result<()> {
     let (_, contract, _, sks) = init_env_secp256k1(1).await;
