--- conflicted
+++ resolved
@@ -1,14 +1,8 @@
 pub mod common;
 use common::{init_env_secp256k1, vote_update_till_completion, CONTRACT_FILE_PATH};
 use mpc_contract::config::Config;
-<<<<<<< HEAD
-use mpc_contract::update::{ProposeUpdateArgs, UpdateId};
-use mpc_contract::{errors, legacy_contract_state};
-
-=======
 use mpc_contract::state::ProtocolContractState;
 use mpc_contract::update::{ProposeUpdateArgs, UpdateId};
->>>>>>> fbd6bb6a
 use near_workspaces::types::NearToken;
 
 pub fn dummy_contract() -> ProposeUpdateArgs {
@@ -109,12 +103,7 @@
     }
 
     let old_config: serde_json::Value = contract.view("config").await.unwrap().json().unwrap();
-<<<<<<< HEAD
-    let state: legacy_contract_state::ProtocolContractState =
-        contract.view("state").await.unwrap().json().unwrap();
-=======
     let state: ProtocolContractState = contract.view("state").await.unwrap().json().unwrap();
->>>>>>> fbd6bb6a
 
     // check that each participant can vote on a singular proposal and have it reflect changes:
     let first_proposal = &proposals[0];
@@ -180,11 +169,7 @@
 
     dbg!(&execution);
 
-<<<<<<< HEAD
-    let state: legacy_contract_state::ProtocolContractState = execution.json().unwrap();
-=======
     let state: ProtocolContractState = execution.json().unwrap();
->>>>>>> fbd6bb6a
     dbg!(state);
 }
 
@@ -222,11 +207,7 @@
         .unwrap();
 
     dbg!(&execution);
-<<<<<<< HEAD
-    let state: legacy_contract_state::ProtocolContractState = execution.json().unwrap();
-=======
     let state: ProtocolContractState = execution.json().unwrap();
->>>>>>> fbd6bb6a
     dbg!(state);
 }
 // todo: fix this test
@@ -261,11 +242,6 @@
     vote_update_till_completion(&contract, &accounts, proposals.last().unwrap()).await;
 
     // Let's check that we can call into the state and see all the proposals.
-<<<<<<< HEAD
-    let state: legacy_contract_state::ProtocolContractState =
-        contract.view("state").await.unwrap().json().unwrap();
-=======
     let state: ProtocolContractState = contract.view("state").await.unwrap().json().unwrap();
->>>>>>> fbd6bb6a
     dbg!(state);
 }