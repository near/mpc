use crate::{
    errors::Error,
    primitives::{key_state::AuthenticatedParticipantId, participants::Participants},
    storage_keys::StorageKey,
    tee::{
        proposal::{AllowedDockerImageHashes, CodeHashesVotes, MpcDockerImageHash},
        quote::TeeQuoteStatus,
    },
};
use attestation::{
    attestation::{Attestation, DstackAttestation},
    report_data::{ReportData, ReportDataV1},
};
use mpc_primitives::hash::LauncherDockerComposeHash;
use near_sdk::{env, near, store::IterableMap, AccountId, PublicKey};

pub enum TeeValidationResult {
    Full,
    Partial(Participants),
}

#[near(serializers=[borsh])]
#[derive(Debug)]
pub struct TeeState {
    pub(crate) allowed_docker_image_hashes: AllowedDockerImageHashes,
    pub(crate) historical_docker_image_hashes: Vec<LauncherDockerComposeHash>,
    pub(crate) votes: CodeHashesVotes,
    pub(crate) participants_attestations: IterableMap<AccountId, DstackAttestation>,
}

impl Default for TeeState {
    fn default() -> Self {
        Self {
            allowed_docker_image_hashes: Default::default(),
            historical_docker_image_hashes: Default::default(),
            votes: Default::default(),
            participants_attestations: IterableMap::new(StorageKey::TeeParticipantAttestation),
        }
    }
}

impl TeeState {
<<<<<<< HEAD
    /// Verifies the TEE quote and Docker image.
=======
    /// May return an error
    pub(crate) fn verify_tee_participant_info(
        &mut self,
        tee_participant_info: &TeeParticipantInfo,
        sign_pk: &PublicKey,
    ) -> Result<TeeQuoteStatus, Error> {
        let allowed_mpc_docker_image_hashes = self.get_allowed_hashes();
        let allowed_launcher_hashes = self.get_allowed_launcher_hashes();
        tee_participant_info.verify(
            allowed_mpc_docker_image_hashes.as_slice(),
            allowed_launcher_hashes.as_slice(),
            sign_pk,
        )
    }

    /// Verifies the TEE quote and Docker image
>>>>>>> bae7429a
    pub(crate) fn verify_tee_participant(
        &mut self,
        account_id: &AccountId,
        sign_pk: &PublicKey,
    ) -> Result<TeeQuoteStatus, Error> {
<<<<<<< HEAD
        let participant_attestation = self.participants_attestations.get(account_id);
        let Some(participant_attestation) = participant_attestation else {
            return Ok(TeeQuoteStatus::None);
        };
        let attestation = Attestation::Dstack(DstackAttestation::new(
            participant_attestation.quote,
            participant_attestation.collateral,
            participant_attestation.tcb_info,
            participant_attestation.expected_measurements,
        ));
        let allowed = self.get_allowed_hashes();
        let historical = self.get_historical_hashes();
        let account_key = env::signer_account_pk();
        let expected_report_data = ReportData::V1(ReportDataV1::new(sign_pk, account_key));
        let quote_result =
            attestation.verify(expected_report_data, timestamp_s, &allowed, historical);

        Ok(if quote_result {
            TeeQuoteStatus::Valid
=======
        let allowed_mpc_docker_image_hashes = self.get_allowed_hashes();
        let allowed_launcher_hashes = self.get_allowed_launcher_hashes();
        let tee_participant_info = self.tee_participant_info.get(account_id);
        if let Some(tee_participant_info) = tee_participant_info {
            tee_participant_info.verify(
                allowed_mpc_docker_image_hashes.as_slice(),
                allowed_launcher_hashes.as_slice(),
                sign_pk,
            )
>>>>>>> bae7429a
        } else {
            Ok(TeeQuoteStatus::None)
        }
    }

    /// Performs TEE validation on the given participants.
    ///
    /// Returns `TeeValidationResult::Full` if all participants are valid,
    /// or `TeeValidationResult::Partial` with the subset of valid participants otherwise.
    ///
    /// Participants with `TeeQuoteStatus::Valid` or `TeeQuoteStatus::None` are considered valid.
    /// The returned `Participants` preserves participant data and `next_id()`.
    pub fn validate_tee(&mut self, participants: &Participants) -> TeeValidationResult {
        let new_participants: Vec<_> = participants
            .participants()
            .iter()
            .filter(|(account_id, _, participant_info)| {
                matches!(
                    self.tee_status(account_id, &participant_info.sign_pk),
                    TeeQuoteStatus::Valid | TeeQuoteStatus::None
                )
            })
            .cloned()
            .collect();

        if new_participants.len() != participants.len() {
            TeeValidationResult::Partial(Participants::init(
                participants.next_id(),
                new_participants,
            ))
        } else {
            TeeValidationResult::Full
        }
    }

    /// Retrieves and validates the TEE status for a participant, combining both the TEE quote
    /// verification and the Docker image verification. If both validations pass, the participant
    /// is considered to have a valid TEE status. Otherwise, the participant is marked as invalid.
    /// If no TEE information is found, the participant is marked with `TeeQuoteStatus::None`.
    pub fn tee_status(&mut self, account_id: &AccountId, sign_pk: &PublicKey) -> TeeQuoteStatus {
        match self.verify_tee_participant(account_id, sign_pk) {
            Ok(status) => status,
            Err(_) => TeeQuoteStatus::Invalid,
        }
    }

    pub fn add_participant(
        &mut self,
        account_id: AccountId,
        proposed_tee_participant: DstackAttestation,
    ) {
        self.participants_attestations
            .insert(account_id.clone(), proposed_tee_participant.clone());
    }

    pub fn vote(
        &mut self,
        code_hash: MpcDockerImageHash,
        participant: &AuthenticatedParticipantId,
    ) -> u64 {
        self.votes.vote(code_hash.clone(), participant)
    }
    /// Retrieves the current allowed hashes, cleaning up any expired entries.
    pub fn get_allowed_hashes(&mut self) -> Vec<MpcDockerImageHash> {
        // Clean up expired entries and return the current allowed hashes.
        // don't remove the get call, as it ensures we only get hashes valid for the current block height
        self.allowed_docker_image_hashes
            .get(env::block_height())
            .into_iter()
            .map(|entry| entry.image_hash)
            .collect()
    }

    pub fn get_allowed_launcher_hashes(&self) -> &Vec<LauncherDockerComposeHash> {
        &self.historical_docker_image_hashes
    }

    pub fn whitelist_tee_proposal(&mut self, tee_proposal: MpcDockerImageHash) {
        self.votes.clear_votes();
        self.historical_docker_image_hashes.push(
            AllowedDockerImageHashes::get_docker_compose_hash(tee_proposal.clone()),
        );
        self.allowed_docker_image_hashes
            .insert(tee_proposal, env::block_height());
    }
}<|MERGE_RESOLUTION|>--- conflicted
+++ resolved
@@ -40,9 +40,6 @@
 }
 
 impl TeeState {
-<<<<<<< HEAD
-    /// Verifies the TEE quote and Docker image.
-=======
     /// May return an error
     pub(crate) fn verify_tee_participant_info(
         &mut self,
@@ -59,13 +56,11 @@
     }
 
     /// Verifies the TEE quote and Docker image
->>>>>>> bae7429a
     pub(crate) fn verify_tee_participant(
         &mut self,
         account_id: &AccountId,
         sign_pk: &PublicKey,
     ) -> Result<TeeQuoteStatus, Error> {
-<<<<<<< HEAD
         let participant_attestation = self.participants_attestations.get(account_id);
         let Some(participant_attestation) = participant_attestation else {
             return Ok(TeeQuoteStatus::None);
@@ -76,29 +71,24 @@
             participant_attestation.tcb_info,
             participant_attestation.expected_measurements,
         ));
-        let allowed = self.get_allowed_hashes();
+        let allowed_mpc_docker_image_hashes = self.get_allowed_hashes();
         let historical = self.get_historical_hashes();
         let account_key = env::signer_account_pk();
         let expected_report_data = ReportData::V1(ReportDataV1::new(sign_pk, account_key));
-        let quote_result =
-            attestation.verify(expected_report_data, timestamp_s, &allowed, historical);
+        let quote_result = attestation.verify(
+            expected_report_data,
+            timestamp_s,
+            &allowed_mpc_docker_image_hashes,
+            historical,
+        );
 
-        Ok(if quote_result {
+        let quote_result = if quote_result {
             TeeQuoteStatus::Valid
-=======
-        let allowed_mpc_docker_image_hashes = self.get_allowed_hashes();
-        let allowed_launcher_hashes = self.get_allowed_launcher_hashes();
-        let tee_participant_info = self.tee_participant_info.get(account_id);
-        if let Some(tee_participant_info) = tee_participant_info {
-            tee_participant_info.verify(
-                allowed_mpc_docker_image_hashes.as_slice(),
-                allowed_launcher_hashes.as_slice(),
-                sign_pk,
-            )
->>>>>>> bae7429a
         } else {
-            Ok(TeeQuoteStatus::None)
-        }
+            TeeQuoteStatus::Invalid
+        };
+
+        Ok(quote_result)
     }
 
     /// Performs TEE validation on the given participants.
