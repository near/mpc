pub mod config;
pub mod crypto_shared;
pub mod errors;
pub mod legacy_contract_state;
pub mod primitives;
pub mod state;
pub mod storage_keys;
pub mod tee;
pub mod update;
#[cfg(feature = "dev-utils")]
pub mod utils;
pub mod v0_state;

use crate::{
    errors::Error,
    storage_keys::StorageKey,
    tee::{proposal::AllowedDockerImageHashes, quote::TeeQuoteStatus, tee_state::TeeState},
    update::{ProposeUpdateArgs, ProposedUpdates, Update, UpdateId},
    v0_state::MpcContractV1,
};
use attestation::attestation::DstackAttestation;
use config::{Config, InitConfig};
use crypto_shared::{
    derive_key_secp256k1, derive_tweak,
    kdf::{check_ec_signature, derive_public_key_edwards_point_ed25519},
    near_public_key_to_affine_point,
    types::{PublicKeyExtended, PublicKeyExtendedConversionError, SignatureResponse},
};
use errors::{
    DomainError, InvalidParameters, InvalidState, PublicKeyError, RespondError, SignError, TeeError,
};
use k256::elliptic_curve::{sec1::ToEncodedPoint, PrimeField};
use near_sdk::{
    borsh::{self, BorshDeserialize, BorshSerialize},
    env::{self, ed25519_verify},
    log, near, near_bindgen,
    store::LookupMap,
    AccountId, CryptoHash, CurveType, Gas, GasWeight, NearToken, Promise, PromiseError,
    PromiseOrValue, PublicKey,
};
use primitives::{
    domain::{DomainConfig, DomainId, DomainRegistry, SignatureScheme},
    key_state::{AuthenticatedParticipantId, EpochId, KeyEventId, Keyset},
    signature::{SignRequest, SignRequestArgs, SignatureRequest, YieldIndex},
    thresholds::{Threshold, ThresholdParameters},
};
use state::{running::RunningContractState, ProtocolContractState};
use tee::{proposal::MpcDockerImageHash, tee_state::TeeValidationResult};

// Gas required for a sign request
const GAS_FOR_SIGN_CALL: Gas = Gas::from_tgas(10);

// Register used to receive data id from `promise_await_data`.
const DATA_ID_REGISTER: u64 = 0;

// Prepaid gas for a `return_signature_and_clean_state_on_success` call
const RETURN_SIGNATURE_AND_CLEAN_STATE_ON_SUCCESS_CALL_GAS: Gas = Gas::from_tgas(6);
// Prepaid gas for a `update_config` call
const UPDATE_CONFIG_GAS: Gas = Gas::from_tgas(5);

/// Store two version of the MPC contract for migration and backward compatibility purposes.
/// Note: Probably, you don't need to change this struct.
#[near_bindgen]
#[derive(BorshDeserialize, BorshSerialize, Debug)]
pub enum VersionedMpcContract {
    /// This is no longer deployed
    V0,
    /// Currently on mainnet and testnet
    V1(MpcContractV1),
    /// Current actual version
    V2(MpcContract),
}

impl Default for VersionedMpcContract {
    fn default() -> Self {
        env::panic_str("Calling default not allowed.");
    }
}

#[near(serializers=[borsh])]
#[derive(Debug)]
pub struct MpcContract {
    protocol_state: ProtocolContractState,
    pending_requests: LookupMap<SignatureRequest, YieldIndex>,
    proposed_updates: ProposedUpdates,
    config: Config,
    tee_state: TeeState,
    accept_signature_requests: bool,
}

impl MpcContract {
    pub(crate) fn public_key_extended(
        &self,
        domain_id: DomainId,
    ) -> Result<PublicKeyExtended, Error> {
        self.protocol_state.public_key(domain_id)
    }

    fn threshold(&self) -> Result<Threshold, Error> {
        self.protocol_state.threshold()
    }

    /// returns true if the request was already pending
    fn add_request(&mut self, request: &SignatureRequest, data_id: CryptoHash) -> bool {
        self.pending_requests
            .insert(request.clone(), YieldIndex { data_id })
            .is_some()
    }

    fn get_pending_request(&self, request: &SignatureRequest) -> Option<YieldIndex> {
        self.pending_requests.get(request).cloned()
    }

    pub fn init(parameters: ThresholdParameters, init_config: Option<InitConfig>) -> Self {
        log!(
            "init: parameters={:?}, init_config={:?}",
            parameters,
            init_config,
        );
        parameters.validate().unwrap();

        Self {
            protocol_state: ProtocolContractState::Running(RunningContractState::new(
                DomainRegistry::default(),
                Keyset::new(EpochId::new(0), Vec::new()),
                parameters,
            )),
            pending_requests: LookupMap::new(StorageKey::PendingRequestsV2),
            proposed_updates: ProposedUpdates::default(),
            config: Config::from(init_config),
            tee_state: Default::default(),
            accept_signature_requests: true,
        }
    }

    pub fn start_keygen_instance(&mut self, key_event_id: KeyEventId) -> Result<(), Error> {
        self.protocol_state
            .start_keygen_instance(key_event_id, self.config.key_event_timeout_blocks)
    }

    pub fn start_reshare_instance(&mut self, key_event_id: KeyEventId) -> Result<(), Error> {
        self.protocol_state
            .start_reshare_instance(key_event_id, self.config.key_event_timeout_blocks)
    }

    pub fn vote_reshared(&mut self, key_event_id: KeyEventId) -> Result<(), Error> {
        if let Some(new_state) = self.protocol_state.vote_reshared(key_event_id)? {
            self.protocol_state = new_state;
        }
        Ok(())
    }

    pub fn vote_cancel_resharing(&mut self) -> Result<(), Error> {
        if let Some(new_state) = self.protocol_state.vote_cancel_resharing()? {
            self.protocol_state = new_state;
        }

        Ok(())
    }

    pub fn vote_pk(
        &mut self,
        key_event_id: KeyEventId,
        public_key: PublicKey,
    ) -> Result<(), Error> {
        let extended_key =
            public_key
                .try_into()
                .map_err(|err: PublicKeyExtendedConversionError| {
                    InvalidParameters::MalformedPayload.message(err.to_string())
                })?;

        if let Some(new_state) = self.protocol_state.vote_pk(key_event_id, extended_key)? {
            self.protocol_state = new_state;
        }

        Ok(())
    }

    pub fn vote_abort_key_event_instance(&mut self, key_event_id: KeyEventId) -> Result<(), Error> {
        self.protocol_state
            .vote_abort_key_event_instance(key_event_id)
    }

    pub fn vote_cancel_keygen(&mut self, next_domain_id: u64) -> Result<(), Error> {
        if let Some(new_state) = self.protocol_state.vote_cancel_keygen(next_domain_id)? {
            self.protocol_state = new_state;
        }
        Ok(())
    }

    pub fn vote_new_parameters(
        &mut self,
        prospective_epoch_id: EpochId,
        proposal: &ThresholdParameters,
    ) -> Result<(), Error> {
        if let Some(new_state) = self
            .protocol_state
            .vote_new_parameters(prospective_epoch_id, proposal)?
        {
            self.protocol_state = new_state;
        }
        Ok(())
    }

    pub fn vote_add_domains(&mut self, domains: Vec<DomainConfig>) -> Result<(), Error> {
        if let Some(new_state) = self.protocol_state.vote_add_domains(domains)? {
            self.protocol_state = new_state;
        }
        Ok(())
    }

    pub fn vote_code_hash(&mut self, code_hash: MpcDockerImageHash) -> Result<(), Error> {
        let ProtocolContractState::Running(state) = &self.protocol_state else {
            return Err(InvalidState::ProtocolStateNotRunning.into());
        };

        let participant = AuthenticatedParticipantId::new(state.parameters.participants())?;
        let votes = self.tee_state.vote(code_hash.clone(), &participant);

        // If the vote threshold is met and the new Docker hash is allowed by the TEE's RTMR3,
        // update the state
        if votes >= self.threshold()?.value() {
            self.tee_state.whitelist_tee_proposal(code_hash);
        }

        Ok(())
    }

    pub fn latest_code_hash(&mut self) -> MpcDockerImageHash {
        self.tee_state
            .get_allowed_hashes()
            .last()
            .expect("there must be at least one allowed code hash")
            .clone()
    }
}

// User contract API
#[near_bindgen]
impl VersionedMpcContract {
    /// `key_version` must be less than or equal to the value at `latest_key_version`
    /// To avoid overloading the network with too many requests,
    /// we ask for a small deposit for each signature request.
    /// The fee changes based on how busy the network is.
    #[handle_result]
    #[payable]
    pub fn sign(&mut self, request: SignRequestArgs) {
        log!(
            "sign: predecessor={:?}, request={:?}",
            env::predecessor_account_id(),
            request
        );

        let request: SignRequest = request.try_into().unwrap();
        let Ok(public_key) = self.public_key(Some(request.domain_id)) else {
            env::panic_str(
                &InvalidParameters::DomainNotFound
                    .message(format!(
                        "No key was found for the provided domain_id {:?}.",
                        request.domain_id,
                    ))
                    .to_string(),
            );
        };

        let curve_type = public_key.curve_type();

        // ensure the signer sent a valid signature request
        // It's important we fail here because the MPC nodes will fail in an identical way.
        // This allows users to get the error message
        match &curve_type {
            CurveType::SECP256K1 => {
                let hash = *request.payload.as_ecdsa().expect("Payload is not Ecdsa");
                k256::Scalar::from_repr(hash.into())
                    .into_option()
                    .expect("Ecdsa payload cannot be converted to Scalar");
            }
            CurveType::ED25519 => {
                request.payload.as_eddsa().expect("Payload is not EdDSA");
            }
        }

        // Make sure sign call will not run out of gas doing yield/resume logic
        if env::prepaid_gas() < GAS_FOR_SIGN_CALL {
            env::panic_str(
                &InvalidParameters::InsufficientGas
                    .message(format!(
                        "Provided: {}, required: {}",
                        env::prepaid_gas(),
                        GAS_FOR_SIGN_CALL
                    ))
                    .to_string(),
            );
        }

        let predecessor = env::predecessor_account_id();
        // Check deposit and refund if required
        let deposit = env::attached_deposit();
        match deposit.checked_sub(NearToken::from_yoctonear(1)) {
            None => {
                env::panic_str(
                    &InvalidParameters::InsufficientDeposit
                        .message(format!(
                            "Require a deposit of 1 yoctonear, found: {}",
                            deposit.as_yoctonear(),
                        ))
                        .to_string(),
                );
            }
            Some(diff) => {
                if diff > NearToken::from_yoctonear(0) {
                    log!("refund excess deposit {diff} to {predecessor}");
                    Promise::new(predecessor.clone()).transfer(diff);
                }
            }
        }

        let request = SignatureRequest::new(
            request.domain_id,
            request.payload,
            &predecessor,
            &request.path,
        );

        let Self::V2(mpc_contract) = self else {
            env::panic_str("expected V2")
        };

        if !mpc_contract.accept_signature_requests {
            env::panic_str(&TeeError::TeeValidationFailed.to_string())
        }

        env::log_str(&serde_json::to_string(&near_sdk::env::random_seed_array()).unwrap());

        let promise_index = env::promise_yield_create(
            "return_signature_and_clean_state_on_success",
            &serde_json::to_vec(&(&request,)).unwrap(),
            RETURN_SIGNATURE_AND_CLEAN_STATE_ON_SUCCESS_CALL_GAS,
            GasWeight(0),
            DATA_ID_REGISTER,
        );

        // Store the request in the contract's local state
        let return_sig_id: CryptoHash = env::read_register(DATA_ID_REGISTER)
            .expect("read_register failed")
            .try_into()
            .expect("conversion to CryptoHash failed");
        if mpc_contract.add_request(&request, return_sig_id) {
            log!("request already present, overriding callback.")
        }

        env::promise_return(promise_index);
    }

    /// This is the root public key combined from all the public keys of the participants.
    /// The domain parameter specifies which domain we're querying the public key for;
    /// the default is the first domain.
    #[handle_result]
    pub fn public_key(&self, domain_id: Option<DomainId>) -> Result<PublicKey, Error> {
        self.public_key_extended(domain_id).map(Into::into)
    }

    fn public_key_extended(&self, domain_id: Option<DomainId>) -> Result<PublicKeyExtended, Error> {
        let domain = domain_id.unwrap_or_else(DomainId::legacy_ecdsa_id);
        match self {
            Self::V2(mpc_contract) => mpc_contract.public_key_extended(domain),
            _ => env::panic_str("expected v2"),
        }
    }

    /// This is the derived public key of the caller given path and predecessor
    /// if predecessor is not provided, it will be the caller of the contract.
    ///
    /// The domain parameter specifies which domain we're deriving the public key for;
    /// the default is the first domain.
    #[handle_result]
    pub fn derived_public_key(
        &self,
        path: String,
        predecessor: Option<AccountId>,
        domain_id: Option<DomainId>,
    ) -> Result<PublicKey, Error> {
        let predecessor: AccountId = predecessor.unwrap_or_else(env::predecessor_account_id);
        let tweak = derive_tweak(&predecessor, &path);

        let domain = domain_id.unwrap_or_else(DomainId::legacy_ecdsa_id);
        let public_key = match self {
            Self::V2(mpc_contract) => mpc_contract.public_key_extended(domain),
            _ => env::panic_str("expected v2"),
        }?;

        let derived_public_key = match public_key {
            PublicKeyExtended::Secp256k1 { near_public_key } => {
                let derived_public_key =
                    derive_key_secp256k1(&near_public_key_to_affine_point(near_public_key), &tweak)
                        .map_err(PublicKeyError::from)?;

                let encoded_point = derived_public_key.to_encoded_point(false);
                let slice: &[u8] = &encoded_point.as_bytes()[1..65];
                PublicKey::from_parts(CurveType::SECP256K1, slice.to_vec())
            }
            PublicKeyExtended::Ed25519 { edwards_point, .. } => {
                let derived_public_key_edwards_point =
                    derive_public_key_edwards_point_ed25519(&edwards_point, &tweak);

                let encoded_point: [u8; 32] =
                    derived_public_key_edwards_point.compress().to_bytes();

                PublicKey::from_parts(CurveType::ED25519, encoded_point.into())
            }
        };

        derived_public_key.map_err(|_| PublicKeyError::DerivedKeyConversionFailed.into())
    }

    /// Key versions refer new versions of the root key that we may choose to generate on cohort changes
    /// Older key versions will always work but newer key versions were never held by older signers
    /// Newer key versions may also add new security features, like only existing within a secure enclave.
    /// The signature_scheme parameter specifies which signature scheme we're querying the latest version
    /// for. The default is Secp256k1. The default is **NOT** to query across all signature schemes.
    pub fn latest_key_version(&self, signature_scheme: Option<SignatureScheme>) -> u32 {
        self.state()
            .most_recent_domain_for_signature_scheme(signature_scheme.unwrap_or_default())
            .unwrap()
            .0 as u32
    }
}

// Node API
#[near_bindgen]
impl VersionedMpcContract {
    #[handle_result]
    pub fn respond(
        &mut self,
        request: SignatureRequest,
        response: SignatureResponse,
    ) -> Result<(), Error> {
        let signer = env::signer_account_id();
        log!("respond: signer={}, request={:?}", &signer, &request);

        let Self::V2(mpc_contract) = self else {
            env::panic_str("expected V2")
        };
        if !mpc_contract.protocol_state.is_running_or_resharing() {
            return Err(InvalidState::ProtocolStateNotRunning.into());
        }

        if !mpc_contract.accept_signature_requests {
            return Err(TeeError::TeeValidationFailed.into());
        }

        let domain = request.domain_id;
        let public_key = mpc_contract.public_key_extended(domain)?;

        let signature_is_valid = match (&response, public_key) {
            (
                SignatureResponse::Secp256k1(signature_response),
                PublicKeyExtended::Secp256k1 { near_public_key },
            ) => {
                // generate the expected public key
                let expected_public_key = derive_key_secp256k1(
                    &near_public_key_to_affine_point(near_public_key),
                    &request.tweak,
                )
                .map_err(RespondError::from)?;

                let payload_hash = request.payload.as_ecdsa().expect("Payload is not ECDSA");

                // Check the signature is correct
                check_ec_signature(
                    &expected_public_key,
                    &signature_response.big_r.affine_point,
                    &signature_response.s.scalar,
                    payload_hash,
                    signature_response.recovery_id,
                )
                .is_ok()
            }
            (
                SignatureResponse::Ed25519 { signature },
                PublicKeyExtended::Ed25519 {
                    edwards_point: public_key_edwards_point,
                    ..
                },
            ) => {
                let derived_public_key_edwards_point = derive_public_key_edwards_point_ed25519(
                    &public_key_edwards_point,
                    &request.tweak,
                );
                let derived_public_key_32_bytes =
                    *derived_public_key_edwards_point.compress().as_bytes();

                let message = request.payload.as_eddsa().expect("Payload is not EdDSA");

                ed25519_verify(signature.as_bytes(), message, &derived_public_key_32_bytes)
            }
            (signature_response, public_key_requested) => {
                return Err(RespondError::SignatureSchemeMismatch.message(format!(
                    "Signature response from MPC: {:?}. Key requested by user {:?}",
                    signature_response, public_key_requested
                )));
            }
        };

        if !signature_is_valid {
            return Err(RespondError::InvalidSignature.into());
        }

        // First get the yield promise of the (potentially timed out) request.
        if let Some(YieldIndex { data_id }) = mpc_contract.pending_requests.remove(&request) {
            // Finally, resolve the promise. This will have no effect if the request already timed.
            env::promise_yield_resume(&data_id, &serde_json::to_vec(&response).unwrap());
            Ok(())
        } else {
            Err(InvalidParameters::RequestNotFound.into())
        }
    }

    /// (Prospective) Participants can submit their tee participant information through this
    /// endpoint.
    #[payable]
    #[handle_result]
    pub fn submit_participant_info(
        &mut self,
        #[serializer(borsh)] proposed_participant_attestation: DstackAttestation,
        #[serializer(borsh)] sign_pk: PublicKey,
    ) -> Result<(), Error> {
        let account_id = env::signer_account_id();
        log!(
<<<<<<< HEAD
            "propose_join: signer={}, proposed_participant_attestation={:?}",
=======
            "submit_participant_info: signer={}, proposed_tee_participant={:?}",
>>>>>>> bae7429a
            account_id,
            proposed_participant_attestation,
        );

        // Save the initial storage usage to know how much to charge the proposer for the storage used
        let initial_storage = env::storage_usage();

        let Self::V2(mpc_contract) = self else {
            env::panic_str("expected V2")
        };

        // Verify the TEE quote and Docker image for the proposed participant
        let status = mpc_contract
            .tee_state
            .verify_tee_participant_info(&proposed_tee_participant, &sign_pk)?;

        if status == TeeQuoteStatus::Invalid {
            return Err(InvalidParameters::InvalidTeeRemoteAttestation
                .message("TeeQuoteStatus is invalid".to_string()));
        }

        // Add the participant information to the contract state
        mpc_contract
            .tee_state
            .add_participant(account_id.clone(), proposed_participant_attestation.clone());

        // Both participants and non-participants can propose. Non-participants must pay for the
        // storage they use; participants do not.
        if self.voter_account().is_err() {
            let storage_used = env::storage_usage() - initial_storage;
            let cost = env::storage_byte_cost().saturating_mul(storage_used as u128);
            let attached = env::attached_deposit();

            if attached < cost {
                return Err(InvalidParameters::InsufficientDeposit.message(format!(
                    "Attached {}, Required {}",
                    attached.as_yoctonear(),
                    cost.as_yoctonear(),
                )));
            }

            // Refund the difference if the proposer attached more than required
            if let Some(diff) = attached.checked_sub(cost) {
                if diff > NearToken::from_yoctonear(0) {
                    Promise::new(account_id).transfer(diff);
                }
            }
        }

        Ok(())
    }

    /// Propose a new set of parameters (participants and threshold) for the MPC network.
    /// If a threshold number of votes are reached on the exact same proposal, this will transition
    /// the contract into the Resharing state.
    ///
    /// The epoch_id must be equal to 1 plus the current epoch ID (if Running) or prospective epoch
    /// ID (if Resharing). Otherwise the vote is ignored. This is to prevent late transactions from
    /// accidentally voting on outdated proposals.
    #[handle_result]
    pub fn vote_new_parameters(
        &mut self,
        prospective_epoch_id: EpochId,
        proposal: ThresholdParameters,
    ) -> Result<(), Error> {
        log!(
            "vote_new_parameters: signer={}, proposal={:?}",
            env::signer_account_id(),
            proposal,
        );
        match self {
            Self::V2(mpc_contract) => {
                mpc_contract.vote_new_parameters(prospective_epoch_id, &proposal)
            }
            _ => env::panic_str("expected V2"),
        }
    }

    /// Propose adding a new set of domains for the MPC network.
    /// If a threshold number of votes are reached on the exact same proposal, this will transition
    /// the contract into the Initializing state to generate keys for the new domains.
    ///
    /// The specified list of domains must have increasing and contiguous IDs, and the first ID
    /// must be the same as the `next_domain_id` returned by state().
    #[handle_result]
    pub fn vote_add_domains(&mut self, domains: Vec<DomainConfig>) -> Result<(), Error> {
        log!(
            "vote_add_domains: signer={}, domains={:?}",
            env::signer_account_id(),
            domains,
        );
        match self {
            Self::V2(mpc_contract) => mpc_contract.vote_add_domains(domains),
            _ => env::panic_str("expected V2"),
        }
    }

    /// Starts a new attempt to generate a key for the current domain.
    /// This only succeeds if the signer is the leader (the participant with the lowest ID).
    #[handle_result]
    pub fn start_keygen_instance(&mut self, key_event_id: KeyEventId) -> Result<(), Error> {
        log!("start_keygen_instance: signer={}", env::signer_account_id(),);
        match self {
            Self::V2(contract_state) => contract_state.start_keygen_instance(key_event_id),
            _ => env::panic_str("expected V2"),
        }
    }

    /// Casts a vote for `public_key` for the attempt identified by `key_event_id`.
    ///
    /// The effect of this method is either:
    ///  - Returns error (which aborts with no changes), if there is no active key generation
    ///    attempt (including if the attempt timed out), if the signer is not a participant,
    ///    or if the key_event_id corresponds to a different domain, different epoch, or different
    ///    attempt from the current key generation attempt.
    ///  - Returns Ok(()), with one of the following changes:
    ///    - A vote has been collected but we don't have enough votes yet.
    ///    - This vote is for a public key that disagrees from an earlier voted public key, causing
    ///      the attempt to abort; another call to `start` is then necessary.
    ///    - Everyone has now voted for the same public key; the state transitions into generating a
    ///      key for the next domain.
    ///    - Same as the last case, except that all domains have a generated key now, and the state
    ///      transitions into Running with the newly generated keys.
    #[handle_result]
    pub fn vote_pk(
        &mut self,
        key_event_id: KeyEventId,
        public_key: PublicKey,
    ) -> Result<(), Error> {
        log!(
            "vote_pk: signer={}, key_event_id={:?}, public_key={:?}",
            env::signer_account_id(),
            key_event_id,
            public_key,
        );
        match self {
            Self::V2(contract_state) => contract_state.vote_pk(key_event_id, public_key),
            _ => env::panic_str("expected V2"),
        }
    }

    /// Starts a new attempt to reshare the key for the current domain.
    /// This only succeeds if the signer is the leader (the participant with the lowest ID).
    #[handle_result]
    pub fn start_reshare_instance(&mut self, key_event_id: KeyEventId) -> Result<(), Error> {
        log!(
            "start_reshare_instance: signer={}",
            env::signer_account_id()
        );
        match self {
            Self::V2(contract_state) => contract_state.start_reshare_instance(key_event_id),
            _ => env::panic_str("expected V2"),
        }
    }

    /// Casts a vote for the successful resharing of the attempt identified by `key_event_id`.
    ///
    /// The effect of this method is either:
    ///  - Returns error (which aborts with no changes), if there is no active key resharing
    ///    attempt (including if the attempt timed out), if the signer is not a participant,
    ///    or if the key_event_id corresponds to a different domain, different epoch, or different
    ///    attempt from the current key resharing attempt.
    ///  - Returns Ok(()), with one of the following changes:
    ///    - A vote has been collected but we don't have enough votes yet.
    ///    - Everyone has now voted; the state transitions into resharing the key for the next
    ///      domain.
    ///    - Same as the last case, except that all domains' keys have been reshared now, and the
    ///      state transitions into Running with the newly reshared keys.
    #[handle_result]
    pub fn vote_reshared(&mut self, key_event_id: KeyEventId) -> Result<(), Error> {
        log!(
            "vote_reshared: signer={}, resharing_id={:?}",
            env::signer_account_id(),
            key_event_id,
        );
        match self {
            Self::V2(contract_state) => contract_state.vote_reshared(key_event_id),
            _ => env::panic_str("expected V2"),
        }
    }

    /// Casts a vote to cancel the current key resharing. If a threshold number of unique
    /// votes are collected to cancel the resharing, the contract state will revert back to the
    /// previous running state.
    ///
    /// - This method is idempotent, meaning a single account can not make more than one vote.
    /// - Only nodes from the previous running state are allowed to vote.
    ///
    /// Return value:
    /// - [Ok] if the vote was successfully collected.
    /// - [Err] if:
    ///     - The signer is not a participant in the previous running state.
    ///     - The contract is not in a resharing state.
    #[handle_result]
    pub fn vote_cancel_resharing(&mut self) -> Result<(), Error> {
        log!("vote_cancel_resharing: signer={}", env::signer_account_id());
        match self {
            Self::V2(contract_state) => contract_state.vote_cancel_resharing(),
            _ => env::panic_str("expected V2"),
        }
    }

    /// Casts a vote to cancel key generation. Any keys that have already been generated
    /// are kept and we transition into Running state; remaining domains are permanently deleted.
    /// Deleted domain IDs cannot be reused again in future calls to vote_add_domains.
    ///
    /// A next_domain_id that matches that in the state's domains struct must be passed in. This is
    /// to prevent stale requests from accidentally cancelling a future key generation state.
    #[handle_result]
    pub fn vote_cancel_keygen(&mut self, next_domain_id: u64) -> Result<(), Error> {
        log!("vote_cancel_keygen: signer={}", env::signer_account_id());
        match self {
            Self::V2(contract_state) => contract_state.vote_cancel_keygen(next_domain_id),
            _ => env::panic_str("expected V2"),
        }
    }

    /// Casts a vote to abort the current key event instance. If succesful, the contract aborts the
    /// instance and a new instance with the next attempt_id can be started.
    #[handle_result]
    pub fn vote_abort_key_event_instance(&mut self, key_event_id: KeyEventId) -> Result<(), Error> {
        log!(
            "vote_abort_key_event_instance: signer={}",
            env::signer_account_id()
        );
        match self {
            Self::V2(contract_state) => contract_state.vote_abort_key_event_instance(key_event_id),
            _ => env::panic_str("expected V2"),
        }
    }

    /// Propose update to either code or config, but not both of them at the same time.
    #[payable]
    #[handle_result]
    pub fn propose_update(
        &mut self,
        #[serializer(borsh)] args: ProposeUpdateArgs,
    ) -> Result<UpdateId, Error> {
        // Only voters can propose updates:
        let proposer = self.voter_or_panic();
        let update: Update = args.try_into()?;

        let attached = env::attached_deposit();
        let required = ProposedUpdates::required_deposit(&update);
        if attached < required {
            return Err(InvalidParameters::InsufficientDeposit.message(format!(
                "Attached {}, Required {}",
                attached.as_yoctonear(),
                required.as_yoctonear(),
            )));
        }

        let id = self.proposed_updates().propose(update);

        log!(
            "propose_update: signer={}, id={:?}",
            env::signer_account_id(),
            id,
        );

        // Refund the difference if the proposer attached more than required.
        if let Some(diff) = attached.checked_sub(required) {
            if diff > NearToken::from_yoctonear(0) {
                Promise::new(proposer).transfer(diff);
            }
        }

        Ok(id)
    }

    /// Vote for a proposed update given the [`UpdateId`] of the update.
    ///
    /// Returns Ok(true) if the amount of voters surpassed the threshold and the update was executed.
    /// Returns Ok(false) if the amount of voters did not surpass the threshold. Returns Err if the update
    /// was not found or if the voter is not a participant in the protocol.
    #[handle_result]
    pub fn vote_update(&mut self, id: UpdateId) -> Result<bool, Error> {
        log!(
            "vote_update: signer={}, id={:?}",
            env::signer_account_id(),
            id,
        );
        let threshold = if let Self::V2(mpc_contract) = self {
            if !matches!(
                mpc_contract.protocol_state,
                ProtocolContractState::Running(_)
            ) {
                env::panic_str("protocol must be in running state");
            }
            mpc_contract.threshold()?
        } else {
            env::panic_str("expected V2");
        };
        let voter = self.voter_or_panic();
        let Some(votes) = self.proposed_updates().vote(&id, voter) else {
            return Err(InvalidParameters::UpdateNotFound.into());
        };

        // Not enough votes, wait for more.
        if (votes.len() as u64) < threshold.value() {
            return Ok(false);
        }

        let Some(_promise) = self.proposed_updates().do_update(&id, UPDATE_CONFIG_GAS) else {
            return Err(InvalidParameters::UpdateNotFound.into());
        };

        Ok(true)
    }

    #[handle_result]
    pub fn vote_code_hash(&mut self, code_hash: MpcDockerImageHash) -> Result<(), Error> {
        log!(
            "vote_code_hash: signer={}, code_hash={:?}",
            env::signer_account_id(),
            code_hash,
        );
        self.voter_or_panic();
        match self {
            Self::V2(contract) => contract.vote_code_hash(code_hash)?,
            _ => env::panic_str("expected V2"),
        }
        Ok(())
    }

    #[handle_result]
    pub fn allowed_code_hashes(&mut self) -> Result<Vec<MpcDockerImageHash>, Error> {
        log!("allowed_code_hashes: signer={}", env::signer_account_id());
        match self {
            Self::V2(contract) => Ok(contract.tee_state.get_allowed_hashes()),
            _ => env::panic_str("expected V2"),
        }
    }

    #[handle_result]
    pub fn latest_code_hash(&mut self) -> Result<MpcDockerImageHash, Error> {
        log!("latest_code_hash: signer={}", env::signer_account_id());
        match self {
            Self::V2(contract) => Ok(contract.latest_code_hash()),
            _ => env::panic_str("expected V2"),
        }
    }

    /// Verifies if all current participants have an accepted TEE state.
    /// Automatically enters a resharing, in case one or more participants do not have an accepted
    /// TEE state.
    /// Returns `false` and stops the contract from accepting new signature requests or responses,
    /// in case less than `threshold` participants run in an accepted Tee State.
    #[handle_result]
    pub fn verify_tee(&mut self) -> Result<bool, Error> {
        log!("verify_tee: signer={}", env::signer_account_id());
        let Self::V2(contract) = self else {
            env::panic_str("expected V1")
        };
        let ProtocolContractState::Running(running_state) = &mut contract.protocol_state else {
            return Err(InvalidState::ProtocolStateNotRunning.into());
        };
        let current_params = running_state.parameters.clone();
        match contract
            .tee_state
            .validate_tee(current_params.participants())
        {
            TeeValidationResult::Full => {
                contract.accept_signature_requests = true;
                log!("All participants have an accepted Tee status");
                Ok(true)
            }
            TeeValidationResult::Partial(new_participants) => {
                let threshold = current_params.threshold().value() as usize;
                let remaining = new_participants.len();
                if threshold > remaining {
                    log!("Less than `threshold` participants are left with a valid TEE status. This requires manual intervention. We will not accept new signature requests as a safety precaution.");
                    contract.accept_signature_requests = false;
                    return Ok(false);
                }

                // here, we set it to true, because at this point, we have at least `threshold`
                // number of participants with an accepted Tee status.
                contract.accept_signature_requests = true;

                // do we want to adjust the threshold?
                //let n_participants_new = new_participants.len();
                //let new_threshold = (3 * n_participants_new + 4) / 5; // minimum 60%
                //let new_threshold = new_threshold.max(2); // but also minimum 2
                let new_threshold = threshold;

                let threshold_parameters = ThresholdParameters::new(
                    new_participants,
                    Threshold::new(new_threshold as u64),
                )
                .expect("Require valid threshold parameters"); // this should never happen.
                current_params.validate_incoming_proposal(&threshold_parameters)?;
                let res = running_state.transition_to_resharing_no_checks(&threshold_parameters);
                if let Some(resharing) = res {
                    contract.protocol_state = ProtocolContractState::Resharing(resharing);
                }

                Ok(false)
            }
        }
    }
}

// Contract developer helper API
#[near_bindgen]
impl VersionedMpcContract {
    #[handle_result]
    #[init]
    pub fn init(
        parameters: ThresholdParameters,
        init_config: Option<InitConfig>,
    ) -> Result<Self, Error> {
        log!(
            "init: signer={}, parameters={:?}, init_config={:?}",
            env::signer_account_id(),
            parameters,
            init_config,
        );
        parameters.validate()?;

        Ok(Self::V2(MpcContract::init(parameters, init_config)))
    }

    // This function can be used to transfer the MPC network to a new contract.
    #[private]
    #[init]
    #[handle_result]
    pub fn init_running(
        domains: Vec<DomainConfig>,
        next_domain_id: u64,
        keyset: Keyset,
        parameters: ThresholdParameters,
        init_config: Option<InitConfig>,
    ) -> Result<Self, Error> {
        log!(
            "init_running: signer={}, domains={:?}, keyset={:?}, parameters={:?}, init_config={:?}",
            env::signer_account_id(),
            domains,
            keyset,
            parameters,
            init_config,
        );
        parameters.validate()?;
        let domains = DomainRegistry::from_raw_validated(domains, next_domain_id)?;

        // Check that the domains match exactly those in the keyset.
        let domain_ids_from_domains = domains.domains().iter().map(|d| d.id).collect::<Vec<_>>();
        let domain_ids_from_keyset = keyset
            .domains
            .iter()
            .map(|k| k.domain_id)
            .collect::<Vec<_>>();
        if domain_ids_from_domains != domain_ids_from_keyset {
            return Err(DomainError::DomainsMismatch.into());
        }

        Ok(Self::V2(MpcContract {
            config: Config::from(init_config),
            protocol_state: ProtocolContractState::Running(RunningContractState::new(
                domains, keyset, parameters,
            )),
            pending_requests: LookupMap::new(StorageKey::PendingRequestsV2),
            proposed_updates: Default::default(),
            tee_state: Default::default(),
            accept_signature_requests: true,
        }))
    }

    /// This will be called internally by the contract to migrate the state when a new contract
    /// is deployed. This function should be changed every time state is changed to do the proper
    /// migrate flow.
    ///
    /// If nothing is changed, then this function will just return the current state. If it fails
    /// to read the state, then it will return an error.
    #[private]
    #[init(ignore_state)]
    #[handle_result]
    pub fn migrate() -> Result<Self, Error> {
        log!("migrating contract");
        if let Some(contract) = env::state_read::<VersionedMpcContract>() {
            return match contract {
                VersionedMpcContract::V1(x) => Ok(VersionedMpcContract::V2(x.into())),
                VersionedMpcContract::V2(_) => Ok(contract),
                _ => env::panic_str("expected V1 or V2"),
            };
        }
        Err(InvalidState::ContractStateIsMissing.into())
    }

    pub fn state(&self) -> &ProtocolContractState {
        match self {
            Self::V2(mpc_contract) => &mpc_contract.protocol_state,
            _ => env::panic_str("expected V2"),
        }
    }

    pub fn allowed_docker_image_hashes(&self) -> &AllowedDockerImageHashes {
        match self {
            Self::V2(mpc_contract) => &mpc_contract.tee_state.allowed_docker_image_hashes,
            _ => env::panic_str("expected V2"),
        }
    }

    pub fn get_pending_request(&self, request: &SignatureRequest) -> Option<YieldIndex> {
        match self {
            Self::V2(mpc_contract) => mpc_contract.get_pending_request(request),
            _ => env::panic_str("expected V2"),
        }
    }

    pub fn config(&self) -> &Config {
        match self {
            Self::V2(mpc_contract) => &mpc_contract.config,
            _ => env::panic_str("expected V2"),
        }
    }

    // contract version
    pub fn version(&self) -> String {
        env!("CARGO_PKG_VERSION").to_string()
    }

    /// Upon success, removes the signature from state and returns it.
    /// If the signature request times out, removes the signature request from state and panics to fail the original transaction
    #[private]
    pub fn return_signature_and_clean_state_on_success(
        &mut self,
        request: SignatureRequest, // this change here should actually be ok.
        #[callback_result] signature: Result<SignatureResponse, PromiseError>,
    ) -> PromiseOrValue<SignatureResponse> {
        let Self::V2(mpc_contract) = self else {
            env::panic_str("expected V2")
        };
        match signature {
            Ok(signature) => PromiseOrValue::Value(signature),
            Err(_) => {
                mpc_contract.pending_requests.remove(&request);
                let promise = Promise::new(env::current_account_id()).function_call(
                    "fail_on_timeout".to_string(),
                    vec![],
                    NearToken::from_near(0),
                    Gas::from_tgas(2),
                );
                near_sdk::PromiseOrValue::Promise(promise.as_return())
            }
        }
    }

    #[private]
    pub fn fail_on_timeout(&self) {
        // To stay consistent with the old version of the timeout error
        env::panic_str(&SignError::Timeout.to_string());
    }

    #[private]
    pub fn update_config(&mut self, config: Config) {
        let Self::V2(mpc_contract) = self else {
            env::panic_str("expected v2")
        };
        mpc_contract.config = config;
    }

    fn proposed_updates(&mut self) -> &mut ProposedUpdates {
        match self {
            Self::V2(contract) => &mut contract.proposed_updates,
            _ => env::panic_str("expected V2"),
        }
    }

    /// Get our own account id as a voter. Returns an error if we are not a participant.
    fn voter_account(&self) -> Result<AccountId, Error> {
        let voter = env::signer_account_id();
        match self {
            Self::V2(mpc_contract) => {
                mpc_contract.protocol_state.authenticate_update_vote()?;
                Ok(voter)
            }
            _ => env::panic_str("expected V2"),
        }
    }

    /// Get our own account id as a voter. If we are not a participant, panic.
    fn voter_or_panic(&self) -> AccountId {
        match self.voter_account() {
            Ok(voter) => voter,
            Err(err) => env::panic_str(&format!("not a voter, {:?}", err)),
        }
    }
}

#[cfg(not(target_arch = "wasm32"))]
#[cfg(test)]
mod tests {
    use super::*;
    use crate::crypto_shared::k256_types;
    use crate::primitives::{
        domain::{DomainConfig, DomainId, SignatureScheme},
        signature::{Payload, Tweak},
        test_utils::gen_participants,
    };
    use k256::{
        self,
        ecdsa::SigningKey,
        elliptic_curve::point::DecompactPoint,
        {elliptic_curve, AffinePoint, Secp256k1},
    };
    use near_sdk::{test_utils::VMContextBuilder, testing_env, VMContext};
    use primitives::key_state::{AttemptId, KeyForDomain};
    use rand::{rngs::OsRng, RngCore};

    pub fn derive_secret_key(secret_key: &k256::SecretKey, tweak: &Tweak) -> k256::SecretKey {
        let tweak = k256::Scalar::from_repr(tweak.as_bytes().into()).unwrap();
        k256::SecretKey::new((tweak + secret_key.to_nonzero_scalar().as_ref()).into())
    }

    fn basic_setup() -> (VMContext, VersionedMpcContract, SigningKey) {
        let context = VMContextBuilder::new()
            .attached_deposit(NearToken::from_yoctonear(1))
            .build();
        testing_env!(context.clone());
        let secret_key = SigningKey::random(&mut OsRng);
        let encoded_point = secret_key.verifying_key().to_encoded_point(false);
        // The first byte of the binary representation of `EncodedPoint` is the tag, so we take the rest 64 bytes
        let public_key_data = encoded_point.as_bytes()[1..].to_vec();
        let domain_id = DomainId::legacy_ecdsa_id();
        let domains = vec![DomainConfig {
            id: domain_id,
            scheme: SignatureScheme::Secp256k1,
        }];
        let epoch_id = EpochId::new(0);
        let near_public_key =
            PublicKey::from_parts(near_sdk::CurveType::SECP256K1, public_key_data).unwrap();
        let key_for_domain = KeyForDomain {
            domain_id,
            key: PublicKeyExtended::Secp256k1 { near_public_key },
            attempt: AttemptId::new(),
        };
        let keyset = Keyset::new(epoch_id, vec![key_for_domain]);
        let parameters = ThresholdParameters::new(gen_participants(4), Threshold::new(3)).unwrap();
        let contract =
            VersionedMpcContract::init_running(domains, 1, keyset, parameters, None).unwrap();
        (context, contract, secret_key)
    }

    fn test_signature_common(success: bool, legacy_v1_api: bool) {
        let (context, mut contract, secret_key) = basic_setup();
        let mut payload_hash = [0u8; 32];
        OsRng.fill_bytes(&mut payload_hash);
        let payload = Payload::from_legacy_ecdsa(payload_hash);
        let key_path = "m/44'\''/60'\''/0'\''/0/0".to_string();

        let request = if legacy_v1_api {
            SignRequestArgs {
                deprecated_payload: Some(payload_hash),
                deprecated_key_version: Some(0),
                path: key_path.clone(),
                ..Default::default()
            }
        } else {
            SignRequestArgs {
                payload_v2: Some(payload.clone()),
                path: key_path.clone(),
                domain_id: Some(DomainId::legacy_ecdsa_id()),
                ..Default::default()
            }
        };
        let signature_request = SignatureRequest::new(
            DomainId::default(),
            payload.clone(),
            &context.predecessor_account_id,
            &request.path,
        );
        contract.sign(request);
        contract.get_pending_request(&signature_request).unwrap();

        // simulate signature and response to the signing request
        let derivation_path = derive_tweak(&context.predecessor_account_id, &key_path);
        let secret_key_ec: elliptic_curve::SecretKey<Secp256k1> =
            elliptic_curve::SecretKey::from_bytes(&secret_key.to_bytes()).unwrap();
        let derived_secret_key = derive_secret_key(&secret_key_ec, &derivation_path);
        let secret_key = SigningKey::from_bytes(&derived_secret_key.to_bytes()).unwrap();
        let (signature, recovery_id) = secret_key
            .sign_prehash_recoverable(payload.as_ecdsa().unwrap())
            .unwrap();
        let (r, s) = signature.split_bytes();
        let mut bytes = [0u8; 32];
        bytes.copy_from_slice(s.as_slice());
        let signature_response = if success {
            SignatureResponse::Secp256k1(k256_types::Signature::new(
                AffinePoint::decompact(&r).unwrap(),
                k256::Scalar::from_repr(bytes.into()).unwrap(),
                recovery_id.to_byte(),
            ))
        } else {
            // submit an incorrect signature to make the respond call fail
            SignatureResponse::Secp256k1(k256_types::Signature::new(
                AffinePoint::decompact(&r).unwrap(),
                k256::Scalar::from_repr([0u8; 32].into()).unwrap(),
                recovery_id.to_byte(),
            ))
        };

        match contract.respond(signature_request.clone(), signature_response.clone()) {
            Ok(_) => {
                assert!(success);
                contract.return_signature_and_clean_state_on_success(
                    signature_request.clone(),
                    Ok(signature_response),
                );

                assert!(contract.get_pending_request(&signature_request).is_none(),);
            }
            Err(_) => assert!(!success),
        }
    }

    #[test]
    fn test_signature_simple() {
        test_signature_common(true, false);
        test_signature_common(false, false);
    }

    #[test]
    fn test_signature_simple_legacy() {
        test_signature_common(true, true);
        test_signature_common(false, true);
    }

    #[test]
    fn test_signature_timeout() {
        let (context, mut contract, _) = basic_setup();
        let payload = Payload::from_legacy_ecdsa([0u8; 32]);
        let key_path = "m/44'\''/60'\''/0'\''/0/0".to_string();

        let request = SignRequestArgs {
            payload_v2: Some(payload.clone()),
            path: key_path.clone(),
            domain_id: Some(DomainId::legacy_ecdsa_id()),
            ..Default::default()
        };
        let signature_request = SignatureRequest::new(
            DomainId::default(),
            payload,
            &context.predecessor_account_id,
            &request.path,
        );
        contract.sign(request);
        assert!(matches!(
            contract.return_signature_and_clean_state_on_success(
                signature_request.clone(),
                Err(PromiseError::Failed)
            ),
            PromiseOrValue::Promise(_)
        ));
        assert!(contract.get_pending_request(&signature_request).is_none());
    }
}<|MERGE_RESOLUTION|>--- conflicted
+++ resolved
@@ -528,11 +528,7 @@
     ) -> Result<(), Error> {
         let account_id = env::signer_account_id();
         log!(
-<<<<<<< HEAD
-            "propose_join: signer={}, proposed_participant_attestation={:?}",
-=======
             "submit_participant_info: signer={}, proposed_tee_participant={:?}",
->>>>>>> bae7429a
             account_id,
             proposed_participant_attestation,
         );
