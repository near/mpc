pub mod config;
pub mod crypto_shared;
pub mod errors;
pub mod legacy_contract_state;
pub mod primitives;
pub mod state;
pub mod storage_keys;
pub mod tee;
pub mod update;
#[cfg(feature = "dev-utils")]
pub mod utils;
pub mod v0_state;

<<<<<<< HEAD
use crate::crypto_shared::types::CKDResponse;
use crate::tee::quote::TeeQuoteStatus;
=======
>>>>>>> 35e261a1
use crate::{
    crypto_shared::types::CKDResponse,
    errors::{Error, RequestError},
    primitives::ckd::{CKDRequest, CKDRequestArgs},
    storage_keys::StorageKey,
    tee::{proposal::AllowedDockerImageHashes, tee_state::TeeState},
    update::{ProposeUpdateArgs, ProposedUpdates, Update, UpdateId},
    v0_state::MpcContractV1,
};
use attestation::attestation::Attestation;
use config::{Config, InitConfig};
use crypto_shared::{
    derive_key_secp256k1, derive_tweak,
    kdf::{check_ec_signature, derive_public_key_edwards_point_ed25519},
    near_public_key_to_affine_point,
    types::{PublicKeyExtended, PublicKeyExtendedConversionError, SignatureResponse},
};
use errors::{
    DomainError, InvalidParameters, InvalidState, PublicKeyError, RespondError, TeeError,
};
use k256::elliptic_curve::{sec1::ToEncodedPoint, PrimeField};
use near_sdk::{
    borsh::{self, BorshDeserialize, BorshSerialize},
    env::{self, ed25519_verify},
    log, near, near_bindgen,
    store::LookupMap,
    AccountId, CryptoHash, CurveType, Gas, GasWeight, NearToken, Promise, PromiseError,
    PromiseOrValue, PublicKey,
};
use primitives::{
    domain::{DomainConfig, DomainId, DomainRegistry, SignatureScheme},
    key_state::{AuthenticatedParticipantId, EpochId, KeyEventId, Keyset},
    signature::{SignRequest, SignRequestArgs, SignatureRequest, YieldIndex},
    thresholds::{Threshold, ThresholdParameters},
};
use state::{running::RunningContractState, ProtocolContractState};
use tee::{proposal::MpcDockerImageHash, tee_state::TeeValidationResult};

/// Gas required for a sign request
const GAS_FOR_SIGN_CALL: Gas = Gas::from_tgas(15);

/// Gas required for a CKD request
const GAS_FOR_CKD_CALL: Gas = Gas::from_tgas(15);

/// Register used to receive data id from `promise_await_data`
const DATA_ID_REGISTER: u64 = 0;

/// Prepaid gas for a `return_signature_and_clean_state_on_success` call
const RETURN_SIGNATURE_AND_CLEAN_STATE_ON_SUCCESS_CALL_GAS: Gas = Gas::from_tgas(7);

/// Prepaid gas for a `return_ck_and_clean_state_on_success` call
const RETURN_CK_AND_CLEAN_STATE_ON_SUCCESS_CALL_GAS: Gas = Gas::from_tgas(7);

/// Prepaid gas for a `update_config` call
const UPDATE_CONFIG_GAS: Gas = Gas::from_tgas(5);

/// Prepaid gas for a `fail_on_timeout` call
const FAIL_ON_TIMEOUT_GAS: Gas = Gas::from_tgas(2);

/// Prepaid gas for a `clean_tee_status` call
const CLEAN_TEE_STATUS_GAS: Gas = Gas::from_tgas(3);

/// Confidential Key Derivation only supports secp256k1
const CDK_SUPPORTED_SIGNATURE_CURVE: CurveType = CurveType::SECP256K1;

/// Store two version of the MPC contract for migration and backward compatibility purposes.
/// Note: Probably, you don't need to change this struct.
#[near_bindgen]
#[derive(BorshDeserialize, BorshSerialize, Debug)]
pub enum VersionedMpcContract {
    /// This is no longer deployed
    V0,
    /// Currently on mainnet and testnet
    V1(MpcContractV1),
    /// Current actual version
    V2(MpcContract),
}

impl Default for VersionedMpcContract {
    fn default() -> Self {
        env::panic_str("Calling default not allowed.");
    }
}

#[near(serializers=[borsh])]
#[derive(Debug)]
pub struct MpcContract {
    protocol_state: ProtocolContractState,
    pending_signature_requests: LookupMap<SignatureRequest, YieldIndex>,
    pending_ckd_requests: LookupMap<CKDRequest, YieldIndex>,
    proposed_updates: ProposedUpdates,
    config: Config,
    tee_state: TeeState,
    accept_requests: bool,
}

impl MpcContract {
    pub(crate) fn public_key_extended(
        &self,
        domain_id: DomainId,
    ) -> Result<PublicKeyExtended, Error> {
        self.protocol_state.public_key(domain_id)
    }

    fn threshold(&self) -> Result<Threshold, Error> {
        self.protocol_state.threshold()
    }

    /// Returns true if the request was already pending
    fn add_signature_request(&mut self, request: &SignatureRequest, data_id: CryptoHash) -> bool {
        self.pending_signature_requests
            .insert(request.clone(), YieldIndex { data_id })
            .is_some()
    }

    fn get_pending_request(&self, request: &SignatureRequest) -> Option<YieldIndex> {
        self.pending_signature_requests.get(request).cloned()
    }

    /// Returns true if the request was already pending
    fn add_ckd_request(&mut self, request: &CKDRequest, data_id: CryptoHash) -> bool {
        self.pending_ckd_requests
            .insert(request.clone(), YieldIndex { data_id })
            .is_some()
    }

    fn get_pending_ckd_request(&self, request: &CKDRequest) -> Option<YieldIndex> {
        self.pending_ckd_requests.get(request).cloned()
    }

    pub fn init(parameters: ThresholdParameters, init_config: Option<InitConfig>) -> Self {
        log!(
            "init: parameters={:?}, init_config={:?}",
            parameters,
            init_config,
        );
        parameters.validate().unwrap();

        Self {
            protocol_state: ProtocolContractState::Running(RunningContractState::new(
                DomainRegistry::default(),
                Keyset::new(EpochId::new(0), Vec::new()),
                parameters,
            )),
            pending_signature_requests: LookupMap::new(StorageKey::PendingSignatureRequestsV2),
            pending_ckd_requests: LookupMap::new(StorageKey::PendingCKDRequests),
            proposed_updates: ProposedUpdates::default(),
            config: Config::from(init_config),
            tee_state: Default::default(),
            accept_requests: true,
        }
    }

    pub fn start_keygen_instance(&mut self, key_event_id: KeyEventId) -> Result<(), Error> {
        self.protocol_state
            .start_keygen_instance(key_event_id, self.config.key_event_timeout_blocks)
    }

    pub fn start_reshare_instance(&mut self, key_event_id: KeyEventId) -> Result<(), Error> {
        self.protocol_state
            .start_reshare_instance(key_event_id, self.config.key_event_timeout_blocks)
    }

    pub fn vote_reshared(&mut self, key_event_id: KeyEventId) -> Result<bool, Error> {
        if let Some(new_state) = self.protocol_state.vote_reshared(key_event_id)? {
            // Resharing has concluded, transition to running state
            self.protocol_state = new_state;
            Ok(true)
        } else {
            Ok(false)
        }
    }

    pub fn vote_cancel_resharing(&mut self) -> Result<(), Error> {
        if let Some(new_state) = self.protocol_state.vote_cancel_resharing()? {
            self.protocol_state = new_state;
        }

        Ok(())
    }

    pub fn vote_pk(
        &mut self,
        key_event_id: KeyEventId,
        public_key: PublicKey,
    ) -> Result<(), Error> {
        let extended_key =
            public_key
                .try_into()
                .map_err(|err: PublicKeyExtendedConversionError| {
                    InvalidParameters::MalformedPayload.message(err.to_string())
                })?;

        if let Some(new_state) = self.protocol_state.vote_pk(key_event_id, extended_key)? {
            self.protocol_state = new_state;
        }

        Ok(())
    }

    pub fn vote_abort_key_event_instance(&mut self, key_event_id: KeyEventId) -> Result<(), Error> {
        self.protocol_state
            .vote_abort_key_event_instance(key_event_id)
    }

    pub fn vote_cancel_keygen(&mut self, next_domain_id: u64) -> Result<(), Error> {
        if let Some(new_state) = self.protocol_state.vote_cancel_keygen(next_domain_id)? {
            self.protocol_state = new_state;
        }
        Ok(())
    }

    pub fn vote_new_parameters(
        &mut self,
        prospective_epoch_id: EpochId,
        proposal: &ThresholdParameters,
    ) -> Result<(), Error> {
        if let Some(new_state) = self
            .protocol_state
            .vote_new_parameters(prospective_epoch_id, proposal)?
        {
            self.protocol_state = new_state;
        }
        Ok(())
    }

    pub fn vote_add_domains(&mut self, domains: Vec<DomainConfig>) -> Result<(), Error> {
        if let Some(new_state) = self.protocol_state.vote_add_domains(domains)? {
            self.protocol_state = new_state;
        }
        Ok(())
    }

    pub fn vote_code_hash(&mut self, code_hash: MpcDockerImageHash) -> Result<(), Error> {
        let ProtocolContractState::Running(state) = &self.protocol_state else {
            return Err(InvalidState::ProtocolStateNotRunning.into());
        };

        let participant = AuthenticatedParticipantId::new(state.parameters.participants())?;
        let votes = self.tee_state.vote(code_hash.clone(), &participant);

        // If the vote threshold is met and the new Docker hash is allowed by the TEE's RTMR3,
        // update the state
        if votes >= self.threshold()?.value() {
            self.tee_state.whitelist_tee_proposal(code_hash);
        }

        Ok(())
    }

    pub fn latest_code_hash(&mut self) -> MpcDockerImageHash {
        self.tee_state
            .get_allowed_hashes()
            .last()
            .expect("there must be at least one allowed code hash")
            .clone()
    }

    pub fn clean_tee_status(&mut self) -> Result<(), Error> {
        let participants = match &self.protocol_state {
            ProtocolContractState::Running(state) => state.parameters.participants(),
            _ => {
                return Err(InvalidState::ProtocolStateNotRunning.into());
            }
        };

        self.tee_state.clean_non_participants(participants);
        Ok(())
    }
}

// User contract API
#[near_bindgen]
impl VersionedMpcContract {
    /// `key_version` must be less than or equal to the value at `latest_key_version`
    /// To avoid overloading the network with too many requests,
    /// we ask for a small deposit for each signature request.
    #[handle_result]
    #[payable]
    pub fn sign(&mut self, request: SignRequestArgs) {
        log!(
            "sign: predecessor={:?}, request={:?}",
            env::predecessor_account_id(),
            request
        );

        let request: SignRequest = request.try_into().unwrap();
        let Ok(public_key) = self.public_key(Some(request.domain_id)) else {
            env::panic_str(
                &InvalidParameters::DomainNotFound {
                    provided: request.domain_id,
                }
                .to_string(),
            );
        };

        let curve_type = public_key.curve_type();

        // ensure the signer sent a valid signature request
        // It's important we fail here because the MPC nodes will fail in an identical way.
        // This allows users to get the error message
        match &curve_type {
            CurveType::SECP256K1 => {
                let hash = *request.payload.as_ecdsa().expect("Payload is not Ecdsa");
                k256::Scalar::from_repr(hash.into())
                    .into_option()
                    .expect("Ecdsa payload cannot be converted to Scalar");
            }
            CurveType::ED25519 => {
                request.payload.as_eddsa().expect("Payload is not EdDSA");
            }
        }

        // Make sure sign call will not run out of gas doing yield/resume logic
        if env::prepaid_gas() < GAS_FOR_SIGN_CALL {
            env::panic_str(
                &InvalidParameters::InsufficientGas
                    .message(format!(
                        "Provided: {}, required: {}",
                        env::prepaid_gas(),
                        GAS_FOR_SIGN_CALL
                    ))
                    .to_string(),
            );
        }

        let predecessor = env::predecessor_account_id();
        // Check deposit and refund if required
        let deposit = env::attached_deposit();
        match deposit.checked_sub(NearToken::from_yoctonear(1)) {
            None => {
                env::panic_str(
                    &InvalidParameters::InsufficientDeposit
                        .message(format!(
                            "Require a deposit of 1 yoctonear, found: {}",
                            deposit.as_yoctonear(),
                        ))
                        .to_string(),
                );
            }
            Some(diff) => {
                if diff > NearToken::from_yoctonear(0) {
                    log!("refund excess deposit {diff} to {predecessor}");
                    Promise::new(predecessor.clone()).transfer(diff);
                }
            }
        }

        let request = SignatureRequest::new(
            request.domain_id,
            request.payload,
            &predecessor,
            &request.path,
        );

        let Self::V2(mpc_contract) = self else {
            env::panic_str("expected V2")
        };

        if !mpc_contract.accept_requests {
            env::panic_str(&TeeError::TeeValidationFailed.to_string())
        }

        let promise_index = env::promise_yield_create(
            "return_signature_and_clean_state_on_success",
            &serde_json::to_vec(&(&request,)).unwrap(),
            RETURN_SIGNATURE_AND_CLEAN_STATE_ON_SUCCESS_CALL_GAS,
            GasWeight(0),
            DATA_ID_REGISTER,
        );

        // Store the request in the contract's local state
        let return_sig_id: CryptoHash = env::read_register(DATA_ID_REGISTER)
            .expect("read_register failed")
            .try_into()
            .expect("conversion to CryptoHash failed");
        if mpc_contract.add_signature_request(&request, return_sig_id) {
            log!("signature request already present, overriding callback.")
        }

        env::promise_return(promise_index);
    }

    /// This is the root public key combined from all the public keys of the participants.
    /// The domain parameter specifies which domain we're querying the public key for;
    /// the default is the first domain.
    #[handle_result]
    pub fn public_key(&self, domain_id: Option<DomainId>) -> Result<PublicKey, Error> {
        self.public_key_extended(domain_id).map(Into::into)
    }

    fn public_key_extended(&self, domain_id: Option<DomainId>) -> Result<PublicKeyExtended, Error> {
        let domain = domain_id.unwrap_or_else(DomainId::legacy_ecdsa_id);
        match self {
            Self::V2(mpc_contract) => mpc_contract.public_key_extended(domain),
            _ => env::panic_str("expected v2"),
        }
    }

    /// This is the derived public key of the caller given path and predecessor
    /// if predecessor is not provided, it will be the caller of the contract.
    ///
    /// The domain parameter specifies which domain we're deriving the public key for;
    /// the default is the first domain.
    #[handle_result]
    pub fn derived_public_key(
        &self,
        path: String,
        predecessor: Option<AccountId>,
        domain_id: Option<DomainId>,
    ) -> Result<PublicKey, Error> {
        let predecessor: AccountId = predecessor.unwrap_or_else(env::predecessor_account_id);
        let tweak = derive_tweak(&predecessor, &path);

        let domain = domain_id.unwrap_or_else(DomainId::legacy_ecdsa_id);
        let public_key = match self {
            Self::V2(mpc_contract) => mpc_contract.public_key_extended(domain),
            _ => env::panic_str("expected v2"),
        }?;

        let derived_public_key = match public_key {
            PublicKeyExtended::Secp256k1 { near_public_key } => {
                let derived_public_key =
                    derive_key_secp256k1(&near_public_key_to_affine_point(near_public_key), &tweak)
                        .map_err(PublicKeyError::from)?;

                let encoded_point = derived_public_key.to_encoded_point(false);
                let slice: &[u8] = &encoded_point.as_bytes()[1..65];
                PublicKey::from_parts(CurveType::SECP256K1, slice.to_vec())
            }
            PublicKeyExtended::Ed25519 { edwards_point, .. } => {
                let derived_public_key_edwards_point =
                    derive_public_key_edwards_point_ed25519(&edwards_point, &tweak);

                let encoded_point: [u8; 32] =
                    derived_public_key_edwards_point.compress().to_bytes();

                PublicKey::from_parts(CurveType::ED25519, encoded_point.into())
            }
        };

        derived_public_key.map_err(|_| PublicKeyError::DerivedKeyConversionFailed.into())
    }

    /// Key versions refer new versions of the root key that we may choose to generate on cohort
    /// changes Older key versions will always work but newer key versions were never held by
    /// older signers Newer key versions may also add new security features, like only existing
    /// within a secure enclave. The signature_scheme parameter specifies which signature scheme
    /// we're querying the latest version for. The default is Secp256k1. The default is **NOT**
    /// to query across all signature schemes.
    pub fn latest_key_version(&self, signature_scheme: Option<SignatureScheme>) -> u32 {
        self.state()
            .most_recent_domain_for_signature_scheme(signature_scheme.unwrap_or_default())
            .unwrap()
            .0 as u32
    }

    /// To avoid overloading the network with too many requests,
    /// we ask for a small deposit for each ckd request.
    #[handle_result]
    #[payable]
    pub fn request_app_private_key(&mut self, request: CKDRequestArgs) {
        log!(
            "request_app_private_key: predecessor={:?}, request={:?}",
            env::predecessor_account_id(),
            request
        );

        let Ok(public_key) = self.public_key(Some(request.domain_id)) else {
            env::panic_str(
                &InvalidParameters::DomainNotFound {
                    provided: request.domain_id,
                }
                .to_string(),
            );
        };

        if public_key.curve_type() != CDK_SUPPORTED_SIGNATURE_CURVE {
            env::panic_str(
                &InvalidParameters::InvalidDomainId
                    .message("Provided domain ID key type is not secp256k1")
                    .to_string(),
            )
        }

        if request.app_public_key.curve_type() != CDK_SUPPORTED_SIGNATURE_CURVE {
            env::panic_str(
                &InvalidParameters::InvalidDomainId
                    .message("Provided app public key type is not secp256k1")
                    .to_string(),
            )
        }

        // Make sure CKD call will not run out of gas doing yield/resume logic
        if env::prepaid_gas() < GAS_FOR_CKD_CALL {
            env::panic_str(
                &InvalidParameters::InsufficientGas
                    .message(format!(
                        "Provided: {}, required: {}",
                        env::prepaid_gas(),
                        GAS_FOR_CKD_CALL
                    ))
                    .to_string(),
            );
        }

        let predecessor = env::predecessor_account_id();
        // Check deposit and refund if required
        let deposit = env::attached_deposit();
        match deposit.checked_sub(NearToken::from_yoctonear(1)) {
            None => {
                env::panic_str(
                    &InvalidParameters::InsufficientDeposit
                        .message(format!(
                            "Require a deposit of 1 yoctonear, found: {}",
                            deposit.as_yoctonear(),
                        ))
                        .to_string(),
                );
            }
            Some(diff) => {
                if diff > NearToken::from_yoctonear(0) {
                    log!("refund excess deposit {diff} to {predecessor}");
                    Promise::new(predecessor.clone()).transfer(diff);
                }
            }
        }

        let Self::V2(mpc_contract) = self else {
            env::panic_str("expected V2")
        };

        if !mpc_contract.accept_requests {
            env::panic_str(&TeeError::TeeValidationFailed.to_string())
        }

        let app_id = env::predecessor_account_id();
        let request = CKDRequest::new(request.app_public_key, app_id, request.domain_id);

        let promise_index = env::promise_yield_create(
            "return_ck_and_clean_state_on_success",
            &serde_json::to_vec(&(&request,)).unwrap(),
            RETURN_CK_AND_CLEAN_STATE_ON_SUCCESS_CALL_GAS,
            GasWeight(0),
            DATA_ID_REGISTER,
        );

        // Store the request in the contract's local state
        let return_ck_id: CryptoHash = env::read_register(DATA_ID_REGISTER)
            .expect("read_register failed")
            .try_into()
            .expect("conversion to CryptoHash failed");
        if mpc_contract.add_ckd_request(&request, return_ck_id) {
            log!("request already present, overriding callback.")
        }

        env::promise_return(promise_index);
    }
}

// Node API
#[near_bindgen]
impl VersionedMpcContract {
    #[handle_result]
    pub fn respond(
        &mut self,
        request: SignatureRequest,
        response: SignatureResponse,
    ) -> Result<(), Error> {
        let signer = env::signer_account_id();
        log!("respond: signer={}, request={:?}", &signer, &request);

        let Self::V2(mpc_contract) = self else {
            env::panic_str("expected V2")
        };
        if !mpc_contract.protocol_state.is_running_or_resharing() {
            return Err(InvalidState::ProtocolStateNotRunning.into());
        }

        if !mpc_contract.accept_requests {
            return Err(TeeError::TeeValidationFailed.into());
        }

        let domain = request.domain_id;
        let public_key = mpc_contract.public_key_extended(domain)?;

        let signature_is_valid = match (&response, public_key) {
            (
                SignatureResponse::Secp256k1(signature_response),
                PublicKeyExtended::Secp256k1 { near_public_key },
            ) => {
                // generate the expected public key
                let expected_public_key = derive_key_secp256k1(
                    &near_public_key_to_affine_point(near_public_key),
                    &request.tweak,
                )
                .map_err(RespondError::from)?;

                let payload_hash = request.payload.as_ecdsa().expect("Payload is not ECDSA");

                // Check the signature is correct
                check_ec_signature(
                    &expected_public_key,
                    &signature_response.big_r.affine_point,
                    &signature_response.s.scalar,
                    payload_hash,
                    signature_response.recovery_id,
                )
                .is_ok()
            }
            (
                SignatureResponse::Ed25519 { signature },
                PublicKeyExtended::Ed25519 {
                    edwards_point: public_key_edwards_point,
                    ..
                },
            ) => {
                let derived_public_key_edwards_point = derive_public_key_edwards_point_ed25519(
                    &public_key_edwards_point,
                    &request.tweak,
                );
                let derived_public_key_32_bytes =
                    *derived_public_key_edwards_point.compress().as_bytes();

                let message = request.payload.as_eddsa().expect("Payload is not EdDSA");

                ed25519_verify(signature.as_bytes(), message, &derived_public_key_32_bytes)
            }
            (signature_response, public_key_requested) => {
                return Err(RespondError::SignatureSchemeMismatch.message(format!(
                    "Signature response from MPC: {:?}. Key requested by user {:?}",
                    signature_response, public_key_requested
                )));
            }
        };

        if !signature_is_valid {
            return Err(RespondError::InvalidSignature.into());
        }

        // First get the yield promise of the (potentially timed out) request.
        if let Some(YieldIndex { data_id }) =
            mpc_contract.pending_signature_requests.remove(&request)
        {
            // Finally, resolve the promise. This will have no effect if the request already timed.
            env::promise_yield_resume(&data_id, &serde_json::to_vec(&response).unwrap());
            Ok(())
        } else {
            Err(InvalidParameters::RequestNotFound.into())
        }
    }

    #[handle_result]
    pub fn respond_ckd(&mut self, request: CKDRequest, response: CKDResponse) -> Result<(), Error> {
        let signer = env::signer_account_id();
        log!("respond_ckd: signer={}, request={:?}", &signer, &request);

        let Self::V2(mpc_contract) = self else {
            env::panic_str("expected V2")
        };
        if !mpc_contract.protocol_state.is_running_or_resharing() {
            return Err(InvalidState::ProtocolStateNotRunning.into());
        }

        if !mpc_contract.accept_requests {
            return Err(TeeError::TeeValidationFailed.into());
        }

        // First get the yield promise of the (potentially timed out) request.
        if let Some(YieldIndex { data_id }) = mpc_contract.pending_ckd_requests.remove(&request) {
            // Finally, resolve the promise. This will have no effect if the request already timed.
            env::promise_yield_resume(&data_id, &serde_json::to_vec(&response).unwrap());
            Ok(())
        } else {
            Err(InvalidParameters::RequestNotFound.into())
        }
    }

    /// (Prospective) Participants can submit their tee participant information through this
    /// endpoint.
    #[payable]
    #[handle_result]
    pub fn submit_participant_info(
        &mut self,
        #[serializer(borsh)] proposed_participant_attestation: Attestation,
        #[serializer(borsh)] tls_public_key: PublicKey,
    ) -> Result<(), Error> {
        let account_id = env::signer_account_id();
        let account_key = env::signer_account_pk();

        log!(
            "submit_participant_info: signer={}, proposed_participant_attestation={:?}, account_key={:?}",
            account_id,
            proposed_participant_attestation,
            account_key
        );

        // Save the initial storage usage to know how much to charge the proposer for the storage
        // used
        let initial_storage = env::storage_usage();

        let Self::V2(mpc_contract) = self else {
            env::panic_str("expected V2")
        };

        // Verify the TEE quote and Docker image for the proposed participant
        let status = mpc_contract
            .tee_state
            .verify_proposed_participant_attestation(
                &proposed_participant_attestation,
                tls_public_key,
            );

        if status == TeeQuoteStatus::Invalid {
            return Err(InvalidParameters::InvalidTeeRemoteAttestation
                .message("TeeQuoteStatus is invalid".to_string()));
        }

        // Add the participant information to the contract state
        mpc_contract
            .tee_state
            .add_participant(account_id.clone(), proposed_participant_attestation);

        // Both participants and non-participants can propose. Non-participants must pay for the
        // storage they use; participants do not.
        if self.voter_account().is_err() {
            let storage_used = env::storage_usage() - initial_storage;
            let cost = env::storage_byte_cost().saturating_mul(storage_used as u128);
            let attached = env::attached_deposit();

            if attached < cost {
                return Err(InvalidParameters::InsufficientDeposit.message(format!(
                    "Attached {}, Required {}",
                    attached.as_yoctonear(),
                    cost.as_yoctonear(),
                )));
            }

            // Refund the difference if the proposer attached more than required
            if let Some(diff) = attached.checked_sub(cost) {
                if diff > NearToken::from_yoctonear(0) {
                    Promise::new(account_id).transfer(diff);
                }
            }
        }

        Ok(())
    }

    /// Propose a new set of parameters (participants and threshold) for the MPC network.
    /// If a threshold number of votes are reached on the exact same proposal, this will transition
    /// the contract into the Resharing state.
    ///
    /// The epoch_id must be equal to 1 plus the current epoch ID (if Running) or prospective epoch
    /// ID (if Resharing). Otherwise the vote is ignored. This is to prevent late transactions from
    /// accidentally voting on outdated proposals.
    #[handle_result]
    pub fn vote_new_parameters(
        &mut self,
        prospective_epoch_id: EpochId,
        proposal: ThresholdParameters,
    ) -> Result<(), Error> {
        log!(
            "vote_new_parameters: signer={}, proposal={:?}",
            env::signer_account_id(),
            proposal,
        );

        match self {
            Self::V2(mpc_contract) => {
                let validation_result =
                    mpc_contract.tee_state.validate_tee(proposal.participants());
                match validation_result {
                    TeeValidationResult::Full => {
                        mpc_contract.vote_new_parameters(prospective_epoch_id, &proposal)
                    }
                    TeeValidationResult::Partial(invalid_participants) => Err(
                        InvalidParameters::InvalidTeeRemoteAttestation.message(format!(
                            "The following participants have invalid TEE status: {:?}",
                            invalid_participants
                        )),
                    ),
                }
            }
            _ => env::panic_str("expected V2"),
        }
    }

    /// Propose adding a new set of domains for the MPC network.
    /// If a threshold number of votes are reached on the exact same proposal, this will transition
    /// the contract into the Initializing state to generate keys for the new domains.
    ///
    /// The specified list of domains must have increasing and contiguous IDs, and the first ID
    /// must be the same as the `next_domain_id` returned by state().
    #[handle_result]
    pub fn vote_add_domains(&mut self, domains: Vec<DomainConfig>) -> Result<(), Error> {
        log!(
            "vote_add_domains: signer={}, domains={:?}",
            env::signer_account_id(),
            domains,
        );
        match self {
            Self::V2(mpc_contract) => mpc_contract.vote_add_domains(domains),
            _ => env::panic_str("expected V2"),
        }
    }

    /// Starts a new attempt to generate a key for the current domain.
    /// This only succeeds if the signer is the leader (the participant with the lowest ID).
    #[handle_result]
    pub fn start_keygen_instance(&mut self, key_event_id: KeyEventId) -> Result<(), Error> {
        log!("start_keygen_instance: signer={}", env::signer_account_id(),);
        match self {
            Self::V2(contract_state) => contract_state.start_keygen_instance(key_event_id),
            _ => env::panic_str("expected V2"),
        }
    }

    /// Casts a vote for `public_key` for the attempt identified by `key_event_id`.
    ///
    /// The effect of this method is either:
    ///  - Returns error (which aborts with no changes), if there is no active key generation
    ///    attempt (including if the attempt timed out), if the signer is not a participant, or if
    ///    the key_event_id corresponds to a different domain, different epoch, or different attempt
    ///    from the current key generation attempt.
    ///  - Returns Ok(()), with one of the following changes:
    ///    - A vote has been collected but we don't have enough votes yet.
    ///    - This vote is for a public key that disagrees from an earlier voted public key, causing
    ///      the attempt to abort; another call to `start` is then necessary.
    ///    - Everyone has now voted for the same public key; the state transitions into generating a
    ///      key for the next domain.
    ///    - Same as the last case, except that all domains have a generated key now, and the state
    ///      transitions into Running with the newly generated keys.
    #[handle_result]
    pub fn vote_pk(
        &mut self,
        key_event_id: KeyEventId,
        public_key: PublicKey,
    ) -> Result<(), Error> {
        log!(
            "vote_pk: signer={}, key_event_id={:?}, public_key={:?}",
            env::signer_account_id(),
            key_event_id,
            public_key,
        );
        match self {
            Self::V2(contract_state) => contract_state.vote_pk(key_event_id, public_key),
            _ => env::panic_str("expected V2"),
        }
    }

    /// Starts a new attempt to reshare the key for the current domain.
    /// This only succeeds if the signer is the leader (the participant with the lowest ID).
    #[handle_result]
    pub fn start_reshare_instance(&mut self, key_event_id: KeyEventId) -> Result<(), Error> {
        log!(
            "start_reshare_instance: signer={}",
            env::signer_account_id()
        );
        match self {
            Self::V2(contract_state) => contract_state.start_reshare_instance(key_event_id),
            _ => env::panic_str("expected V2"),
        }
    }

    /// Casts a vote for the successful resharing of the attempt identified by `key_event_id`.
    ///
    /// The effect of this method is either:
    ///  - Returns error (which aborts with no changes), if there is no active key resharing attempt
    ///    (including if the attempt timed out), if the signer is not a participant, or if the
    ///    key_event_id corresponds to a different domain, different epoch, or different attempt
    ///    from the current key resharing attempt.
    ///  - Returns Ok(()), with one of the following changes:
    ///    - A vote has been collected but we don't have enough votes yet.
    ///    - Everyone has now voted; the state transitions into resharing the key for the next
    ///      domain.
    ///    - Same as the last case, except that all domains' keys have been reshared now, and the
    ///      state transitions into Running with the newly reshared keys.
    #[handle_result]
    pub fn vote_reshared(&mut self, key_event_id: KeyEventId) -> Result<(), Error> {
        log!(
            "vote_reshared: signer={}, resharing_id={:?}",
            env::signer_account_id(),
            key_event_id,
        );
        match self {
            Self::V2(contract_state) => {
                let resharing_concluded = contract_state.vote_reshared(key_event_id)?;
                if resharing_concluded {
                    // Spawn a promise to clean up TEE information for non-participants
                    Promise::new(env::current_account_id()).function_call(
                        "clean_tee_status".to_string(),
                        vec![],
                        NearToken::from_yoctonear(0),
                        CLEAN_TEE_STATUS_GAS,
                    );
                }
                Ok(())
            }
            _ => env::panic_str("expected V2"),
        }
    }

    /// Casts a vote to cancel the current key resharing. If a threshold number of unique
    /// votes are collected to cancel the resharing, the contract state will revert back to the
    /// previous running state.
    ///
    /// - This method is idempotent, meaning a single account can not make more than one vote.
    /// - Only nodes from the previous running state are allowed to vote.
    ///
    /// Return value:
    /// - [Ok] if the vote was successfully collected.
    /// - [Err] if:
    ///     - The signer is not a participant in the previous running state.
    ///     - The contract is not in a resharing state.
    #[handle_result]
    pub fn vote_cancel_resharing(&mut self) -> Result<(), Error> {
        log!("vote_cancel_resharing: signer={}", env::signer_account_id());
        match self {
            Self::V2(contract_state) => contract_state.vote_cancel_resharing(),
            _ => env::panic_str("expected V2"),
        }
    }

    /// Casts a vote to cancel key generation. Any keys that have already been generated
    /// are kept and we transition into Running state; remaining domains are permanently deleted.
    /// Deleted domain IDs cannot be reused again in future calls to vote_add_domains.
    ///
    /// A next_domain_id that matches that in the state's domains struct must be passed in. This is
    /// to prevent stale requests from accidentally cancelling a future key generation state.
    #[handle_result]
    pub fn vote_cancel_keygen(&mut self, next_domain_id: u64) -> Result<(), Error> {
        log!("vote_cancel_keygen: signer={}", env::signer_account_id());
        match self {
            Self::V2(contract_state) => contract_state.vote_cancel_keygen(next_domain_id),
            _ => env::panic_str("expected V2"),
        }
    }

    /// Casts a vote to abort the current key event instance. If succesful, the contract aborts the
    /// instance and a new instance with the next attempt_id can be started.
    #[handle_result]
    pub fn vote_abort_key_event_instance(&mut self, key_event_id: KeyEventId) -> Result<(), Error> {
        log!(
            "vote_abort_key_event_instance: signer={}",
            env::signer_account_id()
        );
        match self {
            Self::V2(contract_state) => contract_state.vote_abort_key_event_instance(key_event_id),
            _ => env::panic_str("expected V2"),
        }
    }

    /// Propose update to either code or config, but not both of them at the same time.
    #[payable]
    #[handle_result]
    pub fn propose_update(
        &mut self,
        #[serializer(borsh)] args: ProposeUpdateArgs,
    ) -> Result<UpdateId, Error> {
        // Only voters can propose updates:
        let proposer = self.voter_or_panic();
        let update: Update = args.try_into()?;

        let attached = env::attached_deposit();
        let required = ProposedUpdates::required_deposit(&update);
        if attached < required {
            return Err(InvalidParameters::InsufficientDeposit.message(format!(
                "Attached {}, Required {}",
                attached.as_yoctonear(),
                required.as_yoctonear(),
            )));
        }

        let id = self.proposed_updates().propose(update);

        log!(
            "propose_update: signer={}, id={:?}",
            env::signer_account_id(),
            id,
        );

        // Refund the difference if the proposer attached more than required.
        if let Some(diff) = attached.checked_sub(required) {
            if diff > NearToken::from_yoctonear(0) {
                Promise::new(proposer).transfer(diff);
            }
        }

        Ok(id)
    }

    /// Vote for a proposed update given the [`UpdateId`] of the update.
    ///
    /// Returns Ok(true) if the amount of voters surpassed the threshold and the update was
    /// executed. Returns Ok(false) if the amount of voters did not surpass the threshold.
    /// Returns Err if the update was not found or if the voter is not a participant in the
    /// protocol.
    #[handle_result]
    pub fn vote_update(&mut self, id: UpdateId) -> Result<bool, Error> {
        log!(
            "vote_update: signer={}, id={:?}",
            env::signer_account_id(),
            id,
        );
        let threshold = if let Self::V2(mpc_contract) = self {
            if !matches!(
                mpc_contract.protocol_state,
                ProtocolContractState::Running(_)
            ) {
                env::panic_str("protocol must be in running state");
            }
            mpc_contract.threshold()?
        } else {
            env::panic_str("expected V2");
        };
        let voter = self.voter_or_panic();
        let Some(votes) = self.proposed_updates().vote(&id, voter) else {
            return Err(InvalidParameters::UpdateNotFound.into());
        };

        // Not enough votes, wait for more.
        if (votes.len() as u64) < threshold.value() {
            return Ok(false);
        }

        let Some(_promise) = self.proposed_updates().do_update(&id, UPDATE_CONFIG_GAS) else {
            return Err(InvalidParameters::UpdateNotFound.into());
        };

        Ok(true)
    }

    #[handle_result]
    pub fn vote_code_hash(&mut self, code_hash: MpcDockerImageHash) -> Result<(), Error> {
        log!(
            "vote_code_hash: signer={}, code_hash={:?}",
            env::signer_account_id(),
            code_hash,
        );
        self.voter_or_panic();
        match self {
            Self::V2(contract) => contract.vote_code_hash(code_hash)?,
            _ => env::panic_str("expected V2"),
        }
        Ok(())
    }

    #[handle_result]
    pub fn allowed_code_hashes(&mut self) -> Result<Vec<MpcDockerImageHash>, Error> {
        log!("allowed_code_hashes: signer={}", env::signer_account_id());
        match self {
            Self::V2(contract) => Ok(contract.tee_state.get_allowed_hashes()),
            _ => env::panic_str("expected V2"),
        }
    }

    #[handle_result]
    pub fn latest_code_hash(&mut self) -> Result<MpcDockerImageHash, Error> {
        log!("latest_code_hash: signer={}", env::signer_account_id());
        match self {
            Self::V2(contract) => Ok(contract.latest_code_hash()),
            _ => env::panic_str("expected V2"),
        }
    }

    /// Returns all accounts that have TEE attestations stored in the contract.
    /// Note: This includes both current protocol participants and accounts that may have
    /// submitted TEE information but are not currently part of the active participant set.
    pub fn get_tee_accounts(&self) -> Vec<AccountId> {
        log!("get_tee_accounts: signer={}", env::signer_account_id());
        match self {
            Self::V2(contract) => contract.tee_state.get_tee_accounts(),
            _ => env::panic_str("expected V2"),
        }
    }

    /// Verifies if all current participants have an accepted TEE state.
    /// Automatically enters a resharing, in case one or more participants do not have an accepted
    /// TEE state.
    /// Returns `false` and stops the contract from accepting new signature requests or responses,
    /// in case less than `threshold` participants run in an accepted Tee State.
    #[handle_result]
    pub fn verify_tee(&mut self) -> Result<bool, Error> {
        log!("verify_tee: signer={}", env::signer_account_id());
        let Self::V2(contract) = self else {
            env::panic_str("expected V1")
        };
        let ProtocolContractState::Running(running_state) = &mut contract.protocol_state else {
            return Err(InvalidState::ProtocolStateNotRunning.into());
        };
        let current_params = running_state.parameters.clone();
        match contract
            .tee_state
            .validate_tee(current_params.participants())
        {
            TeeValidationResult::Full => {
                contract.accept_requests = true;
                log!("All participants have an accepted Tee status");
                Ok(true)
            }
            TeeValidationResult::Partial(new_participants) => {
                let threshold = current_params.threshold().value() as usize;
                let remaining = new_participants.len();
                if threshold > remaining {
                    log!("Less than `threshold` participants are left with a valid TEE status. This requires manual intervention. We will not accept new signature requests as a safety precaution.");
                    contract.accept_requests = false;
                    return Ok(false);
                }

                // here, we set it to true, because at this point, we have at least `threshold`
                // number of participants with an accepted Tee status.
                contract.accept_requests = true;

                // do we want to adjust the threshold?
                //let n_participants_new = new_participants.len();
                //let new_threshold = (3 * n_participants_new + 4) / 5; // minimum 60%
                //let new_threshold = new_threshold.max(2); // but also minimum 2
                let new_threshold = threshold;

                let threshold_parameters = ThresholdParameters::new(
                    new_participants,
                    Threshold::new(new_threshold as u64),
                )
                .expect("Require valid threshold parameters"); // this should never happen.
                current_params.validate_incoming_proposal(&threshold_parameters)?;
                let res = running_state.transition_to_resharing_no_checks(&threshold_parameters);
                if let Some(resharing) = res {
                    contract.protocol_state = ProtocolContractState::Resharing(resharing);
                }

                Ok(false)
            }
        }
    }

    /// Private endpoint to clean up TEE information for non-participants after resharing.
    /// This can only be called by the contract itself via a promise.
    #[private]
    #[handle_result]
    pub fn clean_tee_status(&mut self) -> Result<(), Error> {
        log!("clean_tee_status: signer={}", env::signer_account_id());
        match self {
            Self::V2(contract) => contract.clean_tee_status(),
            _ => env::panic_str("expected V2"),
        }
    }
}

// Contract developer helper API
#[near_bindgen]
impl VersionedMpcContract {
    #[handle_result]
    #[init]
    pub fn init(
        parameters: ThresholdParameters,
        init_config: Option<InitConfig>,
    ) -> Result<Self, Error> {
        log!(
            "init: signer={}, parameters={:?}, init_config={:?}",
            env::signer_account_id(),
            parameters,
            init_config,
        );
        parameters.validate()?;

        Ok(Self::V2(MpcContract::init(parameters, init_config)))
    }

    // This function can be used to transfer the MPC network to a new contract.
    #[private]
    #[init]
    #[handle_result]
    pub fn init_running(
        domains: Vec<DomainConfig>,
        next_domain_id: u64,
        keyset: Keyset,
        parameters: ThresholdParameters,
        init_config: Option<InitConfig>,
    ) -> Result<Self, Error> {
        log!(
            "init_running: signer={}, domains={:?}, keyset={:?}, parameters={:?}, init_config={:?}",
            env::signer_account_id(),
            domains,
            keyset,
            parameters,
            init_config,
        );
        parameters.validate()?;
        let domains = DomainRegistry::from_raw_validated(domains, next_domain_id)?;

        // Check that the domains match exactly those in the keyset.
        let domain_ids_from_domains = domains.domains().iter().map(|d| d.id).collect::<Vec<_>>();
        let domain_ids_from_keyset = keyset
            .domains
            .iter()
            .map(|k| k.domain_id)
            .collect::<Vec<_>>();
        if domain_ids_from_domains != domain_ids_from_keyset {
            return Err(DomainError::DomainsMismatch.into());
        }

        Ok(Self::V2(MpcContract {
            config: Config::from(init_config),
            protocol_state: ProtocolContractState::Running(RunningContractState::new(
                domains, keyset, parameters,
            )),
            pending_signature_requests: LookupMap::new(StorageKey::PendingSignatureRequestsV2),
            pending_ckd_requests: LookupMap::new(StorageKey::PendingCKDRequests),
            proposed_updates: Default::default(),
            tee_state: Default::default(),
            accept_requests: true,
        }))
    }

    /// This will be called internally by the contract to migrate the state when a new contract
    /// is deployed. This function should be changed every time state is changed to do the proper
    /// migrate flow.
    ///
    /// If nothing is changed, then this function will just return the current state. If it fails
    /// to read the state, then it will return an error.
    #[private]
    #[init(ignore_state)]
    #[handle_result]
    pub fn migrate() -> Result<Self, Error> {
        log!("migrating contract");
        if let Some(contract) = env::state_read::<VersionedMpcContract>() {
            return match contract {
                VersionedMpcContract::V1(x) => Ok(VersionedMpcContract::V2(x.into())),
                VersionedMpcContract::V2(_) => Ok(contract),
                _ => env::panic_str("expected V1 or V2"),
            };
        }
        Err(InvalidState::ContractStateIsMissing.into())
    }

    pub fn state(&self) -> &ProtocolContractState {
        match self {
            Self::V2(mpc_contract) => &mpc_contract.protocol_state,
            _ => env::panic_str("expected V2"),
        }
    }

    pub fn allowed_docker_image_hashes(&self) -> &AllowedDockerImageHashes {
        match self {
            Self::V2(mpc_contract) => &mpc_contract.tee_state.allowed_docker_image_hashes,
            _ => env::panic_str("expected V2"),
        }
    }

    pub fn get_pending_request(&self, request: &SignatureRequest) -> Option<YieldIndex> {
        match self {
            Self::V2(mpc_contract) => mpc_contract.get_pending_request(request),
            _ => env::panic_str("expected V2"),
        }
    }

    pub fn get_pending_ckd_request(&self, request: &CKDRequest) -> Option<YieldIndex> {
        match self {
            Self::V2(mpc_contract) => mpc_contract.get_pending_ckd_request(request),
            _ => env::panic_str("expected V2"),
        }
    }

    pub fn config(&self) -> &Config {
        match self {
            Self::V2(mpc_contract) => &mpc_contract.config,
            _ => env::panic_str("expected V2"),
        }
    }

    // contract version
    pub fn version(&self) -> String {
        env!("CARGO_PKG_VERSION").to_string()
    }

    /// Upon success, removes the signature from state and returns it.
    /// If the signature request times out, removes the signature request from state and panics to
    /// fail the original transaction
    #[private]
    pub fn return_signature_and_clean_state_on_success(
        &mut self,
        request: SignatureRequest, // this change here should actually be ok.
        #[callback_result] signature: Result<SignatureResponse, PromiseError>,
    ) -> PromiseOrValue<SignatureResponse> {
        let Self::V2(mpc_contract) = self else {
            env::panic_str("expected V2")
        };
        match signature {
            Ok(signature) => PromiseOrValue::Value(signature),
            Err(_) => {
                mpc_contract.pending_signature_requests.remove(&request);
                let promise = Promise::new(env::current_account_id()).function_call(
                    "fail_on_timeout".to_string(),
                    vec![],
                    NearToken::from_near(0),
                    FAIL_ON_TIMEOUT_GAS,
                );
                near_sdk::PromiseOrValue::Promise(promise.as_return())
            }
        }
    }

    /// Upon success, removes the confidential key from state and returns it.
    /// If the ckd request times out, removes the ckd request from state and panics to fail the
    /// original transaction
    #[private]
    pub fn return_ck_and_clean_state_on_success(
        &mut self,
        request: CKDRequest,
        #[callback_result] ck: Result<CKDResponse, PromiseError>,
    ) -> PromiseOrValue<CKDResponse> {
        let Self::V2(mpc_contract) = self else {
            env::panic_str("expected V2")
        };
        match ck {
            Ok(ck) => PromiseOrValue::Value(ck),
            Err(_) => {
                mpc_contract.pending_ckd_requests.remove(&request);
                let promise = Promise::new(env::current_account_id()).function_call(
                    "fail_on_timeout".to_string(),
                    vec![],
                    NearToken::from_near(0),
                    FAIL_ON_TIMEOUT_GAS,
                );
                near_sdk::PromiseOrValue::Promise(promise.as_return())
            }
        }
    }

    #[private]
    pub fn fail_on_timeout(&self) {
        // To stay consistent with the old version of the timeout error
        env::panic_str(&RequestError::Timeout.to_string());
    }

    #[private]
    pub fn update_config(&mut self, config: Config) {
        let Self::V2(mpc_contract) = self else {
            env::panic_str("expected v2")
        };
        mpc_contract.config = config;
    }

    fn proposed_updates(&mut self) -> &mut ProposedUpdates {
        match self {
            Self::V2(contract) => &mut contract.proposed_updates,
            _ => env::panic_str("expected V2"),
        }
    }

    /// Get our own account id as a voter. Returns an error if we are not a participant.
    fn voter_account(&self) -> Result<AccountId, Error> {
        let voter = env::signer_account_id();
        match self {
            Self::V2(mpc_contract) => {
                mpc_contract.protocol_state.authenticate_update_vote()?;
                Ok(voter)
            }
            _ => env::panic_str("expected V2"),
        }
    }

    /// Get our own account id as a voter. If we are not a participant, panic.
    fn voter_or_panic(&self) -> AccountId {
        match self.voter_account() {
            Ok(voter) => voter,
            Err(err) => env::panic_str(&format!("not a voter, {:?}", err)),
        }
    }
}

#[cfg(not(target_arch = "wasm32"))]
#[cfg(test)]
mod tests {
    use super::*;
    use crate::crypto_shared::k256_types::{self, SerializableAffinePoint};
    use crate::primitives::{
        domain::{DomainConfig, DomainId, SignatureScheme},
        participants::Participants,
        signature::{Payload, Tweak},
        test_utils::gen_participants,
    };
    use attestation::attestation::{Attestation, LocalAttestation};
    use k256::{
        self,
        ecdsa::SigningKey,
        elliptic_curve::point::DecompactPoint,
        {elliptic_curve, AffinePoint, Secp256k1},
    };
    use near_sdk::{test_utils::VMContextBuilder, testing_env, NearToken, VMContext};
    use primitives::key_state::{AttemptId, KeyForDomain};
    use rand::{rngs::OsRng, RngCore};

    pub fn derive_secret_key(secret_key: &k256::SecretKey, tweak: &Tweak) -> k256::SecretKey {
        let tweak = k256::Scalar::from_repr(tweak.as_bytes().into()).unwrap();
        k256::SecretKey::new((tweak + secret_key.to_nonzero_scalar().as_ref()).into())
    }

    fn basic_setup() -> (VMContext, VersionedMpcContract, SigningKey) {
        let context = VMContextBuilder::new()
            .attached_deposit(NearToken::from_yoctonear(1))
            .build();
        testing_env!(context.clone());
        let secret_key = SigningKey::random(&mut OsRng);
        let encoded_point = secret_key.verifying_key().to_encoded_point(false);
        // The first byte of the binary representation of `EncodedPoint` is the tag, so we take the
        // rest 64 bytes
        let public_key_data = encoded_point.as_bytes()[1..].to_vec();
        let domain_id = DomainId::legacy_ecdsa_id();
        let domains = vec![DomainConfig {
            id: domain_id,
            scheme: SignatureScheme::Secp256k1,
        }];
        let epoch_id = EpochId::new(0);
        let near_public_key =
            PublicKey::from_parts(near_sdk::CurveType::SECP256K1, public_key_data).unwrap();
        let key_for_domain = KeyForDomain {
            domain_id,
            key: PublicKeyExtended::Secp256k1 { near_public_key },
            attempt: AttemptId::new(),
        };
        let keyset = Keyset::new(epoch_id, vec![key_for_domain]);
        let parameters = ThresholdParameters::new(gen_participants(4), Threshold::new(3)).unwrap();
        let contract =
            VersionedMpcContract::init_running(domains, 1, keyset, parameters, None).unwrap();
        (context, contract, secret_key)
    }

    fn test_signature_common(success: bool, legacy_v1_api: bool) {
        let (context, mut contract, secret_key) = basic_setup();
        let mut payload_hash = [0u8; 32];
        OsRng.fill_bytes(&mut payload_hash);
        let payload = Payload::from_legacy_ecdsa(payload_hash);
        let key_path = "m/44'\''/60'\''/0'\''/0/0".to_string();

        let request = if legacy_v1_api {
            SignRequestArgs {
                deprecated_payload: Some(payload_hash),
                deprecated_key_version: Some(0),
                path: key_path.clone(),
                ..Default::default()
            }
        } else {
            SignRequestArgs {
                payload_v2: Some(payload.clone()),
                path: key_path.clone(),
                domain_id: Some(DomainId::legacy_ecdsa_id()),
                ..Default::default()
            }
        };
        let signature_request = SignatureRequest::new(
            DomainId::default(),
            payload.clone(),
            &context.predecessor_account_id,
            &request.path,
        );
        contract.sign(request);
        contract.get_pending_request(&signature_request).unwrap();

        // simulate signature and response to the signing request
        let derivation_path = derive_tweak(&context.predecessor_account_id, &key_path);
        let secret_key_ec: elliptic_curve::SecretKey<Secp256k1> =
            elliptic_curve::SecretKey::from_bytes(&secret_key.to_bytes()).unwrap();
        let derived_secret_key = derive_secret_key(&secret_key_ec, &derivation_path);
        let secret_key = SigningKey::from_bytes(&derived_secret_key.to_bytes()).unwrap();
        let (signature, recovery_id) = secret_key
            .sign_prehash_recoverable(payload.as_ecdsa().unwrap())
            .unwrap();
        let (r, s) = signature.split_bytes();
        let mut bytes = [0u8; 32];
        bytes.copy_from_slice(s.as_slice());
        let signature_response = if success {
            SignatureResponse::Secp256k1(k256_types::Signature::new(
                AffinePoint::decompact(&r).unwrap(),
                k256::Scalar::from_repr(bytes.into()).unwrap(),
                recovery_id.to_byte(),
            ))
        } else {
            // submit an incorrect signature to make the respond call fail
            SignatureResponse::Secp256k1(k256_types::Signature::new(
                AffinePoint::decompact(&r).unwrap(),
                k256::Scalar::from_repr([0u8; 32].into()).unwrap(),
                recovery_id.to_byte(),
            ))
        };

        match contract.respond(signature_request.clone(), signature_response.clone()) {
            Ok(_) => {
                assert!(success);
                contract.return_signature_and_clean_state_on_success(
                    signature_request.clone(),
                    Ok(signature_response),
                );

                assert!(contract.get_pending_request(&signature_request).is_none(),);
            }
            Err(_) => assert!(!success),
        }
    }

    #[test]
    fn test_signature_simple() {
        test_signature_common(true, false);
        test_signature_common(false, false);
    }

    #[test]
    fn test_signature_simple_legacy() {
        test_signature_common(true, true);
        test_signature_common(false, true);
    }

    #[test]
    fn test_signature_timeout() {
        let (context, mut contract, _) = basic_setup();
        let payload = Payload::from_legacy_ecdsa([0u8; 32]);
        let key_path = "m/44'\''/60'\''/0'\''/0/0".to_string();

        let request = SignRequestArgs {
            payload_v2: Some(payload.clone()),
            path: key_path.clone(),
            domain_id: Some(DomainId::legacy_ecdsa_id()),
            ..Default::default()
        };
        let signature_request = SignatureRequest::new(
            DomainId::default(),
            payload,
            &context.predecessor_account_id,
            &request.path,
        );
        contract.sign(request);
        assert!(matches!(
            contract.return_signature_and_clean_state_on_success(
                signature_request.clone(),
                Err(PromiseError::Failed)
            ),
            PromiseOrValue::Promise(_)
        ));
        assert!(contract.get_pending_request(&signature_request).is_none());
    }

    #[test]
    fn test_ckd_simple() {
        let (context, mut contract, _secret_key) = basic_setup();
        let app_public_key: near_sdk::PublicKey =
            "secp256k1:4Ls3DBDeFDaf5zs2hxTBnJpKnfsnjNahpKU9HwQvij8fTXoCP9y5JQqQpe273WgrKhVVj1EH73t5mMJKDFMsxoEd"
                .parse()
                .unwrap();
        let request = CKDRequestArgs {
            app_public_key: app_public_key.clone(),
            domain_id: DomainId::default(),
        };
        let ckd_request = CKDRequest::new(
            app_public_key,
            context.predecessor_account_id,
            request.domain_id,
        );
        contract.request_app_private_key(request);
        contract.get_pending_ckd_request(&ckd_request).unwrap();

        let response = CKDResponse {
            big_y: SerializableAffinePoint {
                affine_point: AffinePoint::GENERATOR,
            },
            big_c: SerializableAffinePoint {
                affine_point: AffinePoint::GENERATOR,
            },
        };

        match contract.respond_ckd(ckd_request.clone(), response.clone()) {
            Ok(_) => {
                contract.return_ck_and_clean_state_on_success(ckd_request.clone(), Ok(response));

                assert!(contract.get_pending_ckd_request(&ckd_request).is_none(),);
            }
            Err(_) => panic!("respond_ckd should not fail"),
        }
    }

    #[test]
    fn test_ckd_timeout() {
        let (context, mut contract, _secret_key) = basic_setup();
        let app_public_key: near_sdk::PublicKey =
            "secp256k1:4Ls3DBDeFDaf5zs2hxTBnJpKnfsnjNahpKU9HwQvij8fTXoCP9y5JQqQpe273WgrKhVVj1EH73t5mMJKDFMsxoEd"
                .parse()
                .unwrap();
        let request = CKDRequestArgs {
            app_public_key: app_public_key.clone(),
            domain_id: DomainId::default(),
        };
        let ckd_request = CKDRequest::new(
            app_public_key,
            context.predecessor_account_id,
            request.domain_id,
        );
        contract.request_app_private_key(request);
        assert!(matches!(
            contract.return_ck_and_clean_state_on_success(
                ckd_request.clone(),
                Err(PromiseError::Failed)
            ),
            PromiseOrValue::Promise(_)
        ));
        assert!(contract.get_pending_ckd_request(&ckd_request).is_none());
    }

    fn setup_tee_test_contract(
        num_participants: usize,
        threshold_value: u64,
    ) -> (VersionedMpcContract, Participants, AccountId) {
        let participants = primitives::test_utils::gen_participants(num_participants);
        let first_participant_id = participants.participants()[0].0.clone();

        let context = VMContextBuilder::new()
            .signer_account_id(first_participant_id.clone())
            .attached_deposit(NearToken::from_near(1))
            .build();
        testing_env!(context);

        let threshold = Threshold::new(threshold_value);
        let parameters = ThresholdParameters::new(participants.clone(), threshold).unwrap();
        let contract = VersionedMpcContract::init(parameters, None).unwrap();

        (contract, participants, first_participant_id)
    }

    fn submit_attestation(
        contract: &mut VersionedMpcContract,
        participants: &Participants,
        participant_index: usize,
        is_valid: bool,
    ) -> Result<(), crate::errors::Error> {
        let participants_list = participants.participants();
        let (account_id, _, participant_info) = &participants_list[participant_index];
        let attestation = Attestation::Local(LocalAttestation::new(is_valid));
        let tls_public_key = participant_info.sign_pk.clone();

        let participant_context = VMContextBuilder::new()
            .signer_account_id(account_id.clone())
            .attached_deposit(NearToken::from_near(1))
            .build();
        testing_env!(participant_context);

        contract.submit_participant_info(attestation, tls_public_key)
    }

    fn submit_valid_attestations(
        contract: &mut VersionedMpcContract,
        participants: &Participants,
        participant_indices: &[usize],
    ) {
        for &participant_index in participant_indices {
            let result = submit_attestation(contract, participants, participant_index, true);
            assert!(
                result.is_ok(),
                "submit_participant_info should succeed with valid attestation for participant {}",
                participant_index
            );
        }
    }

    /// Sets up the voting context and calls [`VersionedMpcContract::vote_new_parameters`] with the
    /// given parameters.
    fn setup_voting_context_and_vote(
        contract: &mut VersionedMpcContract,
        first_participant_id: &AccountId,
        participants: Participants,
        threshold: Threshold,
    ) -> Result<(), crate::errors::Error> {
        let voting_context = VMContextBuilder::new()
            .signer_account_id(first_participant_id.clone())
            .attached_deposit(NearToken::from_yoctonear(0))
            .build();
        testing_env!(voting_context);

        let proposal = ThresholdParameters::new(participants, threshold).unwrap();
        contract.vote_new_parameters(EpochId::new(1), proposal)
    }

    /// Test that [`VersionedMpcContract::vote_new_parameters`] succeeds when all participants have
    /// default TEE status ([`TeeQuoteStatus::None`]). This tests the basic scenario where no
    /// participants have submitted attestation information, and all have the default TEE status
    /// of [`TeeQuoteStatus::None`], which is considered acceptable.
    #[test]
    fn test_vote_new_parameters_succeeds_with_default_tee_status() {
        let (mut contract, participants, first_participant_id) = setup_tee_test_contract(3, 2);
        let threshold = Threshold::new(2);

        // No attestations submitted - all participants have default TEE status None
        let result = setup_voting_context_and_vote(
            &mut contract,
            &first_participant_id,
            participants,
            threshold,
        );
        assert!(
            result.is_ok(),
            "Should succeed when all participants have default TEE status None"
        );
    }

    /// Test that [`VersionedMpcContract::vote_new_parameters`] succeeds when all participants
    /// submit valid TEE attestations. This tests the scenario where all participants successfully
    /// submit valid attestations through [`VersionedMpcContract::submit_participant_info`],
    /// resulting in [`TeeQuoteStatus::Valid`] TEE status for all participants.
    #[test]
    fn test_vote_new_parameters_succeeds_when_all_participants_have_valid_tee() {
        let (mut contract, participants, first_participant_id) = setup_tee_test_contract(3, 2);
        let threshold = Threshold::new(2);

        // Submit valid attestations for all participants
        submit_valid_attestations(&mut contract, &participants, &[0, 1, 2]);

        // This should succeed because all participants now have valid TEE status
        let result = setup_voting_context_and_vote(
            &mut contract,
            &first_participant_id,
            participants,
            threshold,
        );
        assert!(
            result.is_ok(),
            "Should succeed when all participants have valid TEE status"
        );
    }

    /// Test that [`VersionedMpcContract::vote_new_parameters`] succeeds with mixed TEE statuses:
    /// some [`TeeQuoteStatus::Valid`], some [`TeeQuoteStatus::None`]. This tests a realistic
    /// scenario where some participants have submitted valid attestations (resulting in
    /// [`TeeQuoteStatus::Valid`] TEE status) while others haven't submitted any attestation
    /// info (resulting in [`TeeQuoteStatus::None`] TEE status). Both statuses are acceptable
    /// for TEE validation.
    #[test]
    fn test_vote_new_parameters_succeeds_with_mixed_valid_and_none_tee_status() {
        let (mut contract, participants, first_participant_id) = setup_tee_test_contract(4, 3);
        let threshold = Threshold::new(3);

        // Submit valid attestations for first 3 participants, leave the 4th without attestation
        submit_valid_attestations(&mut contract, &participants, &[0, 1, 2]);

        // This should succeed because:
        // - 3 participants have Valid TEE status (from successful attestations)
        // - 1 participant has None TEE status (no attestation submitted)
        // - Both Valid and None are allowed by the TEE validation
        let result = setup_voting_context_and_vote(
            &mut contract,
            &first_participant_id,
            participants,
            threshold,
        );
        assert!(
            result.is_ok(),
            "Should succeed when participants have Valid or None TEE status"
        );
    }

    /// Test that attempts to submit invalid attestations are rejected by
    /// [`VersionedMpcContract::submit_participant_info`]. This test demonstrates that
    /// participants cannot have Invalid TEE status because the contract proactively rejects
    /// invalid attestations at submission time. The 4th participant tries to submit an invalid
    /// attestation but is rejected, leaving them with [`TeeQuoteStatus::None`] status, which
    /// combined with valid participants still allows successful voting.
    #[test]
    fn test_vote_new_parameters_succeeds_after_invalid_attestation_rejected() {
        let (mut contract, participants, first_participant_id) = setup_tee_test_contract(4, 3);
        let threshold = Threshold::new(3);

        // Submit valid attestations for first 3 participants
        submit_valid_attestations(&mut contract, &participants, &[0, 1, 2]);

        // Try to submit invalid attestation for the 4th participant
        let participant_index = 3;
        let result = submit_attestation(&mut contract, &participants, participant_index, false);
        assert!(
            result.is_err(),
            "Invalid attestation should be rejected by submit_participant_info"
        );

        if let Err(error) = result {
            let error_string = error.to_string();
            assert!(
                error_string.contains("TeeQuoteStatus is invalid"),
                "Error should mention invalid TEE status, got: {}",
                error_string
            );
        }

        // This should succeed because:
        // - 3 participants have Valid TEE status (from successful attestations)
        // - 1 participant has None TEE status (invalid attestation was rejected)
        // - Both Valid and None are allowed by the TEE validation
        let result = setup_voting_context_and_vote(
            &mut contract,
            &first_participant_id,
            participants,
            threshold,
        );
        assert!(result.is_ok(), "Should succeed when participants have Valid or None TEE status (invalid attestations rejected)");
    }
}<|MERGE_RESOLUTION|>--- conflicted
+++ resolved
@@ -11,17 +11,12 @@
 pub mod utils;
 pub mod v0_state;
 
-<<<<<<< HEAD
-use crate::crypto_shared::types::CKDResponse;
-use crate::tee::quote::TeeQuoteStatus;
-=======
->>>>>>> 35e261a1
 use crate::{
     crypto_shared::types::CKDResponse,
     errors::{Error, RequestError},
     primitives::ckd::{CKDRequest, CKDRequestArgs},
     storage_keys::StorageKey,
-    tee::{proposal::AllowedDockerImageHashes, tee_state::TeeState},
+    tee::{proposal::AllowedDockerImageHashes, quote::TeeQuoteStatus, tee_state::TeeState},
     update::{ProposeUpdateArgs, ProposedUpdates, Update, UpdateId},
     v0_state::MpcContractV1,
 };
