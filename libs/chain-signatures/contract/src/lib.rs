pub mod config;
pub mod crypto_shared;
pub mod errors;
pub mod legacy_contract_state;
pub mod primitives;
pub mod state;
pub mod storage_keys;
pub mod tee;
pub mod update;
#[cfg(feature = "dev-utils")]
pub mod utils;
pub mod v0_state;

use crate::crypto_shared::types::CKDResponse;
use crate::{
    errors::{Error, RequestError},
    primitives::ckd::{CKDRequest, CKDRequestArgs},
    storage_keys::StorageKey,
    tee::{proposal::AllowedDockerImageHashes, quote::TeeQuoteStatus, tee_state::TeeState},
    update::{ProposeUpdateArgs, ProposedUpdates, Update, UpdateId},
    v0_state::MpcContractV1,
};
use attestation::attestation::Attestation;
use config::{Config, InitConfig};
use crypto_shared::{
    derive_key_secp256k1, derive_tweak,
    kdf::{check_ec_signature, derive_public_key_edwards_point_ed25519},
    near_public_key_to_affine_point,
    types::{PublicKeyExtended, PublicKeyExtendedConversionError, SignatureResponse},
};
use errors::{
    DomainError, InvalidParameters, InvalidState, PublicKeyError, RespondError, TeeError,
};
use k256::elliptic_curve::{sec1::ToEncodedPoint, PrimeField};
use near_sdk::{
    borsh::{self, BorshDeserialize, BorshSerialize},
    env::{self, ed25519_verify},
    log, near, near_bindgen,
    store::LookupMap,
    AccountId, CryptoHash, CurveType, Gas, GasWeight, NearToken, Promise, PromiseError,
    PromiseOrValue, PublicKey,
};
use primitives::{
    domain::{DomainConfig, DomainId, DomainRegistry, SignatureScheme},
    key_state::{AuthenticatedParticipantId, EpochId, KeyEventId, Keyset},
    signature::{SignRequest, SignRequestArgs, SignatureRequest, YieldIndex},
    thresholds::{Threshold, ThresholdParameters},
};
use state::{running::RunningContractState, ProtocolContractState};
use tee::{proposal::MpcDockerImageHash, tee_state::TeeValidationResult};

// Gas required for a sign request
const GAS_FOR_SIGN_CALL: Gas = Gas::from_tgas(10);

// Gas required for a CKD request
const GAS_FOR_CKD_CALL: Gas = Gas::from_tgas(10);

// Register used to receive data id from `promise_await_data`.
const DATA_ID_REGISTER: u64 = 0;

// Prepaid gas for a `return_signature_and_clean_state_on_success` call
const RETURN_SIGNATURE_AND_CLEAN_STATE_ON_SUCCESS_CALL_GAS: Gas = Gas::from_tgas(6);

// Prepaid gas for a `return_ck_and_clean_state_on_success` call
const RETURN_CK_AND_CLEAN_STATE_ON_SUCCESS_CALL_GAS: Gas = Gas::from_tgas(6);

// Prepaid gas for a `update_config` call
const UPDATE_CONFIG_GAS: Gas = Gas::from_tgas(5);

// Prepaid gas for a `fail_on_timeout` call
const FAIL_ON_TIMEOUT_GAS: Gas = Gas::from_tgas(2);

/// Store two version of the MPC contract for migration and backward compatibility purposes.
/// Note: Probably, you don't need to change this struct.
#[near_bindgen]
#[derive(BorshDeserialize, BorshSerialize, Debug)]
pub enum VersionedMpcContract {
    /// This is no longer deployed
    V0,
    /// Currently on mainnet and testnet
    V1(MpcContractV1),
    /// Current actual version
    V2(MpcContract),
}

impl Default for VersionedMpcContract {
    fn default() -> Self {
        env::panic_str("Calling default not allowed.");
    }
}

#[near(serializers=[borsh])]
#[derive(Debug)]
pub struct MpcContract {
    protocol_state: ProtocolContractState,
    pending_signature_requests: LookupMap<SignatureRequest, YieldIndex>,
    pending_ckd_requests: LookupMap<CKDRequest, YieldIndex>,
    proposed_updates: ProposedUpdates,
    config: Config,
    tee_state: TeeState,
    accept_requests: bool,
}

impl MpcContract {
    pub(crate) fn public_key_extended(
        &self,
        domain_id: DomainId,
    ) -> Result<PublicKeyExtended, Error> {
        self.protocol_state.public_key(domain_id)
    }

    fn threshold(&self) -> Result<Threshold, Error> {
        self.protocol_state.threshold()
    }

    /// Returns true if the request was already pending
    fn add_signature_request(&mut self, request: &SignatureRequest, data_id: CryptoHash) -> bool {
        self.pending_signature_requests
            .insert(request.clone(), YieldIndex { data_id })
            .is_some()
    }

    fn get_pending_request(&self, request: &SignatureRequest) -> Option<YieldIndex> {
        self.pending_signature_requests.get(request).cloned()
    }

    /// Returns true if the request was already pending
    fn add_ckd_request(&mut self, request: &CKDRequest, data_id: CryptoHash) -> bool {
        self.pending_ckd_requests
            .insert(request.clone(), YieldIndex { data_id })
            .is_some()
    }

    fn get_pending_ckd_request(&self, request: &CKDRequest) -> Option<YieldIndex> {
        self.pending_ckd_requests.get(request).cloned()
    }

    pub fn init(parameters: ThresholdParameters, init_config: Option<InitConfig>) -> Self {
        log!(
            "init: parameters={:?}, init_config={:?}",
            parameters,
            init_config,
        );
        parameters.validate().unwrap();

        Self {
            protocol_state: ProtocolContractState::Running(RunningContractState::new(
                DomainRegistry::default(),
                Keyset::new(EpochId::new(0), Vec::new()),
                parameters,
            )),
            pending_signature_requests: LookupMap::new(StorageKey::PendingSignatureRequestsV2),
            pending_ckd_requests: LookupMap::new(StorageKey::PendingCKDRequests),
            proposed_updates: ProposedUpdates::default(),
            config: Config::from(init_config),
            tee_state: Default::default(),
            accept_requests: true,
        }
    }

    pub fn start_keygen_instance(&mut self, key_event_id: KeyEventId) -> Result<(), Error> {
        self.protocol_state
            .start_keygen_instance(key_event_id, self.config.key_event_timeout_blocks)
    }

    pub fn start_reshare_instance(&mut self, key_event_id: KeyEventId) -> Result<(), Error> {
        self.protocol_state
            .start_reshare_instance(key_event_id, self.config.key_event_timeout_blocks)
    }

    pub fn vote_reshared(&mut self, key_event_id: KeyEventId) -> Result<(), Error> {
        if let Some(new_state) = self.protocol_state.vote_reshared(key_event_id)? {
            self.protocol_state = new_state;
        }
        Ok(())
    }

    pub fn vote_cancel_resharing(&mut self) -> Result<(), Error> {
        if let Some(new_state) = self.protocol_state.vote_cancel_resharing()? {
            self.protocol_state = new_state;
        }

        Ok(())
    }

    pub fn vote_pk(
        &mut self,
        key_event_id: KeyEventId,
        public_key: PublicKey,
    ) -> Result<(), Error> {
        let extended_key =
            public_key
                .try_into()
                .map_err(|err: PublicKeyExtendedConversionError| {
                    InvalidParameters::MalformedPayload.message(err.to_string())
                })?;

        if let Some(new_state) = self.protocol_state.vote_pk(key_event_id, extended_key)? {
            self.protocol_state = new_state;
        }

        Ok(())
    }

    pub fn vote_abort_key_event_instance(&mut self, key_event_id: KeyEventId) -> Result<(), Error> {
        self.protocol_state
            .vote_abort_key_event_instance(key_event_id)
    }

    pub fn vote_cancel_keygen(&mut self, next_domain_id: u64) -> Result<(), Error> {
        if let Some(new_state) = self.protocol_state.vote_cancel_keygen(next_domain_id)? {
            self.protocol_state = new_state;
        }
        Ok(())
    }

    pub fn vote_new_parameters(
        &mut self,
        prospective_epoch_id: EpochId,
        proposal: &ThresholdParameters,
    ) -> Result<(), Error> {
        if let Some(new_state) = self
            .protocol_state
            .vote_new_parameters(prospective_epoch_id, proposal)?
        {
            self.protocol_state = new_state;
        }
        Ok(())
    }

    pub fn vote_add_domains(&mut self, domains: Vec<DomainConfig>) -> Result<(), Error> {
        if let Some(new_state) = self.protocol_state.vote_add_domains(domains)? {
            self.protocol_state = new_state;
        }
        Ok(())
    }

    pub fn vote_code_hash(&mut self, code_hash: MpcDockerImageHash) -> Result<(), Error> {
        let ProtocolContractState::Running(state) = &self.protocol_state else {
            return Err(InvalidState::ProtocolStateNotRunning.into());
        };

        let participant = AuthenticatedParticipantId::new(state.parameters.participants())?;
        let votes = self.tee_state.vote(code_hash.clone(), &participant);

        // If the vote threshold is met and the new Docker hash is allowed by the TEE's RTMR3,
        // update the state
        if votes >= self.threshold()?.value() {
            self.tee_state.whitelist_tee_proposal(code_hash);
        }

        Ok(())
    }

    pub fn latest_code_hash(&mut self) -> MpcDockerImageHash {
        self.tee_state
            .get_allowed_hashes()
            .last()
            .expect("there must be at least one allowed code hash")
            .clone()
    }
}

// User contract API
#[near_bindgen]
impl VersionedMpcContract {
    /// `key_version` must be less than or equal to the value at `latest_key_version`
    /// To avoid overloading the network with too many requests,
    /// we ask for a small deposit for each signature request.
    #[handle_result]
    #[payable]
    pub fn sign(&mut self, request: SignRequestArgs) {
        log!(
            "sign: predecessor={:?}, request={:?}",
            env::predecessor_account_id(),
            request
        );

        let request: SignRequest = request.try_into().unwrap();
        let Ok(public_key) = self.public_key(Some(request.domain_id)) else {
            env::panic_str(
                &InvalidParameters::DomainNotFound
                    .message(format!(
                        "No key was found for the provided domain_id {:?}.",
                        request.domain_id,
                    ))
                    .to_string(),
            );
        };

        let curve_type = public_key.curve_type();

        // ensure the signer sent a valid signature request
        // It's important we fail here because the MPC nodes will fail in an identical way.
        // This allows users to get the error message
        match &curve_type {
            CurveType::SECP256K1 => {
                let hash = *request.payload.as_ecdsa().expect("Payload is not Ecdsa");
                k256::Scalar::from_repr(hash.into())
                    .into_option()
                    .expect("Ecdsa payload cannot be converted to Scalar");
            }
            CurveType::ED25519 => {
                request.payload.as_eddsa().expect("Payload is not EdDSA");
            }
        }

        // Make sure sign call will not run out of gas doing yield/resume logic
        if env::prepaid_gas() < GAS_FOR_SIGN_CALL {
            env::panic_str(
                &InvalidParameters::InsufficientGas
                    .message(format!(
                        "Provided: {}, required: {}",
                        env::prepaid_gas(),
                        GAS_FOR_SIGN_CALL
                    ))
                    .to_string(),
            );
        }

        let predecessor = env::predecessor_account_id();
        // Check deposit and refund if required
        let deposit = env::attached_deposit();
        match deposit.checked_sub(NearToken::from_yoctonear(1)) {
            None => {
                env::panic_str(
                    &InvalidParameters::InsufficientDeposit
                        .message(format!(
                            "Require a deposit of 1 yoctonear, found: {}",
                            deposit.as_yoctonear(),
                        ))
                        .to_string(),
                );
            }
            Some(diff) => {
                if diff > NearToken::from_yoctonear(0) {
                    log!("refund excess deposit {diff} to {predecessor}");
                    Promise::new(predecessor.clone()).transfer(diff);
                }
            }
        }

        let request = SignatureRequest::new(
            request.domain_id,
            request.payload,
            &predecessor,
            &request.path,
        );

        let Self::V2(mpc_contract) = self else {
            env::panic_str("expected V2")
        };

        if !mpc_contract.accept_requests {
            env::panic_str(&TeeError::TeeValidationFailed.to_string())
        }

        env::log_str(&serde_json::to_string(&near_sdk::env::random_seed_array()).unwrap());

        let promise_index = env::promise_yield_create(
            "return_signature_and_clean_state_on_success",
            &serde_json::to_vec(&(&request,)).unwrap(),
            RETURN_SIGNATURE_AND_CLEAN_STATE_ON_SUCCESS_CALL_GAS,
            GasWeight(0),
            DATA_ID_REGISTER,
        );

        // Store the request in the contract's local state
        let return_sig_id: CryptoHash = env::read_register(DATA_ID_REGISTER)
            .expect("read_register failed")
            .try_into()
            .expect("conversion to CryptoHash failed");
        if mpc_contract.add_signature_request(&request, return_sig_id) {
            log!("signature request already present, overriding callback.")
        }

        env::promise_return(promise_index);
    }

    /// This is the root public key combined from all the public keys of the participants.
    /// The domain parameter specifies which domain we're querying the public key for;
    /// the default is the first domain.
    #[handle_result]
    pub fn public_key(&self, domain_id: Option<DomainId>) -> Result<PublicKey, Error> {
        self.public_key_extended(domain_id).map(Into::into)
    }

    fn public_key_extended(&self, domain_id: Option<DomainId>) -> Result<PublicKeyExtended, Error> {
        let domain = domain_id.unwrap_or_else(DomainId::legacy_ecdsa_id);
        match self {
            Self::V2(mpc_contract) => mpc_contract.public_key_extended(domain),
            _ => env::panic_str("expected v2"),
        }
    }

    /// This is the derived public key of the caller given path and predecessor
    /// if predecessor is not provided, it will be the caller of the contract.
    ///
    /// The domain parameter specifies which domain we're deriving the public key for;
    /// the default is the first domain.
    #[handle_result]
    pub fn derived_public_key(
        &self,
        path: String,
        predecessor: Option<AccountId>,
        domain_id: Option<DomainId>,
    ) -> Result<PublicKey, Error> {
        let predecessor: AccountId = predecessor.unwrap_or_else(env::predecessor_account_id);
        let tweak = derive_tweak(&predecessor, &path);

        let domain = domain_id.unwrap_or_else(DomainId::legacy_ecdsa_id);
        let public_key = match self {
            Self::V2(mpc_contract) => mpc_contract.public_key_extended(domain),
            _ => env::panic_str("expected v2"),
        }?;

        let derived_public_key = match public_key {
            PublicKeyExtended::Secp256k1 { near_public_key } => {
                let derived_public_key =
                    derive_key_secp256k1(&near_public_key_to_affine_point(near_public_key), &tweak)
                        .map_err(PublicKeyError::from)?;

                let encoded_point = derived_public_key.to_encoded_point(false);
                let slice: &[u8] = &encoded_point.as_bytes()[1..65];
                PublicKey::from_parts(CurveType::SECP256K1, slice.to_vec())
            }
            PublicKeyExtended::Ed25519 { edwards_point, .. } => {
                let derived_public_key_edwards_point =
                    derive_public_key_edwards_point_ed25519(&edwards_point, &tweak);

                let encoded_point: [u8; 32] =
                    derived_public_key_edwards_point.compress().to_bytes();

                PublicKey::from_parts(CurveType::ED25519, encoded_point.into())
            }
        };

        derived_public_key.map_err(|_| PublicKeyError::DerivedKeyConversionFailed.into())
    }

    /// Key versions refer new versions of the root key that we may choose to generate on cohort
    /// changes Older key versions will always work but newer key versions were never held by
    /// older signers Newer key versions may also add new security features, like only existing
    /// within a secure enclave. The signature_scheme parameter specifies which signature scheme
    /// we're querying the latest version for. The default is Secp256k1. The default is **NOT**
    /// to query across all signature schemes.
    pub fn latest_key_version(&self, signature_scheme: Option<SignatureScheme>) -> u32 {
        self.state()
            .most_recent_domain_for_signature_scheme(signature_scheme.unwrap_or_default())
            .unwrap()
            .0 as u32
    }

    /// To avoid overloading the network with too many requests,
    /// we ask for a small deposit for each ckd request.
    #[handle_result]
    #[payable]
    pub fn request_app_private_key(&mut self, request: CKDRequestArgs) {
        log!(
            "request_app_private_key: predecessor={:?}, request={:?}",
            env::predecessor_account_id(),
            request
        );

        // Ensure the caller sent a valid CKD request
        match &request.app_public_key.curve_type() {
            CurveType::SECP256K1 => {}
            CurveType::ED25519 => {
                env::panic_str(&InvalidParameters::InvalidAppPublicKey.to_string())
            }
        }

        // Make sure CKD call will not run out of gas doing yield/resume logic
        if env::prepaid_gas() < GAS_FOR_CKD_CALL {
            env::panic_str(
                &InvalidParameters::InsufficientGas
                    .message(format!(
                        "Provided: {}, required: {}",
                        env::prepaid_gas(),
                        GAS_FOR_CKD_CALL
                    ))
                    .to_string(),
            );
        }

        let predecessor = env::predecessor_account_id();
        // Check deposit and refund if required
        let deposit = env::attached_deposit();
        match deposit.checked_sub(NearToken::from_yoctonear(1)) {
            None => {
                env::panic_str(
                    &InvalidParameters::InsufficientDeposit
                        .message(format!(
                            "Require a deposit of 1 yoctonear, found: {}",
                            deposit.as_yoctonear(),
                        ))
                        .to_string(),
                );
            }
            Some(diff) => {
                if diff > NearToken::from_yoctonear(0) {
                    log!("refund excess deposit {diff} to {predecessor}");
                    Promise::new(predecessor.clone()).transfer(diff);
                }
            }
        }

        let Self::V2(mpc_contract) = self else {
            env::panic_str("expected V2")
        };

        if !mpc_contract.accept_requests {
            env::panic_str(&TeeError::TeeValidationFailed.to_string())
        }

        env::log_str(&serde_json::to_string(&near_sdk::env::random_seed_array()).unwrap());

        let app_id = env::predecessor_account_id();
        let request = CKDRequest::new(request.app_public_key, app_id);

        let promise_index = env::promise_yield_create(
            "return_ck_and_clean_state_on_success",
            &serde_json::to_vec(&(&request,)).unwrap(),
            RETURN_CK_AND_CLEAN_STATE_ON_SUCCESS_CALL_GAS,
            GasWeight(0),
            DATA_ID_REGISTER,
        );

        // Store the request in the contract's local state
        let return_ck_id: CryptoHash = env::read_register(DATA_ID_REGISTER)
            .expect("read_register failed")
            .try_into()
            .expect("conversion to CryptoHash failed");
        if mpc_contract.add_ckd_request(&request, return_ck_id) {
            log!("request already present, overriding callback.")
        }

        env::promise_return(promise_index);
    }
}

// Node API
#[near_bindgen]
impl VersionedMpcContract {
    #[handle_result]
    pub fn respond(
        &mut self,
        request: SignatureRequest,
        response: SignatureResponse,
    ) -> Result<(), Error> {
        let signer = env::signer_account_id();
        log!("respond: signer={}, request={:?}", &signer, &request);

        let Self::V2(mpc_contract) = self else {
            env::panic_str("expected V2")
        };
        if !mpc_contract.protocol_state.is_running_or_resharing() {
            return Err(InvalidState::ProtocolStateNotRunning.into());
        }

        if !mpc_contract.accept_requests {
            return Err(TeeError::TeeValidationFailed.into());
        }

        let domain = request.domain_id;
        let public_key = mpc_contract.public_key_extended(domain)?;

        let signature_is_valid = match (&response, public_key) {
            (
                SignatureResponse::Secp256k1(signature_response),
                PublicKeyExtended::Secp256k1 { near_public_key },
            ) => {
                // generate the expected public key
                let expected_public_key = derive_key_secp256k1(
                    &near_public_key_to_affine_point(near_public_key),
                    &request.tweak,
                )
                .map_err(RespondError::from)?;

                let payload_hash = request.payload.as_ecdsa().expect("Payload is not ECDSA");

                // Check the signature is correct
                check_ec_signature(
                    &expected_public_key,
                    &signature_response.big_r.affine_point,
                    &signature_response.s.scalar,
                    payload_hash,
                    signature_response.recovery_id,
                )
                .is_ok()
            }
            (
                SignatureResponse::Ed25519 { signature },
                PublicKeyExtended::Ed25519 {
                    edwards_point: public_key_edwards_point,
                    ..
                },
            ) => {
                let derived_public_key_edwards_point = derive_public_key_edwards_point_ed25519(
                    &public_key_edwards_point,
                    &request.tweak,
                );
                let derived_public_key_32_bytes =
                    *derived_public_key_edwards_point.compress().as_bytes();

                let message = request.payload.as_eddsa().expect("Payload is not EdDSA");

                ed25519_verify(signature.as_bytes(), message, &derived_public_key_32_bytes)
            }
            (signature_response, public_key_requested) => {
                return Err(RespondError::SignatureSchemeMismatch.message(format!(
                    "Signature response from MPC: {:?}. Key requested by user {:?}",
                    signature_response, public_key_requested
                )));
            }
        };

        if !signature_is_valid {
            return Err(RespondError::InvalidSignature.into());
        }

        // First get the yield promise of the (potentially timed out) request.
        if let Some(YieldIndex { data_id }) =
            mpc_contract.pending_signature_requests.remove(&request)
        {
            // Finally, resolve the promise. This will have no effect if the request already timed.
            env::promise_yield_resume(&data_id, &serde_json::to_vec(&response).unwrap());
            Ok(())
        } else {
            Err(InvalidParameters::RequestNotFound.into())
        }
    }

    #[handle_result]
    pub fn respond_ckd(&mut self, request: CKDRequest, response: CKDResponse) -> Result<(), Error> {
        let signer = env::signer_account_id();
        log!("respond_ckd: signer={}, request={:?}", &signer, &request);

        let Self::V2(mpc_contract) = self else {
            env::panic_str("expected V2")
        };
        if !mpc_contract.protocol_state.is_running_or_resharing() {
            return Err(InvalidState::ProtocolStateNotRunning.into());
        }

        if !mpc_contract.accept_requests {
            return Err(TeeError::TeeValidationFailed.into());
        }

        // First get the yield promise of the (potentially timed out) request.
        if let Some(YieldIndex { data_id }) = mpc_contract.pending_ckd_requests.remove(&request) {
            // Finally, resolve the promise. This will have no effect if the request already timed.
            env::promise_yield_resume(&data_id, &serde_json::to_vec(&response).unwrap());
            Ok(())
        } else {
            Err(InvalidParameters::RequestNotFound.into())
        }
    }

    /// (Prospective) Participants can submit their tee participant information through this
    /// endpoint.
    #[payable]
    #[handle_result]
    pub fn submit_participant_info(
        &mut self,
        #[serializer(borsh)] proposed_participant_attestation: Attestation,
        #[serializer(borsh)] tls_public_key: PublicKey,
    ) -> Result<(), Error> {
        let account_id = env::signer_account_id();
        let account_key = env::signer_account_pk();

        log!(
            "submit_participant_info: signer={}, proposed_participant_attestation={:?}, account_key={:?}",
            account_id,
            proposed_participant_attestation,
            account_key
        );

        // Save the initial storage usage to know how much to charge the proposer for the storage
        // used
        let initial_storage = env::storage_usage();

        let Self::V2(mpc_contract) = self else {
            env::panic_str("expected V2")
        };

        // Verify the TEE quote and Docker image for the proposed participant
        let status = mpc_contract
            .tee_state
            .verify_proposed_participant_attestation(
                &proposed_participant_attestation,
                tls_public_key,
            )?;

        if status == TeeQuoteStatus::Invalid {
            return Err(InvalidParameters::InvalidTeeRemoteAttestation
                .message("TeeQuoteStatus is invalid".to_string()));
        }

        // Add the participant information to the contract state
        mpc_contract
            .tee_state
            .add_participant(account_id.clone(), proposed_participant_attestation);

        // Both participants and non-participants can propose. Non-participants must pay for the
        // storage they use; participants do not.
        if self.voter_account().is_err() {
            let storage_used = env::storage_usage() - initial_storage;
            let cost = env::storage_byte_cost().saturating_mul(storage_used as u128);
            let attached = env::attached_deposit();

            if attached < cost {
                return Err(InvalidParameters::InsufficientDeposit.message(format!(
                    "Attached {}, Required {}",
                    attached.as_yoctonear(),
                    cost.as_yoctonear(),
                )));
            }

            // Refund the difference if the proposer attached more than required
            if let Some(diff) = attached.checked_sub(cost) {
                if diff > NearToken::from_yoctonear(0) {
                    Promise::new(account_id).transfer(diff);
                }
            }
        }

        Ok(())
    }

    /// Propose a new set of parameters (participants and threshold) for the MPC network.
    /// If a threshold number of votes are reached on the exact same proposal, this will transition
    /// the contract into the Resharing state.
    ///
    /// The epoch_id must be equal to 1 plus the current epoch ID (if Running) or prospective epoch
    /// ID (if Resharing). Otherwise the vote is ignored. This is to prevent late transactions from
    /// accidentally voting on outdated proposals.
    #[handle_result]
    pub fn vote_new_parameters(
        &mut self,
        prospective_epoch_id: EpochId,
        proposal: ThresholdParameters,
    ) -> Result<(), Error> {
        log!(
            "vote_new_parameters: signer={}, proposal={:?}",
            env::signer_account_id(),
            proposal,
        );

        match self {
            Self::V2(mpc_contract) => {
                let validation_result =
                    mpc_contract.tee_state.validate_tee(proposal.participants());
                match validation_result {
                    TeeValidationResult::Full => {
                        mpc_contract.vote_new_parameters(prospective_epoch_id, &proposal)
                    }
                    TeeValidationResult::Partial(invalid_participants) => Err(
                        InvalidParameters::InvalidTeeRemoteAttestation.message(format!(
                            "The following participants have invalid TEE status: {:?}",
                            invalid_participants
                        )),
                    ),
                }
            }
            _ => env::panic_str("expected V2"),
        }
    }

    /// Propose adding a new set of domains for the MPC network.
    /// If a threshold number of votes are reached on the exact same proposal, this will transition
    /// the contract into the Initializing state to generate keys for the new domains.
    ///
    /// The specified list of domains must have increasing and contiguous IDs, and the first ID
    /// must be the same as the `next_domain_id` returned by state().
    #[handle_result]
    pub fn vote_add_domains(&mut self, domains: Vec<DomainConfig>) -> Result<(), Error> {
        log!(
            "vote_add_domains: signer={}, domains={:?}",
            env::signer_account_id(),
            domains,
        );
        match self {
            Self::V2(mpc_contract) => mpc_contract.vote_add_domains(domains),
            _ => env::panic_str("expected V2"),
        }
    }

    /// Starts a new attempt to generate a key for the current domain.
    /// This only succeeds if the signer is the leader (the participant with the lowest ID).
    #[handle_result]
    pub fn start_keygen_instance(&mut self, key_event_id: KeyEventId) -> Result<(), Error> {
        log!("start_keygen_instance: signer={}", env::signer_account_id(),);
        match self {
            Self::V2(contract_state) => contract_state.start_keygen_instance(key_event_id),
            _ => env::panic_str("expected V2"),
        }
    }

    /// Casts a vote for `public_key` for the attempt identified by `key_event_id`.
    ///
    /// The effect of this method is either:
    ///  - Returns error (which aborts with no changes), if there is no active key generation
    ///    attempt (including if the attempt timed out), if the signer is not a participant, or if
    ///    the key_event_id corresponds to a different domain, different epoch, or different attempt
    ///    from the current key generation attempt.
    ///  - Returns Ok(()), with one of the following changes:
    ///    - A vote has been collected but we don't have enough votes yet.
    ///    - This vote is for a public key that disagrees from an earlier voted public key, causing
    ///      the attempt to abort; another call to `start` is then necessary.
    ///    - Everyone has now voted for the same public key; the state transitions into generating a
    ///      key for the next domain.
    ///    - Same as the last case, except that all domains have a generated key now, and the state
    ///      transitions into Running with the newly generated keys.
    #[handle_result]
    pub fn vote_pk(
        &mut self,
        key_event_id: KeyEventId,
        public_key: PublicKey,
    ) -> Result<(), Error> {
        log!(
            "vote_pk: signer={}, key_event_id={:?}, public_key={:?}",
            env::signer_account_id(),
            key_event_id,
            public_key,
        );
        match self {
            Self::V2(contract_state) => contract_state.vote_pk(key_event_id, public_key),
            _ => env::panic_str("expected V2"),
        }
    }

    /// Starts a new attempt to reshare the key for the current domain.
    /// This only succeeds if the signer is the leader (the participant with the lowest ID).
    #[handle_result]
    pub fn start_reshare_instance(&mut self, key_event_id: KeyEventId) -> Result<(), Error> {
        log!(
            "start_reshare_instance: signer={}",
            env::signer_account_id()
        );
        match self {
            Self::V2(contract_state) => contract_state.start_reshare_instance(key_event_id),
            _ => env::panic_str("expected V2"),
        }
    }

    /// Casts a vote for the successful resharing of the attempt identified by `key_event_id`.
    ///
    /// The effect of this method is either:
    ///  - Returns error (which aborts with no changes), if there is no active key resharing attempt
    ///    (including if the attempt timed out), if the signer is not a participant, or if the
    ///    key_event_id corresponds to a different domain, different epoch, or different attempt
    ///    from the current key resharing attempt.
    ///  - Returns Ok(()), with one of the following changes:
    ///    - A vote has been collected but we don't have enough votes yet.
    ///    - Everyone has now voted; the state transitions into resharing the key for the next
    ///      domain.
    ///    - Same as the last case, except that all domains' keys have been reshared now, and the
    ///      state transitions into Running with the newly reshared keys.
    #[handle_result]
    pub fn vote_reshared(&mut self, key_event_id: KeyEventId) -> Result<(), Error> {
        log!(
            "vote_reshared: signer={}, resharing_id={:?}",
            env::signer_account_id(),
            key_event_id,
        );
        match self {
            Self::V2(contract_state) => contract_state.vote_reshared(key_event_id),
            _ => env::panic_str("expected V2"),
        }
    }

    /// Casts a vote to cancel the current key resharing. If a threshold number of unique
    /// votes are collected to cancel the resharing, the contract state will revert back to the
    /// previous running state.
    ///
    /// - This method is idempotent, meaning a single account can not make more than one vote.
    /// - Only nodes from the previous running state are allowed to vote.
    ///
    /// Return value:
    /// - [Ok] if the vote was successfully collected.
    /// - [Err] if:
    ///     - The signer is not a participant in the previous running state.
    ///     - The contract is not in a resharing state.
    #[handle_result]
    pub fn vote_cancel_resharing(&mut self) -> Result<(), Error> {
        log!("vote_cancel_resharing: signer={}", env::signer_account_id());
        match self {
            Self::V2(contract_state) => contract_state.vote_cancel_resharing(),
            _ => env::panic_str("expected V2"),
        }
    }

    /// Casts a vote to cancel key generation. Any keys that have already been generated
    /// are kept and we transition into Running state; remaining domains are permanently deleted.
    /// Deleted domain IDs cannot be reused again in future calls to vote_add_domains.
    ///
    /// A next_domain_id that matches that in the state's domains struct must be passed in. This is
    /// to prevent stale requests from accidentally cancelling a future key generation state.
    #[handle_result]
    pub fn vote_cancel_keygen(&mut self, next_domain_id: u64) -> Result<(), Error> {
        log!("vote_cancel_keygen: signer={}", env::signer_account_id());
        match self {
            Self::V2(contract_state) => contract_state.vote_cancel_keygen(next_domain_id),
            _ => env::panic_str("expected V2"),
        }
    }

    /// Casts a vote to abort the current key event instance. If succesful, the contract aborts the
    /// instance and a new instance with the next attempt_id can be started.
    #[handle_result]
    pub fn vote_abort_key_event_instance(&mut self, key_event_id: KeyEventId) -> Result<(), Error> {
        log!(
            "vote_abort_key_event_instance: signer={}",
            env::signer_account_id()
        );
        match self {
            Self::V2(contract_state) => contract_state.vote_abort_key_event_instance(key_event_id),
            _ => env::panic_str("expected V2"),
        }
    }

    /// Propose update to either code or config, but not both of them at the same time.
    #[payable]
    #[handle_result]
    pub fn propose_update(
        &mut self,
        #[serializer(borsh)] args: ProposeUpdateArgs,
    ) -> Result<UpdateId, Error> {
        // Only voters can propose updates:
        let proposer = self.voter_or_panic();
        let update: Update = args.try_into()?;

        let attached = env::attached_deposit();
        let required = ProposedUpdates::required_deposit(&update);
        if attached < required {
            return Err(InvalidParameters::InsufficientDeposit.message(format!(
                "Attached {}, Required {}",
                attached.as_yoctonear(),
                required.as_yoctonear(),
            )));
        }

        let id = self.proposed_updates().propose(update);

        log!(
            "propose_update: signer={}, id={:?}",
            env::signer_account_id(),
            id,
        );

        // Refund the difference if the proposer attached more than required.
        if let Some(diff) = attached.checked_sub(required) {
            if diff > NearToken::from_yoctonear(0) {
                Promise::new(proposer).transfer(diff);
            }
        }

        Ok(id)
    }

    /// Vote for a proposed update given the [`UpdateId`] of the update.
    ///
    /// Returns Ok(true) if the amount of voters surpassed the threshold and the update was
    /// executed. Returns Ok(false) if the amount of voters did not surpass the threshold.
    /// Returns Err if the update was not found or if the voter is not a participant in the
    /// protocol.
    #[handle_result]
    pub fn vote_update(&mut self, id: UpdateId) -> Result<bool, Error> {
        log!(
            "vote_update: signer={}, id={:?}",
            env::signer_account_id(),
            id,
        );
        let threshold = if let Self::V2(mpc_contract) = self {
            if !matches!(
                mpc_contract.protocol_state,
                ProtocolContractState::Running(_)
            ) {
                env::panic_str("protocol must be in running state");
            }
            mpc_contract.threshold()?
        } else {
            env::panic_str("expected V2");
        };
        let voter = self.voter_or_panic();
        let Some(votes) = self.proposed_updates().vote(&id, voter) else {
            return Err(InvalidParameters::UpdateNotFound.into());
        };

        // Not enough votes, wait for more.
        if (votes.len() as u64) < threshold.value() {
            return Ok(false);
        }

        let Some(_promise) = self.proposed_updates().do_update(&id, UPDATE_CONFIG_GAS) else {
            return Err(InvalidParameters::UpdateNotFound.into());
        };

        Ok(true)
    }

    #[handle_result]
    pub fn vote_code_hash(&mut self, code_hash: MpcDockerImageHash) -> Result<(), Error> {
        log!(
            "vote_code_hash: signer={}, code_hash={:?}",
            env::signer_account_id(),
            code_hash,
        );
        self.voter_or_panic();
        match self {
            Self::V2(contract) => contract.vote_code_hash(code_hash)?,
            _ => env::panic_str("expected V2"),
        }
        Ok(())
    }

    #[handle_result]
    pub fn allowed_code_hashes(&mut self) -> Result<Vec<MpcDockerImageHash>, Error> {
        log!("allowed_code_hashes: signer={}", env::signer_account_id());
        match self {
            Self::V2(contract) => Ok(contract.tee_state.get_allowed_hashes()),
            _ => env::panic_str("expected V2"),
        }
    }

    #[handle_result]
    pub fn latest_code_hash(&mut self) -> Result<MpcDockerImageHash, Error> {
        log!("latest_code_hash: signer={}", env::signer_account_id());
        match self {
            Self::V2(contract) => Ok(contract.latest_code_hash()),
            _ => env::panic_str("expected V2"),
        }
    }

    /// Verifies if all current participants have an accepted TEE state.
    /// Automatically enters a resharing, in case one or more participants do not have an accepted
    /// TEE state.
    /// Returns `false` and stops the contract from accepting new signature requests or responses,
    /// in case less than `threshold` participants run in an accepted Tee State.
    #[handle_result]
    pub fn verify_tee(&mut self) -> Result<bool, Error> {
        log!("verify_tee: signer={}", env::signer_account_id());
        let Self::V2(contract) = self else {
            env::panic_str("expected V1")
        };
        let ProtocolContractState::Running(running_state) = &mut contract.protocol_state else {
            return Err(InvalidState::ProtocolStateNotRunning.into());
        };
        let current_params = running_state.parameters.clone();
        match contract
            .tee_state
            .validate_tee(current_params.participants())
        {
            TeeValidationResult::Full => {
<<<<<<< HEAD
                contract.accept_signature_requests = true;
                log!("All participants have an accepted TEE status");
=======
                contract.accept_requests = true;
                log!("All participants have an accepted Tee status");
>>>>>>> 9b1f5851
                Ok(true)
            }
            TeeValidationResult::Partial(new_participants) => {
                let threshold = current_params.threshold().value() as usize;
                let remaining = new_participants.len();
                if threshold > remaining {
                    log!("Less than `threshold` participants are left with a valid TEE status. This requires manual intervention. We will not accept new signature requests as a safety precaution.");
                    contract.accept_requests = false;
                    return Ok(false);
                }

                // here, we set it to true, because at this point, we have at least `threshold`
                // number of participants with an accepted Tee status.
                contract.accept_requests = true;

                // do we want to adjust the threshold?
                //let n_participants_new = new_participants.len();
                //let new_threshold = (3 * n_participants_new + 4) / 5; // minimum 60%
                //let new_threshold = new_threshold.max(2); // but also minimum 2
                let new_threshold = threshold;

                let threshold_parameters = ThresholdParameters::new(
                    new_participants,
                    Threshold::new(new_threshold as u64),
                )
                .expect("Require valid threshold parameters"); // this should never happen.
                current_params.validate_incoming_proposal(&threshold_parameters)?;
                let res = running_state.transition_to_resharing_no_checks(&threshold_parameters);
                if let Some(resharing) = res {
                    contract.protocol_state = ProtocolContractState::Resharing(resharing);
                }

                Ok(false)
            }
        }
    }
}

// Contract developer helper API
#[near_bindgen]
impl VersionedMpcContract {
    #[handle_result]
    #[init]
    pub fn init(
        parameters: ThresholdParameters,
        init_config: Option<InitConfig>,
    ) -> Result<Self, Error> {
        log!(
            "init: signer={}, parameters={:?}, init_config={:?}",
            env::signer_account_id(),
            parameters,
            init_config,
        );
        parameters.validate()?;

        Ok(Self::V2(MpcContract::init(parameters, init_config)))
    }

    // This function can be used to transfer the MPC network to a new contract.
    #[private]
    #[init]
    #[handle_result]
    pub fn init_running(
        domains: Vec<DomainConfig>,
        next_domain_id: u64,
        keyset: Keyset,
        parameters: ThresholdParameters,
        init_config: Option<InitConfig>,
    ) -> Result<Self, Error> {
        log!(
            "init_running: signer={}, domains={:?}, keyset={:?}, parameters={:?}, init_config={:?}",
            env::signer_account_id(),
            domains,
            keyset,
            parameters,
            init_config,
        );
        parameters.validate()?;
        let domains = DomainRegistry::from_raw_validated(domains, next_domain_id)?;

        // Check that the domains match exactly those in the keyset.
        let domain_ids_from_domains = domains.domains().iter().map(|d| d.id).collect::<Vec<_>>();
        let domain_ids_from_keyset = keyset
            .domains
            .iter()
            .map(|k| k.domain_id)
            .collect::<Vec<_>>();
        if domain_ids_from_domains != domain_ids_from_keyset {
            return Err(DomainError::DomainsMismatch.into());
        }

        Ok(Self::V2(MpcContract {
            config: Config::from(init_config),
            protocol_state: ProtocolContractState::Running(RunningContractState::new(
                domains, keyset, parameters,
            )),
            pending_signature_requests: LookupMap::new(StorageKey::PendingSignatureRequestsV2),
            pending_ckd_requests: LookupMap::new(StorageKey::PendingCKDRequests),
            proposed_updates: Default::default(),
            tee_state: Default::default(),
            accept_requests: true,
        }))
    }

    /// This will be called internally by the contract to migrate the state when a new contract
    /// is deployed. This function should be changed every time state is changed to do the proper
    /// migrate flow.
    ///
    /// If nothing is changed, then this function will just return the current state. If it fails
    /// to read the state, then it will return an error.
    #[private]
    #[init(ignore_state)]
    #[handle_result]
    pub fn migrate() -> Result<Self, Error> {
        log!("migrating contract");
        if let Some(contract) = env::state_read::<VersionedMpcContract>() {
            return match contract {
                VersionedMpcContract::V1(x) => Ok(VersionedMpcContract::V2(x.into())),
                VersionedMpcContract::V2(_) => Ok(contract),
                _ => env::panic_str("expected V1 or V2"),
            };
        }
        Err(InvalidState::ContractStateIsMissing.into())
    }

    pub fn state(&self) -> &ProtocolContractState {
        match self {
            Self::V2(mpc_contract) => &mpc_contract.protocol_state,
            _ => env::panic_str("expected V2"),
        }
    }

    pub fn allowed_docker_image_hashes(&self) -> &AllowedDockerImageHashes {
        match self {
            Self::V2(mpc_contract) => &mpc_contract.tee_state.allowed_docker_image_hashes,
            _ => env::panic_str("expected V2"),
        }
    }

    pub fn get_pending_request(&self, request: &SignatureRequest) -> Option<YieldIndex> {
        match self {
            Self::V2(mpc_contract) => mpc_contract.get_pending_request(request),
            _ => env::panic_str("expected V2"),
        }
    }

    pub fn get_pending_ckd_request(&self, request: &CKDRequest) -> Option<YieldIndex> {
        match self {
            Self::V2(mpc_contract) => mpc_contract.get_pending_ckd_request(request),
            _ => env::panic_str("expected V2"),
        }
    }

    pub fn config(&self) -> &Config {
        match self {
            Self::V2(mpc_contract) => &mpc_contract.config,
            _ => env::panic_str("expected V2"),
        }
    }

    // contract version
    pub fn version(&self) -> String {
        env!("CARGO_PKG_VERSION").to_string()
    }

    /// Upon success, removes the signature from state and returns it.
    /// If the signature request times out, removes the signature request from state and panics to
    /// fail the original transaction
    #[private]
    pub fn return_signature_and_clean_state_on_success(
        &mut self,
        request: SignatureRequest, // this change here should actually be ok.
        #[callback_result] signature: Result<SignatureResponse, PromiseError>,
    ) -> PromiseOrValue<SignatureResponse> {
        let Self::V2(mpc_contract) = self else {
            env::panic_str("expected V2")
        };
        match signature {
            Ok(signature) => PromiseOrValue::Value(signature),
            Err(_) => {
                mpc_contract.pending_signature_requests.remove(&request);
                let promise = Promise::new(env::current_account_id()).function_call(
                    "fail_on_timeout".to_string(),
                    vec![],
                    NearToken::from_near(0),
                    FAIL_ON_TIMEOUT_GAS,
                );
                near_sdk::PromiseOrValue::Promise(promise.as_return())
            }
        }
    }

    /// Upon success, removes the confidential key from state and returns it.
    /// If the ckd request times out, removes the ckd request from state and panics to fail the original transaction
    #[private]
    pub fn return_ck_and_clean_state_on_success(
        &mut self,
        request: CKDRequest,
        #[callback_result] ck: Result<CKDResponse, PromiseError>,
    ) -> PromiseOrValue<CKDResponse> {
        let Self::V2(mpc_contract) = self else {
            env::panic_str("expected V2")
        };
        match ck {
            Ok(ck) => PromiseOrValue::Value(ck),
            Err(_) => {
                mpc_contract.pending_ckd_requests.remove(&request);
                let promise = Promise::new(env::current_account_id()).function_call(
                    "fail_on_timeout".to_string(),
                    vec![],
                    NearToken::from_near(0),
                    FAIL_ON_TIMEOUT_GAS,
                );
                near_sdk::PromiseOrValue::Promise(promise.as_return())
            }
        }
    }

    #[private]
    pub fn fail_on_timeout(&self) {
        // To stay consistent with the old version of the timeout error
        env::panic_str(&RequestError::Timeout.to_string());
    }

    #[private]
    pub fn update_config(&mut self, config: Config) {
        let Self::V2(mpc_contract) = self else {
            env::panic_str("expected v2")
        };
        mpc_contract.config = config;
    }

    fn proposed_updates(&mut self) -> &mut ProposedUpdates {
        match self {
            Self::V2(contract) => &mut contract.proposed_updates,
            _ => env::panic_str("expected V2"),
        }
    }

    /// Get our own account id as a voter. Returns an error if we are not a participant.
    fn voter_account(&self) -> Result<AccountId, Error> {
        let voter = env::signer_account_id();
        match self {
            Self::V2(mpc_contract) => {
                mpc_contract.protocol_state.authenticate_update_vote()?;
                Ok(voter)
            }
            _ => env::panic_str("expected V2"),
        }
    }

    /// Get our own account id as a voter. If we are not a participant, panic.
    fn voter_or_panic(&self) -> AccountId {
        match self.voter_account() {
            Ok(voter) => voter,
            Err(err) => env::panic_str(&format!("not a voter, {:?}", err)),
        }
    }
}

#[cfg(not(target_arch = "wasm32"))]
#[cfg(test)]
mod tests {
    use super::*;
    use crate::crypto_shared::k256_types::{self, SerializableAffinePoint};
    use crate::primitives::{
        domain::{DomainConfig, DomainId, SignatureScheme},
        participants::Participants,
        signature::{Payload, Tweak},
        test_utils::gen_participants,
    };
    use attestation::attestation::{Attestation, LocalAttestation};
    use k256::{
        self,
        ecdsa::SigningKey,
        elliptic_curve::point::DecompactPoint,
        {elliptic_curve, AffinePoint, Secp256k1},
    };
    use near_sdk::{test_utils::VMContextBuilder, testing_env, NearToken, VMContext};
    use primitives::key_state::{AttemptId, KeyForDomain};
    use rand::{rngs::OsRng, RngCore};

    pub fn derive_secret_key(secret_key: &k256::SecretKey, tweak: &Tweak) -> k256::SecretKey {
        let tweak = k256::Scalar::from_repr(tweak.as_bytes().into()).unwrap();
        k256::SecretKey::new((tweak + secret_key.to_nonzero_scalar().as_ref()).into())
    }

    fn basic_setup() -> (VMContext, VersionedMpcContract, SigningKey) {
        let context = VMContextBuilder::new()
            .attached_deposit(NearToken::from_yoctonear(1))
            .build();
        testing_env!(context.clone());
        let secret_key = SigningKey::random(&mut OsRng);
        let encoded_point = secret_key.verifying_key().to_encoded_point(false);
        // The first byte of the binary representation of `EncodedPoint` is the tag, so we take the
        // rest 64 bytes
        let public_key_data = encoded_point.as_bytes()[1..].to_vec();
        let domain_id = DomainId::legacy_ecdsa_id();
        let domains = vec![DomainConfig {
            id: domain_id,
            scheme: SignatureScheme::Secp256k1,
        }];
        let epoch_id = EpochId::new(0);
        let near_public_key =
            PublicKey::from_parts(near_sdk::CurveType::SECP256K1, public_key_data).unwrap();
        let key_for_domain = KeyForDomain {
            domain_id,
            key: PublicKeyExtended::Secp256k1 { near_public_key },
            attempt: AttemptId::new(),
        };
        let keyset = Keyset::new(epoch_id, vec![key_for_domain]);
        let parameters = ThresholdParameters::new(gen_participants(4), Threshold::new(3)).unwrap();
        let contract =
            VersionedMpcContract::init_running(domains, 1, keyset, parameters, None).unwrap();
        (context, contract, secret_key)
    }

    fn test_signature_common(success: bool, legacy_v1_api: bool) {
        let (context, mut contract, secret_key) = basic_setup();
        let mut payload_hash = [0u8; 32];
        OsRng.fill_bytes(&mut payload_hash);
        let payload = Payload::from_legacy_ecdsa(payload_hash);
        let key_path = "m/44'\''/60'\''/0'\''/0/0".to_string();

        let request = if legacy_v1_api {
            SignRequestArgs {
                deprecated_payload: Some(payload_hash),
                deprecated_key_version: Some(0),
                path: key_path.clone(),
                ..Default::default()
            }
        } else {
            SignRequestArgs {
                payload_v2: Some(payload.clone()),
                path: key_path.clone(),
                domain_id: Some(DomainId::legacy_ecdsa_id()),
                ..Default::default()
            }
        };
        let signature_request = SignatureRequest::new(
            DomainId::default(),
            payload.clone(),
            &context.predecessor_account_id,
            &request.path,
        );
        contract.sign(request);
        contract.get_pending_request(&signature_request).unwrap();

        // simulate signature and response to the signing request
        let derivation_path = derive_tweak(&context.predecessor_account_id, &key_path);
        let secret_key_ec: elliptic_curve::SecretKey<Secp256k1> =
            elliptic_curve::SecretKey::from_bytes(&secret_key.to_bytes()).unwrap();
        let derived_secret_key = derive_secret_key(&secret_key_ec, &derivation_path);
        let secret_key = SigningKey::from_bytes(&derived_secret_key.to_bytes()).unwrap();
        let (signature, recovery_id) = secret_key
            .sign_prehash_recoverable(payload.as_ecdsa().unwrap())
            .unwrap();
        let (r, s) = signature.split_bytes();
        let mut bytes = [0u8; 32];
        bytes.copy_from_slice(s.as_slice());
        let signature_response = if success {
            SignatureResponse::Secp256k1(k256_types::Signature::new(
                AffinePoint::decompact(&r).unwrap(),
                k256::Scalar::from_repr(bytes.into()).unwrap(),
                recovery_id.to_byte(),
            ))
        } else {
            // submit an incorrect signature to make the respond call fail
            SignatureResponse::Secp256k1(k256_types::Signature::new(
                AffinePoint::decompact(&r).unwrap(),
                k256::Scalar::from_repr([0u8; 32].into()).unwrap(),
                recovery_id.to_byte(),
            ))
        };

        match contract.respond(signature_request.clone(), signature_response.clone()) {
            Ok(_) => {
                assert!(success);
                contract.return_signature_and_clean_state_on_success(
                    signature_request.clone(),
                    Ok(signature_response),
                );

                assert!(contract.get_pending_request(&signature_request).is_none(),);
            }
            Err(_) => assert!(!success),
        }
    }

    #[test]
    fn test_signature_simple() {
        test_signature_common(true, false);
        test_signature_common(false, false);
    }

    #[test]
    fn test_signature_simple_legacy() {
        test_signature_common(true, true);
        test_signature_common(false, true);
    }

    #[test]
    fn test_signature_timeout() {
        let (context, mut contract, _) = basic_setup();
        let payload = Payload::from_legacy_ecdsa([0u8; 32]);
        let key_path = "m/44'\''/60'\''/0'\''/0/0".to_string();

        let request = SignRequestArgs {
            payload_v2: Some(payload.clone()),
            path: key_path.clone(),
            domain_id: Some(DomainId::legacy_ecdsa_id()),
            ..Default::default()
        };
        let signature_request = SignatureRequest::new(
            DomainId::default(),
            payload,
            &context.predecessor_account_id,
            &request.path,
        );
        contract.sign(request);
        assert!(matches!(
            contract.return_signature_and_clean_state_on_success(
                signature_request.clone(),
                Err(PromiseError::Failed)
            ),
            PromiseOrValue::Promise(_)
        ));
        assert!(contract.get_pending_request(&signature_request).is_none());
    }

<<<<<<< HEAD
    fn setup_tee_test_contract(
        num_participants: usize,
        threshold_value: u64,
    ) -> (VersionedMpcContract, Participants, AccountId) {
        let participants = primitives::test_utils::gen_participants(num_participants);
        let first_participant_id = participants.participants()[0].0.clone();

        let context = VMContextBuilder::new()
            .signer_account_id(first_participant_id.clone())
            .attached_deposit(NearToken::from_near(1))
            .build();
        testing_env!(context);

        let threshold = Threshold::new(threshold_value);
        let parameters = ThresholdParameters::new(participants.clone(), threshold).unwrap();
        let contract = VersionedMpcContract::init(parameters, None).unwrap();

        (contract, participants, first_participant_id)
    }

    fn submit_attestation(
        contract: &mut VersionedMpcContract,
        participants: &Participants,
        participant_index: usize,
        is_valid: bool,
    ) -> Result<(), crate::errors::Error> {
        let participants_list = participants.participants();
        let (account_id, _, participant_info) = &participants_list[participant_index];
        let attestation = Attestation::Local(LocalAttestation::new(is_valid));
        let tls_public_key = participant_info.sign_pk.clone();

        let participant_context = VMContextBuilder::new()
            .signer_account_id(account_id.clone())
            .attached_deposit(NearToken::from_near(1))
            .build();
        testing_env!(participant_context);

        contract.submit_participant_info(attestation, tls_public_key)
    }

    fn submit_valid_attestations(
        contract: &mut VersionedMpcContract,
        participants: &Participants,
        participant_indices: &[usize],
    ) {
        for &participant_index in participant_indices {
            let result = submit_attestation(contract, participants, participant_index, true);
            assert!(
                result.is_ok(),
                "submit_participant_info should succeed with valid attestation for participant {}",
                participant_index
            );
        }
    }

    /// Sets up the voting context and calls [`VersionedMpcContract::vote_new_parameters`] with the
    /// given parameters.
    fn setup_voting_context_and_vote(
        contract: &mut VersionedMpcContract,
        first_participant_id: &AccountId,
        participants: Participants,
        threshold: Threshold,
    ) -> Result<(), crate::errors::Error> {
        let voting_context = VMContextBuilder::new()
            .signer_account_id(first_participant_id.clone())
            .attached_deposit(NearToken::from_yoctonear(0))
            .build();
        testing_env!(voting_context);

        let proposal = ThresholdParameters::new(participants, threshold).unwrap();
        contract.vote_new_parameters(EpochId::new(1), proposal)
    }

    /// Test that [`VersionedMpcContract::vote_new_parameters`] succeeds when all participants have
    /// default TEE status ([`TeeQuoteStatus::None`]). This tests the basic scenario where no
    /// participants have submitted attestation information, and all have the default TEE status
    /// of [`TeeQuoteStatus::None`], which is considered acceptable.
    #[test]
    fn test_vote_new_parameters_succeeds_with_default_tee_status() {
        let (mut contract, participants, first_participant_id) = setup_tee_test_contract(3, 2);
        let threshold = Threshold::new(2);

        // No attestations submitted - all participants have default TEE status None
        let result = setup_voting_context_and_vote(
            &mut contract,
            &first_participant_id,
            participants,
            threshold,
        );
        assert!(
            result.is_ok(),
            "Should succeed when all participants have default TEE status None"
        );
    }

    /// Test that [`VersionedMpcContract::vote_new_parameters`] succeeds when all participants
    /// submit valid TEE attestations. This tests the scenario where all participants successfully
    /// submit valid attestations through [`VersionedMpcContract::submit_participant_info`],
    /// resulting in [`TeeQuoteStatus::Valid`] TEE status for all participants.
    #[test]
    fn test_vote_new_parameters_succeeds_when_all_participants_have_valid_tee() {
        let (mut contract, participants, first_participant_id) = setup_tee_test_contract(3, 2);
        let threshold = Threshold::new(2);

        // Submit valid attestations for all participants
        submit_valid_attestations(&mut contract, &participants, &[0, 1, 2]);

        // This should succeed because all participants now have valid TEE status
        let result = setup_voting_context_and_vote(
            &mut contract,
            &first_participant_id,
            participants,
            threshold,
        );
        assert!(
            result.is_ok(),
            "Should succeed when all participants have valid TEE status"
        );
    }

    /// Test that [`VersionedMpcContract::vote_new_parameters`] succeeds with mixed TEE statuses:
    /// some [`TeeQuoteStatus::Valid`], some [`TeeQuoteStatus::None`]. This tests a realistic
    /// scenario where some participants have submitted valid attestations (resulting in
    /// [`TeeQuoteStatus::Valid`] TEE status) while others haven't submitted any attestation
    /// info (resulting in [`TeeQuoteStatus::None`] TEE status). Both statuses are acceptable
    /// for TEE validation.
    #[test]
    fn test_vote_new_parameters_succeeds_with_mixed_valid_and_none_tee_status() {
        let (mut contract, participants, first_participant_id) = setup_tee_test_contract(4, 3);
        let threshold = Threshold::new(3);

        // Submit valid attestations for first 3 participants, leave the 4th without attestation
        submit_valid_attestations(&mut contract, &participants, &[0, 1, 2]);

        // This should succeed because:
        // - 3 participants have Valid TEE status (from successful attestations)
        // - 1 participant has None TEE status (no attestation submitted)
        // - Both Valid and None are allowed by the TEE validation
        let result = setup_voting_context_and_vote(
            &mut contract,
            &first_participant_id,
            participants,
            threshold,
        );
        assert!(
            result.is_ok(),
            "Should succeed when participants have Valid or None TEE status"
        );
    }

    /// Test that attempts to submit invalid attestations are rejected by
    /// [`VersionedMpcContract::submit_participant_info`]. This test demonstrates that
    /// participants cannot have Invalid TEE status because the contract proactively rejects
    /// invalid attestations at submission time. The 4th participant tries to submit an invalid
    /// attestation but is rejected, leaving them with [`TeeQuoteStatus::None`] status, which
    /// combined with valid participants still allows successful voting.
    #[test]
    fn test_vote_new_parameters_succeeds_after_invalid_attestation_rejected() {
        let (mut contract, participants, first_participant_id) = setup_tee_test_contract(4, 3);
        let threshold = Threshold::new(3);

        // Submit valid attestations for first 3 participants
        submit_valid_attestations(&mut contract, &participants, &[0, 1, 2]);

        // Try to submit invalid attestation for the 4th participant
        let participant_index = 3;
        let result = submit_attestation(&mut contract, &participants, participant_index, false);
        assert!(
            result.is_err(),
            "Invalid attestation should be rejected by submit_participant_info"
        );

        if let Err(error) = result {
            let error_string = error.to_string();
            assert!(
                error_string.contains("TeeQuoteStatus is invalid"),
                "Error should mention invalid TEE status, got: {}",
                error_string
            );
        }

        // This should succeed because:
        // - 3 participants have Valid TEE status (from successful attestations)
        // - 1 participant has None TEE status (invalid attestation was rejected)
        // - Both Valid and None are allowed by the TEE validation
        let result = setup_voting_context_and_vote(
            &mut contract,
            &first_participant_id,
            participants,
            threshold,
        );
        assert!(result.is_ok(), "Should succeed when participants have Valid or None TEE status (invalid attestations rejected)");
=======
    #[test]
    fn test_ckd_simple() {
        let (context, mut contract, _secret_key) = basic_setup();
        let app_public_key: near_sdk::PublicKey =
            "secp256k1:4Ls3DBDeFDaf5zs2hxTBnJpKnfsnjNahpKU9HwQvij8fTXoCP9y5JQqQpe273WgrKhVVj1EH73t5mMJKDFMsxoEd"
                .parse()
                .unwrap();
        let request = CKDRequestArgs {
            app_public_key: app_public_key.clone(),
        };
        let ckd_request = CKDRequest::new(app_public_key, context.predecessor_account_id);
        contract.request_app_private_key(request);
        contract.get_pending_ckd_request(&ckd_request).unwrap();

        let response = CKDResponse {
            big_y: SerializableAffinePoint {
                affine_point: AffinePoint::GENERATOR,
            },
            big_c: SerializableAffinePoint {
                affine_point: AffinePoint::GENERATOR,
            },
        };

        match contract.respond_ckd(ckd_request.clone(), response.clone()) {
            Ok(_) => {
                contract.return_ck_and_clean_state_on_success(ckd_request.clone(), Ok(response));

                assert!(contract.get_pending_ckd_request(&ckd_request).is_none(),);
            }
            Err(_) => panic!("respond_ckd should not fail"),
        }
    }

    #[test]
    fn test_ckd_timeout() {
        let (context, mut contract, _secret_key) = basic_setup();
        let app_public_key: near_sdk::PublicKey =
            "secp256k1:4Ls3DBDeFDaf5zs2hxTBnJpKnfsnjNahpKU9HwQvij8fTXoCP9y5JQqQpe273WgrKhVVj1EH73t5mMJKDFMsxoEd"
                .parse()
                .unwrap();
        let request = CKDRequestArgs {
            app_public_key: app_public_key.clone(),
        };
        let ckd_request = CKDRequest::new(app_public_key, context.predecessor_account_id);
        contract.request_app_private_key(request);
        assert!(matches!(
            contract.return_ck_and_clean_state_on_success(
                ckd_request.clone(),
                Err(PromiseError::Failed)
            ),
            PromiseOrValue::Promise(_)
        ));
        assert!(contract.get_pending_ckd_request(&ckd_request).is_none());
>>>>>>> 9b1f5851
    }
}<|MERGE_RESOLUTION|>--- conflicted
+++ resolved
@@ -1053,13 +1053,8 @@
             .validate_tee(current_params.participants())
         {
             TeeValidationResult::Full => {
-<<<<<<< HEAD
-                contract.accept_signature_requests = true;
-                log!("All participants have an accepted TEE status");
-=======
                 contract.accept_requests = true;
                 log!("All participants have an accepted Tee status");
->>>>>>> 9b1f5851
                 Ok(true)
             }
             TeeValidationResult::Partial(new_participants) => {
@@ -1253,7 +1248,8 @@
     }
 
     /// Upon success, removes the confidential key from state and returns it.
-    /// If the ckd request times out, removes the ckd request from state and panics to fail the original transaction
+    /// If the ckd request times out, removes the ckd request from state and panics to fail the
+    /// original transaction
     #[private]
     pub fn return_ck_and_clean_state_on_success(
         &mut self,
@@ -1490,7 +1486,61 @@
         assert!(contract.get_pending_request(&signature_request).is_none());
     }
 
-<<<<<<< HEAD
+    #[test]
+    fn test_ckd_simple() {
+        let (context, mut contract, _secret_key) = basic_setup();
+        let app_public_key: near_sdk::PublicKey =
+            "secp256k1:4Ls3DBDeFDaf5zs2hxTBnJpKnfsnjNahpKU9HwQvij8fTXoCP9y5JQqQpe273WgrKhVVj1EH73t5mMJKDFMsxoEd"
+                .parse()
+                .unwrap();
+        let request = CKDRequestArgs {
+            app_public_key: app_public_key.clone(),
+        };
+        let ckd_request = CKDRequest::new(app_public_key, context.predecessor_account_id);
+        contract.request_app_private_key(request);
+        contract.get_pending_ckd_request(&ckd_request).unwrap();
+
+        let response = CKDResponse {
+            big_y: SerializableAffinePoint {
+                affine_point: AffinePoint::GENERATOR,
+            },
+            big_c: SerializableAffinePoint {
+                affine_point: AffinePoint::GENERATOR,
+            },
+        };
+
+        match contract.respond_ckd(ckd_request.clone(), response.clone()) {
+            Ok(_) => {
+                contract.return_ck_and_clean_state_on_success(ckd_request.clone(), Ok(response));
+
+                assert!(contract.get_pending_ckd_request(&ckd_request).is_none(),);
+            }
+            Err(_) => panic!("respond_ckd should not fail"),
+        }
+    }
+
+    #[test]
+    fn test_ckd_timeout() {
+        let (context, mut contract, _secret_key) = basic_setup();
+        let app_public_key: near_sdk::PublicKey =
+            "secp256k1:4Ls3DBDeFDaf5zs2hxTBnJpKnfsnjNahpKU9HwQvij8fTXoCP9y5JQqQpe273WgrKhVVj1EH73t5mMJKDFMsxoEd"
+                .parse()
+                .unwrap();
+        let request = CKDRequestArgs {
+            app_public_key: app_public_key.clone(),
+        };
+        let ckd_request = CKDRequest::new(app_public_key, context.predecessor_account_id);
+        contract.request_app_private_key(request);
+        assert!(matches!(
+            contract.return_ck_and_clean_state_on_success(
+                ckd_request.clone(),
+                Err(PromiseError::Failed)
+            ),
+            PromiseOrValue::Promise(_)
+        ));
+        assert!(contract.get_pending_ckd_request(&ckd_request).is_none());
+    }
+
     fn setup_tee_test_contract(
         num_participants: usize,
         threshold_value: u64,
@@ -1683,60 +1733,5 @@
             threshold,
         );
         assert!(result.is_ok(), "Should succeed when participants have Valid or None TEE status (invalid attestations rejected)");
-=======
-    #[test]
-    fn test_ckd_simple() {
-        let (context, mut contract, _secret_key) = basic_setup();
-        let app_public_key: near_sdk::PublicKey =
-            "secp256k1:4Ls3DBDeFDaf5zs2hxTBnJpKnfsnjNahpKU9HwQvij8fTXoCP9y5JQqQpe273WgrKhVVj1EH73t5mMJKDFMsxoEd"
-                .parse()
-                .unwrap();
-        let request = CKDRequestArgs {
-            app_public_key: app_public_key.clone(),
-        };
-        let ckd_request = CKDRequest::new(app_public_key, context.predecessor_account_id);
-        contract.request_app_private_key(request);
-        contract.get_pending_ckd_request(&ckd_request).unwrap();
-
-        let response = CKDResponse {
-            big_y: SerializableAffinePoint {
-                affine_point: AffinePoint::GENERATOR,
-            },
-            big_c: SerializableAffinePoint {
-                affine_point: AffinePoint::GENERATOR,
-            },
-        };
-
-        match contract.respond_ckd(ckd_request.clone(), response.clone()) {
-            Ok(_) => {
-                contract.return_ck_and_clean_state_on_success(ckd_request.clone(), Ok(response));
-
-                assert!(contract.get_pending_ckd_request(&ckd_request).is_none(),);
-            }
-            Err(_) => panic!("respond_ckd should not fail"),
-        }
-    }
-
-    #[test]
-    fn test_ckd_timeout() {
-        let (context, mut contract, _secret_key) = basic_setup();
-        let app_public_key: near_sdk::PublicKey =
-            "secp256k1:4Ls3DBDeFDaf5zs2hxTBnJpKnfsnjNahpKU9HwQvij8fTXoCP9y5JQqQpe273WgrKhVVj1EH73t5mMJKDFMsxoEd"
-                .parse()
-                .unwrap();
-        let request = CKDRequestArgs {
-            app_public_key: app_public_key.clone(),
-        };
-        let ckd_request = CKDRequest::new(app_public_key, context.predecessor_account_id);
-        contract.request_app_private_key(request);
-        assert!(matches!(
-            contract.return_ck_and_clean_state_on_success(
-                ckd_request.clone(),
-                Err(PromiseError::Failed)
-            ),
-            PromiseOrValue::Promise(_)
-        ));
-        assert!(contract.get_pending_ckd_request(&ckd_request).is_none());
->>>>>>> 9b1f5851
     }
 }