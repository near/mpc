--- conflicted
+++ resolved
@@ -13,6 +13,7 @@
 
 use crate::errors::Error;
 use crate::storage_keys::StorageKey;
+use crate::tee::proposal::AllowedDockerImageHashes;
 use crate::tee::tee_state::TeeState;
 use crate::update::{ProposeUpdateArgs, ProposedUpdates, Update, UpdateId};
 use crate::v0_state::MpcContractV1;
@@ -35,7 +36,6 @@
     AccountId, CryptoHash, CurveType, Gas, GasWeight, NearToken, Promise, PromiseError,
     PromiseOrValue, PublicKey,
 };
-use primitives::participants::Participants;
 use primitives::{
     domain::{DomainConfig, DomainId, DomainRegistry, SignatureScheme},
     key_state::{AuthenticatedParticipantId, EpochId, KeyEventId, Keyset},
@@ -43,16 +43,10 @@
     thresholds::{Threshold, ThresholdParameters},
 };
 use state::{running::RunningContractState, ProtocolContractState};
-<<<<<<< HEAD
-use tee::{proposal::DockerImageHash, quote::get_collateral, tee_participant::TeeParticipantInfo};
-=======
-use storage_keys::StorageKey;
 use tee::{
-    proposal::{CodeHashesVotes, DockerImageHash},
-    quote::{get_collateral, verify_codehash},
-    tee_participant::TeeParticipantInfo,
+    proposal::DockerImageHash, quote::get_collateral, tee_participant::TeeParticipantInfo,
+    tee_state::TeeValidationResult,
 };
->>>>>>> 4d043ce6
 
 // Gas required for a sign request
 const GAS_FOR_SIGN_CALL: Gas = Gas::from_tgas(10);
@@ -86,104 +80,6 @@
 
 #[near(serializers=[borsh])]
 #[derive(Debug)]
-<<<<<<< HEAD
-=======
-pub struct TeeState {
-    allowed_docker_image_hashes: AllowedDockerImageHashes,
-    historical_docker_image_hashes: Vec<DockerImageHash>,
-    votes: CodeHashesVotes,
-    tee_participant_info: IterableMap<AccountId, TeeParticipantInfo>,
-}
-
-impl Default for TeeState {
-    fn default() -> Self {
-        Self {
-            allowed_docker_image_hashes: Default::default(),
-            historical_docker_image_hashes: Default::default(),
-            votes: Default::default(),
-            tee_participant_info: IterableMap::new(StorageKey::TeeParticipantInfo),
-        }
-    }
-}
-
-enum TeeValidationResult {
-    Full,
-    Partial(Participants),
-}
-
-impl TeeState {
-    /// Performs TEE validation on the given participants.
-    ///
-    /// Returns `TeeValidationResult::Full` if all participants are valid,
-    /// or `TeeValidationResult::Partial` with the subset of valid participants otherwise.
-    ///
-    /// Participants with `TeeQuoteStatus::Valid` or `TeeQuoteStatus::None` are considered valid.
-    /// The returned `Participants` preserves participant data and `next_id()`.
-    fn validate_tee(&self, participants: &Participants) -> TeeValidationResult {
-        let new_participants: Vec<_> = participants
-            .participants()
-            .iter()
-            .filter(|(account_id, _, _)| {
-                matches!(
-                    self.tee_status(account_id),
-                    TeeQuoteStatus::Valid | TeeQuoteStatus::None
-                )
-            })
-            .cloned()
-            .collect();
-        if new_participants.len() != participants.len() {
-            TeeValidationResult::Partial(Participants::init(
-                participants.next_id(),
-                new_participants,
-            ))
-        } else {
-            TeeValidationResult::Full
-        }
-    }
-
-    /// Maps `account_id` to its `TeeQuoteStatus`. If `account_id` has no TEE information associated to it, then it is mapped to
-    /// `TeeQuoteStatus::None`.
-    pub fn tee_status(&self, account_id: &AccountId) -> TeeQuoteStatus {
-        let now_sec = env::block_timestamp_ms() / 1_000;
-        self.tee_participant_info
-            .get(account_id)
-            .map(|tee_participant_info| {
-                TeeQuoteStatus::from(tee_participant_info.verify_quote(now_sec))
-            })
-            .unwrap_or(TeeQuoteStatus::None)
-    }
-
-    pub fn is_code_hash_allowed(
-        &mut self,
-        _code_hash: DockerImageHash,
-        expected_rtmr3: &[u8; 48],
-        raw_tcb_info: String,
-    ) -> bool {
-        let expected_rtmr3 = hex::encode(expected_rtmr3);
-        let code_hash = verify_codehash(raw_tcb_info, expected_rtmr3);
-        self.historical_docker_image_hashes
-            .iter()
-            .chain(
-                self.allowed_docker_image_hashes
-                    .get(env::block_height())
-                    .iter()
-                    .map(|entry| &entry.image_hash),
-            )
-            .any(|proposal| proposal.as_hex() == code_hash)
-    }
-
-    pub fn whitelist_tee_proposal(&mut self, tee_proposal: DockerImageHash) {
-        self.votes.clear_votes();
-        self.historical_docker_image_hashes
-            .push(tee_proposal.clone());
-        self.allowed_docker_image_hashes
-            .insert(tee_proposal, env::block_height());
-    }
-}
-
-#[near(serializers=[borsh])]
-#[derive(Debug)]
->>>>>>> 4d043ce6
 pub struct MpcContract {
     protocol_state: ProtocolContractState,
     pending_requests: LookupMap<SignatureRequest, YieldIndex>,
