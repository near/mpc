pub mod config;
pub mod crypto_shared;
pub mod errors;
pub mod legacy_contract_state;
pub mod primitives;
pub mod state;
pub mod storage_keys;
pub mod tee;
pub mod update;
#[cfg(feature = "dev-utils")]
pub mod utils;
pub mod v0_state;

use crate::errors::Error;
use crate::storage_keys::StorageKey;
<<<<<<< HEAD
=======
use crate::tee::proposal::AllowedDockerImageHashes;
>>>>>>> e4048e27
use crate::tee::tee_state::TeeState;
use crate::update::{ProposeUpdateArgs, ProposedUpdates, Update, UpdateId};
use crate::v0_state::MpcContractV1;
use config::{Config, InitConfig};
use crypto_shared::{
    derive_key_secp256k1, derive_tweak,
    kdf::{check_ec_signature, derive_public_key_edwards_point_ed25519},
    near_public_key_to_affine_point,
    types::{PublicKeyExtended, PublicKeyExtendedConversionError, SignatureResponse},
};
use errors::{
    DomainError, InvalidParameters, InvalidState, PublicKeyError, RespondError, SignError, TeeError,
};
use k256::elliptic_curve::{sec1::ToEncodedPoint, PrimeField};
use near_sdk::{
    borsh::{self, BorshDeserialize, BorshSerialize},
    env::{self, ed25519_verify},
    log, near, near_bindgen,
    store::LookupMap,
    AccountId, CryptoHash, CurveType, Gas, GasWeight, NearToken, Promise, PromiseError,
    PromiseOrValue, PublicKey,
};
use primitives::{
    domain::{DomainConfig, DomainId, DomainRegistry, SignatureScheme},
    key_state::{AuthenticatedParticipantId, EpochId, KeyEventId, Keyset},
    signature::{SignRequest, SignRequestArgs, SignatureRequest, YieldIndex},
    thresholds::{Threshold, ThresholdParameters},
};
use state::{running::RunningContractState, ProtocolContractState};
<<<<<<< HEAD
use tee::{proposal::DockerImageHash, quote::get_collateral, tee_participant::TeeParticipantInfo};
=======
use tee::{
    proposal::DockerImageHash, quote::get_collateral, tee_participant::TeeParticipantInfo,
    tee_state::TeeValidationResult,
};
>>>>>>> e4048e27

// Gas required for a sign request
const GAS_FOR_SIGN_CALL: Gas = Gas::from_tgas(10);

// Register used to receive data id from `promise_await_data`.
const DATA_ID_REGISTER: u64 = 0;

// Prepaid gas for a `return_signature_and_clean_state_on_success` call
const RETURN_SIGNATURE_AND_CLEAN_STATE_ON_SUCCESS_CALL_GAS: Gas = Gas::from_tgas(6);
// Prepaid gas for a `update_config` call
const UPDATE_CONFIG_GAS: Gas = Gas::from_tgas(5);

/// Store two version of the MPC contract for migration and backward compatibility purposes.
/// Note: Probably, you don't need to change this struct.
#[near_bindgen]
#[derive(BorshDeserialize, BorshSerialize, Debug)]
pub enum VersionedMpcContract {
    /// This is no longer deployed
    V0,
    /// Currently on mainnet and testnet
    V1(MpcContractV1),
    /// Current actual version
    V2(MpcContract),
}

impl Default for VersionedMpcContract {
    fn default() -> Self {
        env::panic_str("Calling default not allowed.");
    }
}

#[near(serializers=[borsh])]
#[derive(Debug)]
pub struct MpcContract {
    protocol_state: ProtocolContractState,
    pending_requests: LookupMap<SignatureRequest, YieldIndex>,
    proposed_updates: ProposedUpdates,
    config: Config,
    tee_state: TeeState,
    accept_signature_requests: bool,
}

impl MpcContract {
    pub(crate) fn public_key_extended(
        &self,
        domain_id: DomainId,
    ) -> Result<PublicKeyExtended, Error> {
        self.protocol_state.public_key(domain_id)
    }

    fn threshold(&self) -> Result<Threshold, Error> {
        self.protocol_state.threshold()
    }

    /// returns true if the request was already pending
    fn add_request(&mut self, request: &SignatureRequest, data_id: CryptoHash) -> bool {
        self.pending_requests
            .insert(request.clone(), YieldIndex { data_id })
            .is_some()
    }

    fn get_pending_request(&self, request: &SignatureRequest) -> Option<YieldIndex> {
        self.pending_requests.get(request).cloned()
    }

    pub fn init(parameters: ThresholdParameters, init_config: Option<InitConfig>) -> Self {
        log!(
            "init: parameters={:?}, init_config={:?}",
            parameters,
            init_config,
        );
        parameters.validate().unwrap();

        Self {
            protocol_state: ProtocolContractState::Running(RunningContractState::new(
                DomainRegistry::default(),
                Keyset::new(EpochId::new(0), Vec::new()),
                parameters,
            )),
            pending_requests: LookupMap::new(StorageKey::PendingRequestsV2),
            proposed_updates: ProposedUpdates::default(),
            config: Config::from(init_config),
            tee_state: Default::default(),
            accept_signature_requests: true,
        }
    }

    pub fn start_keygen_instance(&mut self, key_event_id: KeyEventId) -> Result<(), Error> {
        self.protocol_state
            .start_keygen_instance(key_event_id, self.config.key_event_timeout_blocks)
    }

    pub fn start_reshare_instance(&mut self, key_event_id: KeyEventId) -> Result<(), Error> {
        self.protocol_state
            .start_reshare_instance(key_event_id, self.config.key_event_timeout_blocks)
    }

    pub fn vote_reshared(&mut self, key_event_id: KeyEventId) -> Result<(), Error> {
        if let Some(new_state) = self.protocol_state.vote_reshared(key_event_id)? {
            self.protocol_state = new_state;
        }
        Ok(())
    }

    pub fn vote_pk(
        &mut self,
        key_event_id: KeyEventId,
        public_key: PublicKey,
    ) -> Result<(), Error> {
        let extended_key =
            public_key
                .try_into()
                .map_err(|err: PublicKeyExtendedConversionError| {
                    InvalidParameters::MalformedPayload.message(err.to_string())
                })?;

        if let Some(new_state) = self.protocol_state.vote_pk(key_event_id, extended_key)? {
            self.protocol_state = new_state;
        }

        Ok(())
    }

    pub fn vote_abort_key_event_instance(&mut self, key_event_id: KeyEventId) -> Result<(), Error> {
        self.protocol_state
            .vote_abort_key_event_instance(key_event_id)
    }

    pub fn vote_cancel_keygen(&mut self, next_domain_id: u64) -> Result<(), Error> {
        if let Some(new_state) = self.protocol_state.vote_cancel_keygen(next_domain_id)? {
            self.protocol_state = new_state;
        }
        Ok(())
    }

    pub fn vote_new_parameters(
        &mut self,
        prospective_epoch_id: EpochId,
        proposal: &ThresholdParameters,
    ) -> Result<(), Error> {
        if let Some(new_state) = self
            .protocol_state
            .vote_new_parameters(prospective_epoch_id, proposal)?
        {
            self.protocol_state = new_state;
        }
        Ok(())
    }

    pub fn vote_add_domains(&mut self, domains: Vec<DomainConfig>) -> Result<(), Error> {
        if let Some(new_state) = self.protocol_state.vote_add_domains(domains)? {
            self.protocol_state = new_state;
        }
        Ok(())
    }

    pub fn vote_code_hash(&mut self, code_hash: DockerImageHash) -> Result<(), Error> {
        // Ensure the protocol is in the Running state
        let ProtocolContractState::Running(state) = &self.protocol_state else {
            return Err(InvalidState::ProtocolStateNotRunning.into());
        };

        let participant = AuthenticatedParticipantId::new(state.parameters.participants())?;
        let votes = self.tee_state.vote(code_hash.clone(), &participant);

        // If the vote threshold is met and the new Docker hash is allowed by the TEE's RTMR3,
        // update the state
        if votes >= self.threshold()?.value() {
            self.tee_state.whitelist_tee_proposal(code_hash);
        }

        Ok(())
    }

    pub fn latest_code_hash(&mut self) -> DockerImageHash {
        self.tee_state
            .get_all_allowed_hashes()
            .last()
            .expect("there must be at least one allowed code hash")
            .clone()
    }
}

// User contract API
#[near_bindgen]
impl VersionedMpcContract {
    /// `key_version` must be less than or equal to the value at `latest_key_version`
    /// To avoid overloading the network with too many requests,
    /// we ask for a small deposit for each signature request.
    /// The fee changes based on how busy the network is.
    #[handle_result]
    #[payable]
    pub fn sign(&mut self, request: SignRequestArgs) {
        log!(
            "sign: predecessor={:?}, request={:?}",
            env::predecessor_account_id(),
            request
        );

        let request: SignRequest = request.try_into().unwrap();
        let Ok(public_key) = self.public_key(Some(request.domain_id)) else {
            env::panic_str(
                &InvalidParameters::DomainNotFound
                    .message(format!(
                        "No key was found for the provided domain_id {:?}.",
                        request.domain_id,
                    ))
                    .to_string(),
            );
        };

        let curve_type = public_key.curve_type();

        // ensure the signer sent a valid signature request
        // It's important we fail here because the MPC nodes will fail in an identical way.
        // This allows users to get the error message
        match &curve_type {
            CurveType::SECP256K1 => {
                let hash = *request.payload.as_ecdsa().expect("Payload is not Ecdsa");
                k256::Scalar::from_repr(hash.into())
                    .into_option()
                    .expect("Ecdsa payload cannot be converted to Scalar");
            }
            CurveType::ED25519 => {
                request.payload.as_eddsa().expect("Payload is not EdDSA");
            }
        }

        // Make sure sign call will not run out of gas doing yield/resume logic
        if env::prepaid_gas() < GAS_FOR_SIGN_CALL {
            env::panic_str(
                &InvalidParameters::InsufficientGas
                    .message(format!(
                        "Provided: {}, required: {}",
                        env::prepaid_gas(),
                        GAS_FOR_SIGN_CALL
                    ))
                    .to_string(),
            );
        }

        let predecessor = env::predecessor_account_id();
        // Check deposit and refund if required
        let deposit = env::attached_deposit();
        match deposit.checked_sub(NearToken::from_yoctonear(1)) {
            None => {
                env::panic_str(
                    &InvalidParameters::InsufficientDeposit
                        .message(format!(
                            "Require a deposit of 1 yoctonear, found: {}",
                            deposit.as_yoctonear(),
                        ))
                        .to_string(),
                );
            }
            Some(diff) => {
                if diff > NearToken::from_yoctonear(0) {
                    log!("refund excess deposit {diff} to {predecessor}");
                    Promise::new(predecessor.clone()).transfer(diff);
                }
            }
        }

        let request = SignatureRequest::new(
            request.domain_id,
            request.payload,
            &predecessor,
            &request.path,
        );

        let Self::V2(mpc_contract) = self else {
            env::panic_str("expected V2")
        };

        if !mpc_contract.accept_signature_requests {
            env::panic_str(&TeeError::TeeValidationFailed.to_string())
        }

        env::log_str(&serde_json::to_string(&near_sdk::env::random_seed_array()).unwrap());

        let promise_index = env::promise_yield_create(
            "return_signature_and_clean_state_on_success",
            &serde_json::to_vec(&(&request,)).unwrap(),
            RETURN_SIGNATURE_AND_CLEAN_STATE_ON_SUCCESS_CALL_GAS,
            GasWeight(0),
            DATA_ID_REGISTER,
        );

        // Store the request in the contract's local state
        let return_sig_id: CryptoHash = env::read_register(DATA_ID_REGISTER)
            .expect("read_register failed")
            .try_into()
            .expect("conversion to CryptoHash failed");
        if mpc_contract.add_request(&request, return_sig_id) {
            log!("request already present, overriding callback.")
        }

        env::promise_return(promise_index);
    }

    /// This is the root public key combined from all the public keys of the participants.
    /// The domain parameter specifies which domain we're querying the public key for;
    /// the default is the first domain.
    #[handle_result]
    pub fn public_key(&self, domain_id: Option<DomainId>) -> Result<PublicKey, Error> {
        self.public_key_extended(domain_id).map(Into::into)
    }

    fn public_key_extended(&self, domain_id: Option<DomainId>) -> Result<PublicKeyExtended, Error> {
        let domain = domain_id.unwrap_or_else(DomainId::legacy_ecdsa_id);
        match self {
            Self::V2(mpc_contract) => mpc_contract.public_key_extended(domain),
            _ => env::panic_str("expected v2"),
        }
    }

    /// This is the derived public key of the caller given path and predecessor
    /// if predecessor is not provided, it will be the caller of the contract.
    ///
    /// The domain parameter specifies which domain we're deriving the public key for;
    /// the default is the first domain.
    #[handle_result]
    pub fn derived_public_key(
        &self,
        path: String,
        predecessor: Option<AccountId>,
        domain_id: Option<DomainId>,
    ) -> Result<PublicKey, Error> {
        let predecessor: AccountId = predecessor.unwrap_or_else(env::predecessor_account_id);
        let tweak = derive_tweak(&predecessor, &path);

        let domain = domain_id.unwrap_or_else(DomainId::legacy_ecdsa_id);
        let public_key = match self {
            Self::V2(mpc_contract) => mpc_contract.public_key_extended(domain),
            _ => env::panic_str("expected v2"),
        }?;

        let derived_public_key = match public_key {
            PublicKeyExtended::Secp256k1 { near_public_key } => {
                let derived_public_key =
                    derive_key_secp256k1(&near_public_key_to_affine_point(near_public_key), &tweak)
                        .map_err(PublicKeyError::from)?;

                let encoded_point = derived_public_key.to_encoded_point(false);
                let slice: &[u8] = &encoded_point.as_bytes()[1..65];
                PublicKey::from_parts(CurveType::SECP256K1, slice.to_vec())
            }
            PublicKeyExtended::Ed25519 { edwards_point, .. } => {
                let derived_public_key_edwards_point =
                    derive_public_key_edwards_point_ed25519(&edwards_point, &tweak);

                let encoded_point: [u8; 32] =
                    derived_public_key_edwards_point.compress().to_bytes();

                PublicKey::from_parts(CurveType::ED25519, encoded_point.into())
            }
        };

        derived_public_key.map_err(|_| PublicKeyError::DerivedKeyConversionFailed.into())
    }

    /// Key versions refer new versions of the root key that we may choose to generate on cohort changes
    /// Older key versions will always work but newer key versions were never held by older signers
    /// Newer key versions may also add new security features, like only existing within a secure enclave.
    /// The signature_scheme parameter specifies which signature scheme we're querying the latest version
    /// for. The default is Secp256k1. The default is **NOT** to query across all signature schemes.
    pub fn latest_key_version(&self, signature_scheme: Option<SignatureScheme>) -> u32 {
        self.state()
            .most_recent_domain_for_signature_scheme(signature_scheme.unwrap_or_default())
            .unwrap()
            .0 as u32
    }
}

// Node API
#[near_bindgen]
impl VersionedMpcContract {
    #[handle_result]
    pub fn respond(
        &mut self,
        request: SignatureRequest,
        response: SignatureResponse,
    ) -> Result<(), Error> {
        let signer = env::signer_account_id();
        log!("respond: signer={}, request={:?}", &signer, &request);

        let Self::V2(mpc_contract) = self else {
            env::panic_str("expected V2")
        };
        if !mpc_contract.protocol_state.is_running_or_resharing() {
            return Err(InvalidState::ProtocolStateNotRunning.into());
        }

        if !mpc_contract.accept_signature_requests {
            return Err(TeeError::TeeValidationFailed.into());
        }

        let domain = request.domain_id;
        let public_key = mpc_contract.public_key_extended(domain)?;

        let signature_is_valid = match (&response, public_key) {
            (
                SignatureResponse::Secp256k1(signature_response),
                PublicKeyExtended::Secp256k1 { near_public_key },
            ) => {
                // generate the expected public key
                let expected_public_key = derive_key_secp256k1(
                    &near_public_key_to_affine_point(near_public_key),
                    &request.tweak,
                )
                .map_err(RespondError::from)?;

                let payload_hash = request.payload.as_ecdsa().expect("Payload is not ECDSA");

                // Check the signature is correct
                check_ec_signature(
                    &expected_public_key,
                    &signature_response.big_r.affine_point,
                    &signature_response.s.scalar,
                    payload_hash,
                    signature_response.recovery_id,
                )
                .is_ok()
            }
            (
                SignatureResponse::Ed25519 { signature },
                PublicKeyExtended::Ed25519 {
                    edwards_point: public_key_edwards_point,
                    ..
                },
            ) => {
                let derived_public_key_edwards_point = derive_public_key_edwards_point_ed25519(
                    &public_key_edwards_point,
                    &request.tweak,
                );
                let derived_public_key_32_bytes =
                    *derived_public_key_edwards_point.compress().as_bytes();

                let message = request.payload.as_eddsa().expect("Payload is not EdDSA");

                ed25519_verify(signature.as_bytes(), message, &derived_public_key_32_bytes)
            }
            (signature_response, public_key_requested) => {
                return Err(RespondError::SignatureSchemeMismatch.message(format!(
                    "Signature response from MPC: {:?}. Key requested by user {:?}",
                    signature_response, public_key_requested
                )));
            }
        };

        if !signature_is_valid {
            return Err(RespondError::InvalidSignature.into());
        }

        // First get the yield promise of the (potentially timed out) request.
        if let Some(YieldIndex { data_id }) = mpc_contract.pending_requests.remove(&request) {
            // Finally, resolve the promise. This will have no effect if the request already timed.
            env::promise_yield_resume(&data_id, &serde_json::to_vec(&response).unwrap());
            Ok(())
        } else {
            Err(InvalidParameters::RequestNotFound.into())
        }
    }

    #[payable]
    #[handle_result]
    pub fn propose_join(
        &mut self,
        #[serializer(borsh)] proposed_tee_participant: TeeParticipantInfo,
    ) -> Result<(), Error> {
        let account_id = env::signer_account_id();
        log!(
            "propose_join: signer={}, proposed_tee_participant={:?}",
            account_id,
            proposed_tee_participant,
        );

        // Save the initial storage usage to know how much to charge the proposer for the storage used

        let initial_storage = env::storage_usage();

        // Verify the TEE quote before adding the proposed participant to the contract state

        let timestamp_s = env::block_timestamp_ms() / 1_000;
        let report = proposed_tee_participant
            .verify_quote(timestamp_s)
            .map_err(|err| {
                InvalidParameters::InvalidTeeRemoteAttestation.message(err.to_string())
            })?;

        let Self::V2(mpc_contract) = self else {
            env::panic_str("expected V2")
        };

        // Verify RTMR 0, 1, 2, and MRTD against hardcoded expected values

        if !TeeParticipantInfo::verify_static_rtmrs(report) {
            return Err(InvalidParameters::InvalidTeeRemoteAttestation
                .message("RTMRs do not match expected values".to_string()));
        }

<<<<<<< HEAD
        // Verify RTMR3

        if !proposed_tee_participant.verify_docker_images_via_rtmr3(&mut mpc_contract.tee_state)? {
            return Err(InvalidParameters::InvalidTeeRemoteAttestation
                .message("RTMR3 does not match expected value".to_string()));
        }

=======
        // TODO(#506) verify RTMR3
>>>>>>> e4048e27
        // TODO(#507) verify report_data

        // Add a new proposed participant to the contract state

        mpc_contract
            .tee_state
            .add_participant(account_id.clone(), proposed_tee_participant.clone());

        // Both participants and non-participants can propose. Non-participants must pay for the
        // storage they use; participants do not.

        if self.voter_account().is_err() {
            let storage_used = env::storage_usage() - initial_storage;
            let cost = env::storage_byte_cost().saturating_mul(storage_used as u128);
            let attached = env::attached_deposit();

            if attached < cost {
                return Err(InvalidParameters::InsufficientDeposit.message(format!(
                    "Attached {}, Required {}",
                    attached.as_yoctonear(),
                    cost.as_yoctonear(),
                )));
            }

            // Refund the difference if the proposer attached more than required

            if let Some(diff) = attached.checked_sub(cost) {
                if diff > NearToken::from_yoctonear(0) {
                    Promise::new(account_id).transfer(diff);
                }
            }
        }

        Ok(())
    }

    /// Propose a new set of parameters (participants and threshold) for the MPC network.
    /// If a threshold number of votes are reached on the exact same proposal, this will transition
    /// the contract into the Resharing state.
    ///
    /// The epoch_id must be equal to 1 plus the current epoch ID (if Running) or prospective epoch
    /// ID (if Resharing). Otherwise the vote is ignored. This is to prevent late transactions from
    /// accidentally voting on outdated proposals.
    #[handle_result]
    pub fn vote_new_parameters(
        &mut self,
        prospective_epoch_id: EpochId,
        proposal: ThresholdParameters,
    ) -> Result<(), Error> {
        log!(
            "vote_new_parameters: signer={}, proposal={:?}",
            env::signer_account_id(),
            proposal,
        );
        match self {
            Self::V2(mpc_contract) => {
                mpc_contract.vote_new_parameters(prospective_epoch_id, &proposal)
            }
            _ => env::panic_str("expected V2"),
        }
    }

    /// Propose adding a new set of domains for the MPC network.
    /// If a threshold number of votes are reached on the exact same proposal, this will transition
    /// the contract into the Initializing state to generate keys for the new domains.
    ///
    /// The specified list of domains must have increasing and contiguous IDs, and the first ID
    /// must be the same as the `next_domain_id` returned by state().
    #[handle_result]
    pub fn vote_add_domains(&mut self, domains: Vec<DomainConfig>) -> Result<(), Error> {
        log!(
            "vote_add_domains: signer={}, domains={:?}",
            env::signer_account_id(),
            domains,
        );
        match self {
            Self::V2(mpc_contract) => mpc_contract.vote_add_domains(domains),
            _ => env::panic_str("expected V2"),
        }
    }

    /// Starts a new attempt to generate a key for the current domain.
    /// This only succeeds if the signer is the leader (the participant with the lowest ID).
    #[handle_result]
    pub fn start_keygen_instance(&mut self, key_event_id: KeyEventId) -> Result<(), Error> {
        log!("start_keygen_instance: signer={}", env::signer_account_id(),);
        match self {
            Self::V2(contract_state) => contract_state.start_keygen_instance(key_event_id),
            _ => env::panic_str("expected V2"),
        }
    }

    /// Casts a vote for `public_key` for the attempt identified by `key_event_id`.
    ///
    /// The effect of this method is either:
    ///  - Returns error (which aborts with no changes), if there is no active key generation
    ///    attempt (including if the attempt timed out), if the signer is not a participant,
    ///    or if the key_event_id corresponds to a different domain, different epoch, or different
    ///    attempt from the current key generation attempt.
    ///  - Returns Ok(()), with one of the following changes:
    ///    - A vote has been collected but we don't have enough votes yet.
    ///    - This vote is for a public key that disagrees from an earlier voted public key, causing
    ///      the attempt to abort; another call to `start` is then necessary.
    ///    - Everyone has now voted for the same public key; the state transitions into generating a
    ///      key for the next domain.
    ///    - Same as the last case, except that all domains have a generated key now, and the state
    ///      transitions into Running with the newly generated keys.
    #[handle_result]
    pub fn vote_pk(
        &mut self,
        key_event_id: KeyEventId,
        public_key: PublicKey,
    ) -> Result<(), Error> {
        log!(
            "vote_pk: signer={}, key_event_id={:?}, public_key={:?}",
            env::signer_account_id(),
            key_event_id,
            public_key,
        );
        match self {
            Self::V2(contract_state) => contract_state.vote_pk(key_event_id, public_key),
            _ => env::panic_str("expected V2"),
        }
    }

    /// Starts a new attempt to reshare the key for the current domain.
    /// This only succeeds if the signer is the leader (the participant with the lowest ID).
    #[handle_result]
    pub fn start_reshare_instance(&mut self, key_event_id: KeyEventId) -> Result<(), Error> {
        log!(
            "start_reshare_instance: signer={}",
            env::signer_account_id()
        );
        match self {
            Self::V2(contract_state) => contract_state.start_reshare_instance(key_event_id),
            _ => env::panic_str("expected V2"),
        }
    }

    /// Casts a vote for the successful resharing of the attempt identified by `key_event_id`.
    ///
    /// The effect of this method is either:
    ///  - Returns error (which aborts with no changes), if there is no active key resharing
    ///    attempt (including if the attempt timed out), if the signer is not a participant,
    ///    or if the key_event_id corresponds to a different domain, different epoch, or different
    ///    attempt from the current key resharing attempt.
    ///  - Returns Ok(()), with one of the following changes:
    ///    - A vote has been collected but we don't have enough votes yet.
    ///    - Everyone has now voted; the state transitions into resharing the key for the next
    ///      domain.
    ///    - Same as the last case, except that all domains' keys have been reshared now, and the
    ///      state transitions into Running with the newly reshared keys.
    #[handle_result]
    pub fn vote_reshared(&mut self, key_event_id: KeyEventId) -> Result<(), Error> {
        log!(
            "vote_reshared: signer={}, resharing_id={:?}",
            env::signer_account_id(),
            key_event_id,
        );
        match self {
            Self::V2(contract_state) => contract_state.vote_reshared(key_event_id),
            _ => env::panic_str("expected V2"),
        }
    }

    /// Casts a vote to cancel key generation. Any keys that have already been generated
    /// are kept and we transition into Running state; remaining domains are permanently deleted.
    /// Deleted domain IDs cannot be reused again in future calls to vote_add_domains.
    ///
    /// A next_domain_id that matches that in the state's domains struct must be passed in. This is
    /// to prevent stale requests from accidentally cancelling a future key generation state.
    #[handle_result]
    pub fn vote_cancel_keygen(&mut self, next_domain_id: u64) -> Result<(), Error> {
        log!("vote_cancel_keygen: signer={}", env::signer_account_id());
        match self {
            Self::V2(contract_state) => contract_state.vote_cancel_keygen(next_domain_id),
            _ => env::panic_str("expected V2"),
        }
    }

    /// Casts a vote to abort the current key event instance. If succesful, the contract aborts the
    /// instance and a new instance with the next attempt_id can be started.
    #[handle_result]
    pub fn vote_abort_key_event_instance(&mut self, key_event_id: KeyEventId) -> Result<(), Error> {
        log!(
            "vote_abort_key_event_instance: signer={}",
            env::signer_account_id()
        );
        match self {
            Self::V2(contract_state) => contract_state.vote_abort_key_event_instance(key_event_id),
            _ => env::panic_str("expected V2"),
        }
    }

    /// Propose update to either code or config, but not both of them at the same time.
    #[payable]
    #[handle_result]
    pub fn propose_update(
        &mut self,
        #[serializer(borsh)] args: ProposeUpdateArgs,
    ) -> Result<UpdateId, Error> {
        // Only voters can propose updates:
        let proposer = self.voter_or_panic();
        let update: Update = args.try_into()?;

        let attached = env::attached_deposit();
        let required = ProposedUpdates::required_deposit(&update);
        if attached < required {
            return Err(InvalidParameters::InsufficientDeposit.message(format!(
                "Attached {}, Required {}",
                attached.as_yoctonear(),
                required.as_yoctonear(),
            )));
        }

        let id = self.proposed_updates().propose(update);

        log!(
            "propose_update: signer={}, id={:?}",
            env::signer_account_id(),
            id,
        );

        // Refund the difference if the proposer attached more than required.
        if let Some(diff) = attached.checked_sub(required) {
            if diff > NearToken::from_yoctonear(0) {
                Promise::new(proposer).transfer(diff);
            }
        }

        Ok(id)
    }

    /// Vote for a proposed update given the [`UpdateId`] of the update.
    ///
    /// Returns Ok(true) if the amount of voters surpassed the threshold and the update was executed.
    /// Returns Ok(false) if the amount of voters did not surpass the threshold. Returns Err if the update
    /// was not found or if the voter is not a participant in the protocol.
    #[handle_result]
    pub fn vote_update(&mut self, id: UpdateId) -> Result<bool, Error> {
        log!(
            "vote_update: signer={}, id={:?}",
            env::signer_account_id(),
            id,
        );
        let threshold = if let Self::V2(mpc_contract) = self {
            if !matches!(
                mpc_contract.protocol_state,
                ProtocolContractState::Running(_)
            ) {
                env::panic_str("protocol must be in running state");
            }
            mpc_contract.threshold()?
        } else {
            env::panic_str("expected V2");
        };
        let voter = self.voter_or_panic();
        let Some(votes) = self.proposed_updates().vote(&id, voter) else {
            return Err(InvalidParameters::UpdateNotFound.into());
        };

        // Not enough votes, wait for more.
        if (votes.len() as u64) < threshold.value() {
            return Ok(false);
        }

        let Some(_promise) = self.proposed_updates().do_update(&id, UPDATE_CONFIG_GAS) else {
            return Err(InvalidParameters::UpdateNotFound.into());
        };

        Ok(true)
    }

    #[handle_result]
    pub fn vote_code_hash(&mut self, code_hash: DockerImageHash) -> Result<(), Error> {
        log!(
            "vote_code_hash: signer={}, code_hash={:?}",
            env::signer_account_id(),
            code_hash,
        );
        self.voter_or_panic();
        match self {
            Self::V2(contract) => contract.vote_code_hash(code_hash)?,
            _ => env::panic_str("expected V2"),
        }
        Ok(())
    }

    #[handle_result]
    pub fn allowed_code_hashes(&mut self) -> Result<Vec<DockerImageHash>, Error> {
        log!("allowed_code_hashes: signer={}", env::signer_account_id());
        match self {
            Self::V2(contract) => Ok(contract.tee_state.get_all_allowed_hashes()),
            _ => env::panic_str("expected V2"),
        }
    }

    #[handle_result]
    pub fn latest_code_hash(&mut self) -> Result<DockerImageHash, Error> {
        log!("latest_code_hash: signer={}", env::signer_account_id());
        match self {
            Self::V2(contract) => Ok(contract.latest_code_hash()),
            _ => env::panic_str("expected V2"),
        }
    }

    /// Verifies if all current participants have an accepted TEE state.
    /// Automatically enters a resharing, in case one or more participants do not have an accepted
    /// TEE state.
    /// Returns `false` and stops the contract from accepting new signature requests or responses,
    /// in case less than `threshold` participants run in an accepted Tee State.
    #[handle_result]
    pub fn verify_tee(&mut self) -> Result<bool, Error> {
        log!("verify_tee: signer={}", env::signer_account_id());
        let Self::V2(contract) = self else {
            env::panic_str("expected V1")
        };
        let ProtocolContractState::Running(running_state) = &mut contract.protocol_state else {
            return Err(InvalidState::ProtocolStateNotRunning.into());
        };
        let current_params = running_state.parameters.clone();
        match contract
            .tee_state
            .validate_tee(current_params.participants())
        {
            TeeValidationResult::Full => {
                contract.accept_signature_requests = true;
                log!("All participants have an accepted Tee status");
                Ok(true)
            }
            TeeValidationResult::Partial(new_participants) => {
                let threshold = current_params.threshold().value() as usize;
                let remaining = new_participants.len();
                if threshold > remaining {
                    log!("Less than `threshold` participants are left with a valid TEE status. This requires manual intervention. We will not accept new signature requests as a safety precaution.");
                    contract.accept_signature_requests = false;
                    return Ok(false);
                }

                // here, we set it to true, because at this point, we have at least `threshold`
                // number of participants with an accepted Tee status.
                contract.accept_signature_requests = true;

                // do we want to adjust the threshold?
                //let n_participants_new = new_participants.len();
                //let new_threshold = (3 * n_participants_new + 4) / 5; // minimum 60%
                //let new_threshold = new_threshold.max(2); // but also minimum 2
                let new_threshold = threshold;

                let threshold_parameters = ThresholdParameters::new(
                    new_participants,
                    Threshold::new(new_threshold as u64),
                )
                .expect("Require valid threshold parameters"); // this should never happen.
                current_params.validate_incoming_proposal(&threshold_parameters)?;
                let res = running_state.transition_to_resharing_no_checks(&threshold_parameters);
                if let Some(resharing) = res {
                    contract.protocol_state = ProtocolContractState::Resharing(resharing);
                }

                Ok(false)
            }
        }
    }
}

// Contract developer helper API
#[near_bindgen]
impl VersionedMpcContract {
    #[handle_result]
    #[init]
    pub fn init(
        parameters: ThresholdParameters,
        init_config: Option<InitConfig>,
    ) -> Result<Self, Error> {
        log!(
            "init: signer={}, parameters={:?}, init_config={:?}",
            env::signer_account_id(),
            parameters,
            init_config,
        );
        parameters.validate()?;

        Ok(Self::V2(MpcContract::init(parameters, init_config)))
    }

    // This function can be used to transfer the MPC network to a new contract.
    #[private]
    #[init]
    #[handle_result]
    pub fn init_running(
        domains: Vec<DomainConfig>,
        next_domain_id: u64,
        keyset: Keyset,
        parameters: ThresholdParameters,
        init_config: Option<InitConfig>,
    ) -> Result<Self, Error> {
        log!(
            "init_running: signer={}, domains={:?}, keyset={:?}, parameters={:?}, init_config={:?}",
            env::signer_account_id(),
            domains,
            keyset,
            parameters,
            init_config,
        );
        parameters.validate()?;
        let domains = DomainRegistry::from_raw_validated(domains, next_domain_id)?;

        // Check that the domains match exactly those in the keyset.
        let domain_ids_from_domains = domains.domains().iter().map(|d| d.id).collect::<Vec<_>>();
        let domain_ids_from_keyset = keyset
            .domains
            .iter()
            .map(|k| k.domain_id)
            .collect::<Vec<_>>();
        if domain_ids_from_domains != domain_ids_from_keyset {
            return Err(DomainError::DomainsMismatch.into());
        }

        Ok(Self::V2(MpcContract {
            config: Config::from(init_config),
            protocol_state: ProtocolContractState::Running(RunningContractState::new(
                domains, keyset, parameters,
            )),
            pending_requests: LookupMap::new(StorageKey::PendingRequestsV2),
            proposed_updates: Default::default(),
            tee_state: Default::default(),
            accept_signature_requests: true,
        }))
    }

    /// This will be called internally by the contract to migrate the state when a new contract
    /// is deployed. This function should be changed every time state is changed to do the proper
    /// migrate flow.
    ///
    /// If nothing is changed, then this function will just return the current state. If it fails
    /// to read the state, then it will return an error.
    #[private]
    #[init(ignore_state)]
    #[handle_result]
    pub fn migrate() -> Result<Self, Error> {
        log!("migrating contract");
        if let Some(contract) = env::state_read::<VersionedMpcContract>() {
            return match contract {
                VersionedMpcContract::V1(x) => Ok(VersionedMpcContract::V2(x.into())),
                VersionedMpcContract::V2(_) => Ok(contract),
                _ => env::panic_str("expected V1 or V2"),
            };
        }
        Err(InvalidState::ContractStateIsMissing.into())
    }

    pub fn state(&self) -> &ProtocolContractState {
        match self {
            Self::V2(mpc_contract) => &mpc_contract.protocol_state,
            _ => env::panic_str("expected V2"),
        }
    }

    pub fn allowed_docker_image_hashes(&self) -> &AllowedDockerImageHashes {
        match self {
            Self::V2(mpc_contract) => &mpc_contract.tee_state.allowed_docker_image_hashes,
            _ => env::panic_str("expected V2"),
        }
    }

    pub fn get_pending_request(&self, request: &SignatureRequest) -> Option<YieldIndex> {
        match self {
            Self::V2(mpc_contract) => mpc_contract.get_pending_request(request),
            _ => env::panic_str("expected V2"),
        }
    }

    pub fn config(&self) -> &Config {
        match self {
            Self::V2(mpc_contract) => &mpc_contract.config,
            _ => env::panic_str("expected V2"),
        }
    }

    // contract version
    pub fn version(&self) -> String {
        env!("CARGO_PKG_VERSION").to_string()
    }

    /// Upon success, removes the signature from state and returns it.
    /// If the signature request times out, removes the signature request from state and panics to fail the original transaction
    #[private]
    pub fn return_signature_and_clean_state_on_success(
        &mut self,
        request: SignatureRequest, // this change here should actually be ok.
        #[callback_result] signature: Result<SignatureResponse, PromiseError>,
    ) -> PromiseOrValue<SignatureResponse> {
        let Self::V2(mpc_contract) = self else {
            env::panic_str("expected V2")
        };
        match signature {
            Ok(signature) => PromiseOrValue::Value(signature),
            Err(_) => {
                mpc_contract.pending_requests.remove(&request);
                let promise = Promise::new(env::current_account_id()).function_call(
                    "fail_on_timeout".to_string(),
                    vec![],
                    NearToken::from_near(0),
                    Gas::from_tgas(2),
                );
                near_sdk::PromiseOrValue::Promise(promise.as_return())
            }
        }
    }

    #[private]
    pub fn fail_on_timeout(&self) {
        // To stay consistent with the old version of the timeout error
        env::panic_str(&SignError::Timeout.to_string());
    }

    #[private]
    pub fn update_config(&mut self, config: Config) {
        let Self::V2(mpc_contract) = self else {
            env::panic_str("expected v2")
        };
        mpc_contract.config = config;
    }

    fn proposed_updates(&mut self) -> &mut ProposedUpdates {
        match self {
            Self::V2(contract) => &mut contract.proposed_updates,
            _ => env::panic_str("expected V2"),
        }
    }

    /// Get our own account id as a voter. Returns an error if we are not a participant.
    fn voter_account(&self) -> Result<AccountId, Error> {
        let voter = env::signer_account_id();
        match self {
            Self::V2(mpc_contract) => {
                mpc_contract.protocol_state.authenticate_update_vote()?;
                Ok(voter)
            }
            _ => env::panic_str("expected V2"),
        }
    }

    /// Get our own account id as a voter. If we are not a participant, panic.
    fn voter_or_panic(&self) -> AccountId {
        match self.voter_account() {
            Ok(voter) => voter,
            Err(err) => env::panic_str(&format!("not a voter, {:?}", err)),
        }
    }
}

#[cfg(not(target_arch = "wasm32"))]
#[cfg(test)]
mod tests {
    use super::*;
    use crate::crypto_shared::k256_types;
    use crate::primitives::{
        domain::{DomainConfig, DomainId, SignatureScheme},
        signature::{Payload, Tweak},
        test_utils::gen_participants,
    };
    use k256::{
        self,
        ecdsa::SigningKey,
        elliptic_curve::point::DecompactPoint,
        {elliptic_curve, AffinePoint, Secp256k1},
    };
    use near_sdk::{test_utils::VMContextBuilder, testing_env, VMContext};
    use primitives::key_state::{AttemptId, KeyForDomain};
    use rand::{rngs::OsRng, RngCore};

    pub fn derive_secret_key(secret_key: &k256::SecretKey, tweak: &Tweak) -> k256::SecretKey {
        let tweak = k256::Scalar::from_repr(tweak.as_bytes().into()).unwrap();
        k256::SecretKey::new((tweak + secret_key.to_nonzero_scalar().as_ref()).into())
    }

    fn basic_setup() -> (VMContext, VersionedMpcContract, SigningKey) {
        let context = VMContextBuilder::new()
            .attached_deposit(NearToken::from_yoctonear(1))
            .build();
        testing_env!(context.clone());
        let secret_key = SigningKey::random(&mut OsRng);
        let encoded_point = secret_key.verifying_key().to_encoded_point(false);
        // The first byte of the binary representation of `EncodedPoint` is the tag, so we take the rest 64 bytes
        let public_key_data = encoded_point.as_bytes()[1..].to_vec();
        let domain_id = DomainId::legacy_ecdsa_id();
        let domains = vec![DomainConfig {
            id: domain_id,
            scheme: SignatureScheme::Secp256k1,
        }];
        let epoch_id = EpochId::new(0);
        let near_public_key =
            PublicKey::from_parts(near_sdk::CurveType::SECP256K1, public_key_data).unwrap();
        let key_for_domain = KeyForDomain {
            domain_id,
            key: PublicKeyExtended::Secp256k1 { near_public_key },
            attempt: AttemptId::new(),
        };
        let keyset = Keyset::new(epoch_id, vec![key_for_domain]);
        let parameters = ThresholdParameters::new(gen_participants(4), Threshold::new(3)).unwrap();
        let contract =
            VersionedMpcContract::init_running(domains, 1, keyset, parameters, None).unwrap();
        (context, contract, secret_key)
    }

    fn test_signature_common(success: bool, legacy_v1_api: bool) {
        let (context, mut contract, secret_key) = basic_setup();
        let mut payload_hash = [0u8; 32];
        OsRng.fill_bytes(&mut payload_hash);
        let payload = Payload::from_legacy_ecdsa(payload_hash);
        let key_path = "m/44'\''/60'\''/0'\''/0/0".to_string();

        let request = if legacy_v1_api {
            SignRequestArgs {
                deprecated_payload: Some(payload_hash),
                deprecated_key_version: Some(0),
                path: key_path.clone(),
                ..Default::default()
            }
        } else {
            SignRequestArgs {
                payload_v2: Some(payload.clone()),
                path: key_path.clone(),
                domain_id: Some(DomainId::legacy_ecdsa_id()),
                ..Default::default()
            }
        };
        let signature_request = SignatureRequest::new(
            DomainId::default(),
            payload.clone(),
            &context.predecessor_account_id,
            &request.path,
        );
        contract.sign(request);
        contract.get_pending_request(&signature_request).unwrap();

        // simulate signature and response to the signing request
        let derivation_path = derive_tweak(&context.predecessor_account_id, &key_path);
        let secret_key_ec: elliptic_curve::SecretKey<Secp256k1> =
            elliptic_curve::SecretKey::from_bytes(&secret_key.to_bytes()).unwrap();
        let derived_secret_key = derive_secret_key(&secret_key_ec, &derivation_path);
        let secret_key = SigningKey::from_bytes(&derived_secret_key.to_bytes()).unwrap();
        let (signature, recovery_id) = secret_key
            .sign_prehash_recoverable(payload.as_ecdsa().unwrap())
            .unwrap();
        let (r, s) = signature.split_bytes();
        let mut bytes = [0u8; 32];
        bytes.copy_from_slice(s.as_slice());
        let signature_response = if success {
            SignatureResponse::Secp256k1(k256_types::Signature::new(
                AffinePoint::decompact(&r).unwrap(),
                k256::Scalar::from_repr(bytes.into()).unwrap(),
                recovery_id.to_byte(),
            ))
        } else {
            // submit an incorrect signature to make the respond call fail
            SignatureResponse::Secp256k1(k256_types::Signature::new(
                AffinePoint::decompact(&r).unwrap(),
                k256::Scalar::from_repr([0u8; 32].into()).unwrap(),
                recovery_id.to_byte(),
            ))
        };

        match contract.respond(signature_request.clone(), signature_response.clone()) {
            Ok(_) => {
                assert!(success);
                contract.return_signature_and_clean_state_on_success(
                    signature_request.clone(),
                    Ok(signature_response),
                );

                assert!(contract.get_pending_request(&signature_request).is_none(),);
            }
            Err(_) => assert!(!success),
        }
    }

    #[test]
    fn test_signature_simple() {
        test_signature_common(true, false);
        test_signature_common(false, false);
    }

    #[test]
    fn test_signature_simple_legacy() {
        test_signature_common(true, true);
        test_signature_common(false, true);
    }

    #[test]
    fn test_signature_timeout() {
        let (context, mut contract, _) = basic_setup();
        let payload = Payload::from_legacy_ecdsa([0u8; 32]);
        let key_path = "m/44'\''/60'\''/0'\''/0/0".to_string();

        let request = SignRequestArgs {
            payload_v2: Some(payload.clone()),
            path: key_path.clone(),
            domain_id: Some(DomainId::legacy_ecdsa_id()),
            ..Default::default()
        };
        let signature_request = SignatureRequest::new(
            DomainId::default(),
            payload,
            &context.predecessor_account_id,
            &request.path,
        );
        contract.sign(request);
        assert!(matches!(
            contract.return_signature_and_clean_state_on_success(
                signature_request.clone(),
                Err(PromiseError::Failed)
            ),
            PromiseOrValue::Promise(_)
        ));
        assert!(contract.get_pending_request(&signature_request).is_none());
    }
}<|MERGE_RESOLUTION|>--- conflicted
+++ resolved
@@ -13,10 +13,7 @@
 
 use crate::errors::Error;
 use crate::storage_keys::StorageKey;
-<<<<<<< HEAD
-=======
 use crate::tee::proposal::AllowedDockerImageHashes;
->>>>>>> e4048e27
 use crate::tee::tee_state::TeeState;
 use crate::update::{ProposeUpdateArgs, ProposedUpdates, Update, UpdateId};
 use crate::v0_state::MpcContractV1;
@@ -46,14 +43,10 @@
     thresholds::{Threshold, ThresholdParameters},
 };
 use state::{running::RunningContractState, ProtocolContractState};
-<<<<<<< HEAD
-use tee::{proposal::DockerImageHash, quote::get_collateral, tee_participant::TeeParticipantInfo};
-=======
 use tee::{
     proposal::DockerImageHash, quote::get_collateral, tee_participant::TeeParticipantInfo,
     tee_state::TeeValidationResult,
 };
->>>>>>> e4048e27
 
 // Gas required for a sign request
 const GAS_FOR_SIGN_CALL: Gas = Gas::from_tgas(10);
@@ -555,7 +548,6 @@
                 .message("RTMRs do not match expected values".to_string()));
         }
 
-<<<<<<< HEAD
         // Verify RTMR3
 
         if !proposed_tee_participant.verify_docker_images_via_rtmr3(&mut mpc_contract.tee_state)? {
@@ -563,9 +555,6 @@
                 .message("RTMR3 does not match expected value".to_string()));
         }
 
-=======
-        // TODO(#506) verify RTMR3
->>>>>>> e4048e27
         // TODO(#507) verify report_data
 
         // Add a new proposed participant to the contract state
