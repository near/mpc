--- conflicted
+++ resolved
@@ -1,18 +1,11 @@
 use super::key_event::KeyEvent;
 use super::running::RunningContractState;
 use crate::errors::Error;
-<<<<<<< HEAD
+use crate::legacy_contract_state;
 use crate::primitives::domain::DomainRegistry;
 use crate::primitives::key_state::{
     AuthenticatedParticipantId, EpochId, KeyEventId, KeyForDomain, Keyset,
 };
-=======
-use crate::legacy_contract_state;
-use crate::primitives::key_state::{DKState, EpochId, KeyEventId};
-use crate::primitives::participants::AuthenticatedCandidateId;
-use crate::primitives::votes::KeyStateVotes;
-use near_sdk::BlockHeight;
->>>>>>> 146c5e4b
 use near_sdk::{near, PublicKey};
 use std::collections::BTreeSet;
 
@@ -132,20 +125,11 @@
     }
 }
 
-<<<<<<< HEAD
-impl From<&legacy_contract::InitializingContractState> for InitializingContractState {
-    fn from(_state: &legacy_contract::InitializingContractState) -> Self {
+impl From<&legacy_contract_state::InitializingContractState> for InitializingContractState {
+    fn from(_state: &legacy_contract_state::InitializingContractState) -> Self {
         // It's inconceivable we would upgrade from an Initializing state. So don't bother
         // supporting it.
         unimplemented!("Cannot upgrade from legacy Initializing state")
-=======
-impl From<&legacy_contract_state::InitializingContractState> for InitializingContractState {
-    fn from(state: &legacy_contract_state::InitializingContractState) -> Self {
-        InitializingContractState {
-            keygen: KeyEvent::new(EpochId::new(0), state.into()),
-            pk_votes: PkVotes::default(),
-        }
->>>>>>> 146c5e4b
     }
 }
 
