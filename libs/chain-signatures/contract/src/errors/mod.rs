use std::borrow::Cow;
mod impls;

#[derive(Debug, Clone, PartialEq, Eq, thiserror::Error)]
pub enum SignError {
    #[error("Signature request has timed out.")]
    Timeout,
    #[error("Signature request has already been submitted. Please try again later.")]
    PayloadCollision,
    #[error(
        "This key version is not supported. Call latest_key_version() to get the latest supported version."
    )]
    UnsupportedKeyVersion,
}

#[derive(Debug, Clone, PartialEq, Eq, thiserror::Error)]
pub enum RespondError {
    #[error("The provided signature is invalid.")]
    InvalidSignature,
    #[error("The provided signature scheme does not match the requestued key's scheme")]
    SignatureSchemeMismatch,
    #[error("The provided domain was not found.")]
    DomainNotFound,
}

#[derive(Debug, PartialEq, Eq, Clone, thiserror::Error)]
pub enum PublicKeyError {
    #[error("Derived key conversion failed.")]
    DerivedKeyConversionFailed,
    #[error("The provided domain was not found.")]
    DomainNotFound,
}

#[derive(Debug, PartialEq, Eq, Clone, thiserror::Error)]
pub enum KeyEventError {
    #[error("Key event Id mismatch")]
    KeyEventIdMismatch,
    #[error("Can not start a new reshare or keygen instance while the current instance is still active.")]
    ActiveKeyEvent,
    #[error("Expected ongoing reshare")]
    NoActiveKeyEvent,
}

#[derive(Debug, PartialEq, Eq, Clone, thiserror::Error)]
pub enum VoteError {
    #[error("Voting account is not a participant.")]
    VoterNotParticipant,
    #[error("Voting account is neither a participant, nor a proposed participant.")]
    VoterNotParticipantNorProposedParticipant,
    #[error("This participant already registered a vote.")]
    ParticipantVoteAlreadyRegistered,
    #[error("Voting account is not the leader of the current reshare or keygen instance.")]
    VoterNotLeader,
    #[error("Inconsistent voting state")]
    InconsistentVotingState,
    #[error("Voter already aborted the current key event.")]
    VoterAlreadyAborted,
    #[error("Vote already casted.")]
    VoteAlreadySubmitted,
}

#[derive(Debug, PartialEq, Eq, Clone, thiserror::Error)]
pub enum InvalidParameters {
    #[error("Malformed payload.")]
    MalformedPayload,
    #[error("Attached deposit is lower than required.")]
    InsufficientDeposit,
    #[error("Provided gas is lower than required.")]
    InsufficientGas,
    #[error("This sign request has timed out, was completed, or never existed.")]
    RequestNotFound,
    #[error("Update not found.")]
    UpdateNotFound,
    #[error("Participant already in set.")]
    ParticipantAlreadyInSet,
    #[error("Participant id already used.")]
    ParticipantAlreadyUsed,
<<<<<<< HEAD
    #[error("The provided domain was not found.")]
    DomainNotFound,
=======
    #[error("Provided Epoch Id does not match expected.")]
    EpochMismatch,
    #[error("Next domain ID mismatch")]
    NextDomainIdMismatch,
>>>>>>> 00070123
}

#[derive(Debug, PartialEq, Eq, Clone, thiserror::Error)]
pub enum InvalidState {
    #[error("The protocol is not Running.")]
    ProtocolStateNotRunning,
    #[error("Protocol state is not resharing.")]
    ProtocolStateNotResharing,
    #[error("Protocol state is not initializing.")]
    ProtocolStateNotInitializing,
    #[error("Protocol state is not running, nor resharing.")]
    ProtocolStateNotRunningNorResharing,
    #[error("Unexpected protocol state.")]
    UnexpectedProtocolState,
    #[error("Cannot load in contract due to missing state")]
    ContractStateIsMissing,
    #[error("Participant index out of range")]
    ParticipantIndexOutOfRange,
    #[error("Not a participant")]
    NotParticipant,
}

#[derive(Debug, PartialEq, Eq, Clone, thiserror::Error)]
pub enum InvalidThreshold {
    #[error("Threshold does not meet the minimum absolute requirement")]
    MinAbsRequirementFailed,
    #[error("Threshold does not meet the minimum relative requirement")]
    MinRelRequirementFailed,
    #[error("Threshold must not exceed number of participants")]
    MaxRequirementFailed,
    #[error("Key event threshold must match the number of participants")]
    DKGThresholdFailed,
}

#[derive(Debug, PartialEq, Eq, Clone, thiserror::Error)]
pub enum InvalidCandidateSet {
    #[error("Set of proposed participants must contain at least `threshold` old participants.")]
    InsufficientOldParticipants,
    #[error("Participant ids are not coherent.")]
    IncoherentParticipantIds,
    #[error("New Participant ids need to be unique and contiguous.")]
    NewParticipantIdsNotContiguous,
    #[error("New Participant ids need to not skip any unused participant ids.")]
    NewParticipantIdsTooHigh,
}

#[derive(Debug, PartialEq, Eq, Clone, thiserror::Error)]
pub enum ConversionError {
    #[error("Data conversion error.")]
    DataConversion,
}

#[derive(Debug, PartialEq, Eq, Clone, thiserror::Error)]
pub enum DomainError {
    #[error("No such domain.")]
    NoSuchDomain,
    #[error("Newly proposed domain IDs are not contiguous.")]
    NewDomainIdsNotContiguous,
    #[error("vote_add_domains must add at least one domain")]
    AddDomainsMustAddAtLeastOneDomain,
    #[error("Invalid list of domains provided")]
    InvalidDomains,
    #[error("Domains from keyset do not match the provided domains")]
    DomainsMismatch,
}

/// A list specifying general categories of MPC Contract errors.
#[derive(Clone, Debug, Eq, PartialEq, thiserror::Error)]
#[non_exhaustive]
pub enum ErrorKind {
    /// An error occurred while user is performing sign request.
    #[error("{0}")]
    Sign(#[from] SignError),
    /// An error occurred while node is performing respond call.
    #[error("{0}")]
    Respond(#[from] RespondError),
    /// An error occurred while user is performing public_key_* call.
    #[error("{0}")]
    PublicKey(#[from] PublicKeyError),
    /// An error occurred while node is performing vote_* call.
    #[error("{0}")]
    Vote(#[from] VoteError),
    // Invalid parameters errors
    #[error("{0}")]
    InvalidParameters(#[from] InvalidParameters),
    // Invalid state errors
    #[error("{0}")]
    InvalidState(#[from] InvalidState),
    // Conversion errors
    #[error("{0}")]
    ConversionError(#[from] ConversionError),
    // Invalid state errors
    #[error("{0}")]
    InvalidThreshold(#[from] InvalidThreshold),
    // Invalid Candidate errors
    #[error("{0}")]
    InvalidCandidateSet(#[from] InvalidCandidateSet),
    // Key event errors
    #[error("{0}")]
    KeyEventError(#[from] KeyEventError),
    // Domain errors
    #[error("{0}")]
    DomainError(#[from] DomainError),
}

#[derive(Debug, thiserror::Error)]
enum ErrorRepr {
    #[error("{0}")]
    Simple(ErrorKind),
    #[error("{message}")]
    Message {
        kind: ErrorKind,
        message: Cow<'static, str>,
    },
}

/// Error type that this contract will make use of for all the errors
/// returned from this library
#[derive(Debug)]
pub struct Error {
    repr: ErrorRepr,
}

impl near_sdk::FunctionError for Error {
    fn panic(&self) -> ! {
        crate::env::panic_str(&self.to_string())
    }
}<|MERGE_RESOLUTION|>--- conflicted
+++ resolved
@@ -75,15 +75,12 @@
     ParticipantAlreadyInSet,
     #[error("Participant id already used.")]
     ParticipantAlreadyUsed,
-<<<<<<< HEAD
     #[error("The provided domain was not found.")]
     DomainNotFound,
-=======
     #[error("Provided Epoch Id does not match expected.")]
     EpochMismatch,
     #[error("Next domain ID mismatch")]
     NextDomainIdMismatch,
->>>>>>> 00070123
 }
 
 #[derive(Debug, PartialEq, Eq, Clone, thiserror::Error)]
