--- conflicted
+++ resolved
@@ -4,13 +4,8 @@
 use k256::{elliptic_curve::sec1::FromEncodedPoint, EncodedPoint};
 pub use kdf::{derive_key_secp256k1, derive_tweak, x_coordinate};
 pub use types::{
-<<<<<<< HEAD
-    edd25519_types,
+    ed25519_types,
     k256_types::{self, SerializableScalar},
-=======
-    ed25519_types,
-    k256_types::{self, SerializableAffinePoint, SerializableScalar},
->>>>>>> 7fdb53bf
     SignatureResponse,
 };
 
