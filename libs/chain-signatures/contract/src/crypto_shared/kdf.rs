use crate::{crypto_shared::types::k256_types, primitives::signature::Tweak};
use anyhow::Context;
use curve25519_dalek::constants::ED25519_BASEPOINT_POINT;
use k256::{
    ecdsa::{RecoveryId, Signature},
    elliptic_curve::{point::AffineCoordinates, sec1::ToEncodedPoint, CurveArithmetic, PrimeField},
    Secp256k1,
};
use near_account_id::AccountId;
use sha3::{Digest, Sha3_256};

// Constant prefix that ensures tweak derivation values are used specifically for
// near-mpc-recovery with key derivation protocol vX.Y.Z.
const TWEAK_DERIVATION_PREFIX: &str = "near-mpc-recovery v0.1.0 epsilon derivation:";

pub fn derive_tweak(predecessor_id: &AccountId, path: &str) -> Tweak {
    // TODO: Use a key derivation library instead of doing this manually.
    // https://crates.io/crates/hkdf might be a good option?
    //
    // ',' is ACCOUNT_DATA_SEPARATOR from nearcore that indicate the end
    // of the accound id in the trie key. We reuse the same constant to
    // indicate the end of the account id in derivation path.
    // Do not reuse this hash function on anything that isn't an account
    // ID or it'll be vunerable to Hash Melleability/extention attacks.
    let derivation_path = format!("{TWEAK_DERIVATION_PREFIX}{},{}", predecessor_id, path);
    let mut hasher = Sha3_256::new();
    hasher.update(derivation_path);
    let hash: [u8; 32] = hasher.finalize().into();
    Tweak::new(hash)
}

#[derive(Debug, Clone)]
pub struct TweakNotOnCurve;

pub fn derive_key_secp256k1(
    public_key: &k256_types::PublicKey,
    tweak: &Tweak,
) -> Result<k256_types::PublicKey, TweakNotOnCurve> {
    let tweak = k256::Scalar::from_repr(tweak.as_bytes().into())
        .into_option()
        .ok_or(TweakNotOnCurve)?;

    Ok(
        (<Secp256k1 as CurveArithmetic>::ProjectivePoint::GENERATOR * tweak + public_key)
            .to_affine(),
    )
}

pub fn derive_public_key_edwards_point_edd25519(
    public_key_edwards_point: &curve25519_dalek::EdwardsPoint,
    tweak: &Tweak,
<<<<<<< HEAD
) -> curve25519_dalek::EdwardsPoint {
    let tweak = curve25519_dalek::Scalar::from_canonical_bytes(tweak.as_bytes());
    public_key_edwards_point + ED25519_BASEPOINT_POINT * tweak
=======
) -> Result<curve25519_dalek::EdwardsPoint, TweakNotOnCurve> {
    let tweak = curve25519_dalek::Scalar::from_canonical_bytes(tweak.as_bytes())
        .into_option()
        .ok_or(TweakNotOnCurve)?;

    Ok(point + ED25519_BASEPOINT_POINT * tweak)
>>>>>>> e8aa11e6
}

/// Get the x coordinate of a point, as a scalar
pub fn x_coordinate(
    point: &<Secp256k1 as CurveArithmetic>::AffinePoint,
) -> <Secp256k1 as CurveArithmetic>::Scalar {
    <<Secp256k1 as CurveArithmetic>::Scalar as k256::elliptic_curve::ops::Reduce<
        <k256::Secp256k1 as k256::elliptic_curve::Curve>::Uint,
    >>::reduce_bytes(&point.x())
}

pub fn check_ec_signature(
    expected_pk: &k256::AffinePoint,
    big_r: &k256::AffinePoint,
    s: &k256::Scalar,
    msg_hash: &[u8; 32],
    recovery_id: u8,
) -> anyhow::Result<()> {
    let public_key = expected_pk.to_encoded_point(false);
    let signature = k256::ecdsa::Signature::from_scalars(x_coordinate(big_r), s)
        .context("cannot create signature from cait_sith signature")?;
    let found_pk = recover(
        msg_hash,
        &signature,
        RecoveryId::try_from(recovery_id).context("invalid recovery ID")?,
    )?
    .to_encoded_point(false);
    if public_key == found_pk {
        return Ok(());
    }

    anyhow::bail!("cannot use either recovery id={recovery_id} to recover pubic key")
}

#[cfg(not(target_arch = "wasm32"))]
pub fn recover(
    prehash: &[u8],
    signature: &Signature,
    recovery_id: RecoveryId,
) -> anyhow::Result<k256::ecdsa::VerifyingKey> {
    k256::ecdsa::VerifyingKey::recover_from_prehash(prehash, signature, recovery_id)
        .context("Unable to recover public key")
}

#[cfg(target_arch = "wasm32")]
pub fn recover(
    prehash: &[u8],
    signature: &Signature,
    recovery_id: RecoveryId,
) -> anyhow::Result<k256::ecdsa::VerifyingKey> {
    use k256::EncodedPoint;
    use near_sdk::env;
    // While this function also works on native code, it's a bit weird and unsafe.
    // I'm more comfortable using an existing library instead.
    let recovered_key_bytes =
        env::ecrecover(prehash, &signature.to_bytes(), recovery_id.to_byte(), true)
            .context("Unable to recover public key")?;
    k256::ecdsa::VerifyingKey::from_encoded_point(&EncodedPoint::from_untagged_bytes(
        &recovered_key_bytes.into(),
    ))
    .context("Failed to parse returned key")
}<|MERGE_RESOLUTION|>--- conflicted
+++ resolved
@@ -49,18 +49,12 @@
 pub fn derive_public_key_edwards_point_edd25519(
     public_key_edwards_point: &curve25519_dalek::EdwardsPoint,
     tweak: &Tweak,
-<<<<<<< HEAD
-) -> curve25519_dalek::EdwardsPoint {
-    let tweak = curve25519_dalek::Scalar::from_canonical_bytes(tweak.as_bytes());
-    public_key_edwards_point + ED25519_BASEPOINT_POINT * tweak
-=======
 ) -> Result<curve25519_dalek::EdwardsPoint, TweakNotOnCurve> {
     let tweak = curve25519_dalek::Scalar::from_canonical_bytes(tweak.as_bytes())
         .into_option()
         .ok_or(TweakNotOnCurve)?;
 
-    Ok(point + ED25519_BASEPOINT_POINT * tweak)
->>>>>>> e8aa11e6
+    Ok(public_key_edwards_point + ED25519_BASEPOINT_POINT * tweak)
 }
 
 /// Get the x coordinate of a point, as a scalar
