--- conflicted
+++ resolved
@@ -137,16 +137,6 @@
         Ok(registry)
     }
 
-<<<<<<< HEAD
-    pub fn get_domain(&self, domain_id: &DomainId) -> Option<&DomainConfig> {
-        self.domains
-            .iter()
-            .find(|domain_config| domain_config.id == *domain_id)
-    }
-
-    #[cfg(test)]
-=======
->>>>>>> 00070123
     pub fn next_domain_id(&self) -> u64 {
         self.next_domain_id
     }
