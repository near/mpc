--- conflicted
+++ resolved
@@ -175,14 +175,8 @@
 
         image_hash_storage.set(latest_allowed_image_hash).await?;
 
-<<<<<<< HEAD
-        let local_image_is_allowed = allowed_image_hashes.iter().contains(&self.current_image);
-=======
-        let running_image_is_not_allowed = !allowed_image_hashes
-            .iter()
-            .map(|image| &image.image_hash)
-            .contains(&self.current_image);
->>>>>>> 11a665b9
+        let running_image_is_not_allowed =
+            !allowed_image_hashes.iter().contains(&self.current_image);
 
         if running_image_is_not_allowed {
             tracing::error!("Currently running node image not in set of allowed image hashes.");
