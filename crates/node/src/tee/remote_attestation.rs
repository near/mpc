use std::time::Duration;

use crate::{
    indexer::{
        tx_sender::{TransactionSender, TransactionStatus},
        types::{ChainSendTransactionRequest, SubmitParticipantInfoArgs},
    },
    trait_extensions::convert_to_contract_dto::IntoDtoType,
};
use anyhow::Context;
use attestation::{attestation::Attestation, report_data::ReportData};
use backon::{BackoffBuilder, ExponentialBuilder, Retryable};
use ed25519_dalek::VerifyingKey;
use tee_authority::tee_authority::TeeAuthority;
use tokio_util::time::FutureExt;

use mpc_contract::tee::tee_state::NodeId;
use near_sdk::AccountId;
use tokio::sync::watch;

const MIN_BACKOFF_DURATION: Duration = Duration::from_millis(100);
const MAX_BACKOFF_DURATION: Duration = Duration::from_secs(60);
const MAX_RETRY_DURATION: Duration = Duration::from_secs(60 * 60 * 12); // 12 hours.
const BACKOFF_FACTOR: f32 = 1.5;

/// Submits a remote attestation transaction to the MPC contract, retrying with backoff until success.
///
/// This function continuously attempts to submit a [`SubmitParticipantInfoArgs`] transaction containing
/// the given participant's attestation and TLS public key. It uses the provided
/// [`TransactionSender`] to send the transaction and waits until [`TransactionStatus::Executed`]
/// is observed.  
pub async fn submit_remote_attestation(
    tx_sender: impl TransactionSender,
    attestation: Attestation,
    tls_public_key: VerifyingKey,
) -> anyhow::Result<()> {
    let submit_participant_info_args = SubmitParticipantInfoArgs {
        proposed_participant_attestation: attestation.into_dto_type(),
        tls_public_key: tls_public_key.into_dto_type(),
    };

    let set_attestation = move || {
        let tx_sender = tx_sender.clone();
        let propose_join_args_clone = submit_participant_info_args.clone();
        let chain_args =
            ChainSendTransactionRequest::SubmitParticipantInfo(Box::new(propose_join_args_clone));

        async move {
            let attestation_submission_response = tx_sender
                .send_and_wait(chain_args)
                .await
                .context("failed to submit transaction")?;

            match attestation_submission_response {
                TransactionStatus::Executed => Ok(()),
                TransactionStatus::NotExecuted => {
                    anyhow::bail!("attestation submission was not executed")
                }
                TransactionStatus::Unknown => {
                    anyhow::bail!("attestation submission has unknown response")
                }
            }
        }
    };

    let exponential_backoff = ExponentialBuilder::default()
        .with_min_delay(MIN_BACKOFF_DURATION)
        .with_max_delay(MAX_BACKOFF_DURATION)
        .with_factor(BACKOFF_FACTOR)
        .without_max_times()
        .build();

    set_attestation
        .retry(exponential_backoff)
        .sleep(tokio::time::sleep)
        .notify(|error, duration| {
            tracing::error!(
                cause = ?error,
                backoff_duration = ?duration,
                "failed to submit attestation"
            );
        })
        .timeout(MAX_RETRY_DURATION)
        .await
        .context("failed to submit attestation after multiple retry attempts")?
}

pub async fn periodic_attestation_submission<T: TransactionSender + Clone, I: Tick>(
    tee_authority: TeeAuthority,
    tx_sender: T,
    tls_public_key: VerifyingKey,
<<<<<<< HEAD
    account_public_key: VerifyingKey,
) -> anyhow::Result<()> {
    periodic_attestation_submission_with_interval(
        tee_authority,
        tx_sender,
        tls_public_key,
        account_public_key,
        tokio::time::interval(ATTESTATION_RESUBMISSION_INTERVAL),
    )
    .await
=======
    mut interval_ticker: I,
) -> anyhow::Result<()> {
    let tls_sdk_public_key = *tls_public_key.into_dto_type().as_bytes();
    let report_data = ReportData::new(tls_sdk_public_key);
    let fresh_attestation = tee_authority.generate_attestation(report_data).await?;

    loop {
        interval_ticker.tick().await;

        submit_remote_attestation(tx_sender.clone(), fresh_attestation.clone(), tls_public_key)
            .await?;
    }
}

/// Checks if TEE attestation is available for the given node in the TEE accounts list.
fn is_node_in_contract_tee_accounts(
    tee_accounts_receiver: &mut watch::Receiver<Vec<NodeId>>,
    node_id: &NodeId,
) -> bool {
    let tee_accounts = tee_accounts_receiver.borrow_and_update();
    tee_accounts.contains(node_id)
>>>>>>> 5df91195
}

/// Monitors the contract for TEE attestation removal and triggers resubmission when needed.
///
/// This function watches TEE account changes in the contract and resubmits attestations when
/// the node's TEE attestation is no longer available.
pub async fn monitor_attestation_removal<T: TransactionSender + Clone>(
    node_account_id: AccountId,
    tee_authority: TeeAuthority,
    tx_sender: T,
    tls_public_key: VerifyingKey,
<<<<<<< HEAD
    account_public_key: VerifyingKey,
    mut interval_ticker: I,
=======
    mut tee_accounts_receiver: watch::Receiver<Vec<NodeId>>,
>>>>>>> 5df91195
) -> anyhow::Result<()> {
    let node_id = NodeId {
        account_id: node_account_id.clone(),
        tls_public_key: near_sdk::PublicKey::from_parts(
            near_sdk::CurveType::ED25519,
            tls_public_key.to_bytes().to_vec(),
        )
        .map_err(|e| anyhow::anyhow!("Failed to create PublicKey from TLS public key: {}", e))?,
    };

<<<<<<< HEAD
        let tls_sdk_public_key = tls_public_key.to_near_sdk_public_key()?;
        let account_sdk_public_key = account_public_key.to_near_sdk_public_key()?;

        let report_data = ReportData::new(
            tls_sdk_public_key.clone(),
            Some(account_sdk_public_key.clone()),
        );
        let fresh_attestation = match tee_authority.generate_attestation(report_data).await {
            Ok(attestation) => attestation,
            Err(error) => {
                tracing::error!(
                    ?error,
                    "failed to generate fresh attestation, skipping this cycle"
                );
                continue;
            }
        };
=======
    let initially_available =
        is_node_in_contract_tee_accounts(&mut tee_accounts_receiver, &node_id);
>>>>>>> 5df91195

    tracing::info!(
        %node_account_id,
        initially_available,
        "starting TEE attestation removal monitoring; initial TEE attestation status"
    );

    let mut was_available = initially_available;
    let tls_sdk_public_key = *tls_public_key.as_bytes();
    let report_data = ReportData::new(tls_sdk_public_key);
    let fresh_attestation = tee_authority.generate_attestation(report_data).await?;

    while tee_accounts_receiver.changed().await.is_ok() {
        let is_available = is_node_in_contract_tee_accounts(&mut tee_accounts_receiver, &node_id);

        tracing::debug!(
            %node_account_id,
            is_available,
            was_available,
            "TEE attestation status check"
        );

        if was_available && !is_available {
            tracing::warn!(
                %node_account_id,
                "TEE attestation removed from contract, resubmitting"
            );

            submit_remote_attestation(tx_sender.clone(), fresh_attestation.clone(), tls_public_key)
                .await?;
        }

        was_available = is_available;
    }

    Ok(())
}

/// Allows repeatedly awaiting for something, like a `tokio::time::Interval`.
pub trait Tick {
    async fn tick(&mut self);
}

impl Tick for tokio::time::Interval {
    async fn tick(&mut self) {
        self.tick().await;
    }
}

#[cfg(test)]
mod tests {
    use super::*;
    use crate::indexer::tx_sender::{TransactionProcessorError, TransactionStatus};
    use ed25519_dalek::SigningKey;
    use rand::SeedableRng;
    use std::sync::{Arc, Mutex};
    use tee_authority::tee_authority::{LocalTeeAuthorityConfig, TeeAuthority};

    const TEST_SUBMISSION_COUNT: usize = 2;
    const TEST_EXPECTED_ATTESTATION_RESUBMISSION_TIMEOUT: Duration = Duration::from_millis(100);
    const TEST_VERIFY_NO_ATTESTATION_RESUBMISSION_TIMEOUT: Duration = Duration::from_millis(100);

    struct MockTicker {
        count: usize,
    }

    impl MockTicker {
        fn new(count: usize) -> Self {
            Self { count }
        }
    }

    impl Tick for MockTicker {
        async fn tick(&mut self) {
            if self.count > 0 {
                self.count -= 1;
            } else {
                std::future::pending::<()>().await;
            }
        }
    }

    /// Simulates contract behavior by automatically adding the node back to TEE accounts
    /// when an attestation submission occurs, mimicking real contract response to successful submissions.
    struct ContractSimulator {
        sender: watch::Sender<Vec<NodeId>>,
        node_id: NodeId,
    }

    /// Mock that tracks attestation submissions and simulates contract responses.
    #[derive(Clone)]
    struct MockSender {
        submissions: Arc<Mutex<usize>>,
        contract_simulator: Arc<ContractSimulator>,
        notify: Arc<tokio::sync::Notify>,
    }

    impl MockSender {
        fn new(sender: watch::Sender<Vec<NodeId>>, node_id: NodeId) -> Self {
            Self {
                submissions: Arc::new(Mutex::new(0)),
                contract_simulator: Arc::new(ContractSimulator { sender, node_id }),
                notify: Arc::new(tokio::sync::Notify::new()),
            }
        }

        fn count(&self) -> usize {
            *self.submissions.lock().unwrap()
        }

        async fn wait_for_submission(&self) {
            self.notify.notified().await;
        }
    }

    impl TransactionSender for MockSender {
        async fn send(
            &self,
            _: ChainSendTransactionRequest,
        ) -> Result<(), TransactionProcessorError> {
            *self.submissions.lock().unwrap() += 1;

            // Simulate contract adding the node back to TEE accounts after successful submission
            let updated_tee_accounts = vec![self.contract_simulator.node_id.clone()];
            let _ = self.contract_simulator.sender.send(updated_tee_accounts);

            // Notify that a submission occurred
            self.notify.notify_one();

            Ok(())
        }

        async fn send_and_wait(
            &self,
            request: ChainSendTransactionRequest,
        ) -> Result<TransactionStatus, TransactionProcessorError> {
            self.send(request).await?;
            Ok(TransactionStatus::Executed)
        }
    }

    #[tokio::test]
    async fn test_periodic_attestation_submission() {
        let tee_authority = TeeAuthority::from(LocalTeeAuthorityConfig::default());

        let (dummy_sender, _) = watch::channel(vec![]);
        let dummy_node_id = NodeId {
            account_id: "dummy.near".parse().unwrap(),
            tls_public_key: near_sdk::PublicKey::from_parts(
                near_sdk::CurveType::ED25519,
                vec![0u8; 32],
            )
            .unwrap(),
        };
        let sender = MockSender::new(dummy_sender, dummy_node_id);
        let mut rng = rand::rngs::StdRng::seed_from_u64(42);
        let key = SigningKey::generate(&mut rng).verifying_key();

<<<<<<< HEAD
        let account_key = SigningKey::generate(&mut rng).verifying_key();

        let handle = tokio::spawn(periodic_attestation_submission_with_interval(
=======
        let handle = tokio::spawn(periodic_attestation_submission(
>>>>>>> 5df91195
            tee_authority,
            sender.clone(),
            key,
            account_key,
            MockTicker::new(TEST_SUBMISSION_COUNT),
        ));

        tokio::time::sleep(tokio::time::Duration::from_millis(10)).await;
        assert_eq!(sender.count(), TEST_SUBMISSION_COUNT);
        handle.abort();
    }

    #[tokio::test]
    async fn test_tee_attestation_removal_detection() {
        let node_account_id: AccountId = "test_node.near".parse().unwrap();
        let mut rng = rand::rngs::StdRng::seed_from_u64(42);
        let tls_public_key = SigningKey::generate(&mut rng).verifying_key();
        let tee_authority = TeeAuthority::from(LocalTeeAuthorityConfig::default());

        let node_id = NodeId {
            account_id: node_account_id.clone(),
            tls_public_key: near_sdk::PublicKey::from_parts(
                near_sdk::CurveType::ED25519,
                tls_public_key.to_bytes().to_vec(),
            )
            .unwrap(),
        };

        // Create initial TEE accounts list including our node
        let initial_tee_accounts = vec![node_id.clone()];
        let (tee_accounts_sender, receiver) = watch::channel(initial_tee_accounts);

        // Create mock sender with contract simulator built-in
        let mock_sender = MockSender::new(tee_accounts_sender.clone(), node_id.clone());

        let monitoring_task = tokio::spawn(monitor_attestation_removal(
            node_account_id.clone(),
            tee_authority,
            mock_sender.clone(),
            tls_public_key,
            receiver,
        ));

        // Yield control to allow the monitoring task to start and process initial state.
        // This is preferred over sleep() as it doesn't introduce arbitrary timing delays
        tokio::task::yield_now().await;

        // Verify no submission occurred initially (node is in TEE accounts)
        assert_eq!(mock_sender.count(), 0);

        // Remove the node from TEE accounts (simulate attestation removal)
        let removed_tee_accounts = vec![]; // Node is no longer in TEE accounts
        tee_accounts_sender.send(removed_tee_accounts).unwrap();

        // Wait for the resubmission to occur (with timeout to avoid hanging)
        tokio::time::timeout(
            TEST_EXPECTED_ATTESTATION_RESUBMISSION_TIMEOUT,
            mock_sender.wait_for_submission(),
        )
        .await
        .expect("Expected resubmission to occur within timeout");

        // Verify attestation resubmission occurred and no additional submissions occurred
        // (node should be back in TEE accounts automatically after resubmission)
        assert_eq!(
            mock_sender.count(),
            1,
            "Expected exactly one resubmission when node was removed"
        );

        // Stop monitoring service and verify no further submissions occur
        monitoring_task.abort();
        let _ = monitoring_task.await;

        // Verify the submission count remains unchanged after stopping monitoring
        assert_eq!(
            mock_sender.count(),
            1,
            "Expected submission count to remain stable after stopping monitoring service"
        );

        // Remove the node from TEE accounts again to verify monitoring service is truly stopped
        let removed_tee_accounts = vec![]; // Node is no longer in TEE accounts
        let _ = tee_accounts_sender.send(removed_tee_accounts);

        // Give a brief moment to ensure no resubmission occurs when monitoring is stopped
        // Since the monitoring task is stopped, we use a timeout to verify no submission happens
        let timeout_result = tokio::time::timeout(
            TEST_VERIFY_NO_ATTESTATION_RESUBMISSION_TIMEOUT,
            mock_sender.wait_for_submission(),
        )
        .await;

        // Verify the timeout occurred (no submission)
        assert!(
            timeout_result.is_err(),
            "Expected no resubmission when monitoring service is stopped"
        );

        // Verify no resubmission occurred (monitoring service is stopped)
        assert_eq!(
            mock_sender.count(),
            1,
            "Expected no resubmission when monitoring service is stopped"
        );
    }
}<|MERGE_RESOLUTION|>--- conflicted
+++ resolved
@@ -89,7 +89,6 @@
     tee_authority: TeeAuthority,
     tx_sender: T,
     tls_public_key: VerifyingKey,
-<<<<<<< HEAD
     account_public_key: VerifyingKey,
 ) -> anyhow::Result<()> {
     periodic_attestation_submission_with_interval(
@@ -100,29 +99,6 @@
         tokio::time::interval(ATTESTATION_RESUBMISSION_INTERVAL),
     )
     .await
-=======
-    mut interval_ticker: I,
-) -> anyhow::Result<()> {
-    let tls_sdk_public_key = *tls_public_key.into_dto_type().as_bytes();
-    let report_data = ReportData::new(tls_sdk_public_key);
-    let fresh_attestation = tee_authority.generate_attestation(report_data).await?;
-
-    loop {
-        interval_ticker.tick().await;
-
-        submit_remote_attestation(tx_sender.clone(), fresh_attestation.clone(), tls_public_key)
-            .await?;
-    }
-}
-
-/// Checks if TEE attestation is available for the given node in the TEE accounts list.
-fn is_node_in_contract_tee_accounts(
-    tee_accounts_receiver: &mut watch::Receiver<Vec<NodeId>>,
-    node_id: &NodeId,
-) -> bool {
-    let tee_accounts = tee_accounts_receiver.borrow_and_update();
-    tee_accounts.contains(node_id)
->>>>>>> 5df91195
 }
 
 /// Monitors the contract for TEE attestation removal and triggers resubmission when needed.
@@ -134,12 +110,8 @@
     tee_authority: TeeAuthority,
     tx_sender: T,
     tls_public_key: VerifyingKey,
-<<<<<<< HEAD
     account_public_key: VerifyingKey,
     mut interval_ticker: I,
-=======
-    mut tee_accounts_receiver: watch::Receiver<Vec<NodeId>>,
->>>>>>> 5df91195
 ) -> anyhow::Result<()> {
     let node_id = NodeId {
         account_id: node_account_id.clone(),
@@ -150,7 +122,6 @@
         .map_err(|e| anyhow::anyhow!("Failed to create PublicKey from TLS public key: {}", e))?,
     };
 
-<<<<<<< HEAD
         let tls_sdk_public_key = tls_public_key.to_near_sdk_public_key()?;
         let account_sdk_public_key = account_public_key.to_near_sdk_public_key()?;
 
@@ -168,10 +139,6 @@
                 continue;
             }
         };
-=======
-    let initially_available =
-        is_node_in_contract_tee_accounts(&mut tee_accounts_receiver, &node_id);
->>>>>>> 5df91195
 
     tracing::info!(
         %node_account_id,
@@ -330,13 +297,9 @@
         let mut rng = rand::rngs::StdRng::seed_from_u64(42);
         let key = SigningKey::generate(&mut rng).verifying_key();
 
-<<<<<<< HEAD
         let account_key = SigningKey::generate(&mut rng).verifying_key();
 
         let handle = tokio::spawn(periodic_attestation_submission_with_interval(
-=======
-        let handle = tokio::spawn(periodic_attestation_submission(
->>>>>>> 5df91195
             tee_authority,
             sender.clone(),
             key,
