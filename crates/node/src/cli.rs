use crate::config::{CKDConfig, PersistentSecrets, RespondConfig};
use crate::indexer::tx_sender::TransactionSender;
use crate::providers::PublicKeyConversion;
use crate::web::{DebugRequest, StaticWebData};
use crate::{
    config::{
        load_config_file, BlockArgs, ConfigFile, IndexerConfig, KeygenConfig, PresignatureConfig,
        SecretsConfig, SignatureConfig, SyncMode, TripleConfig, WebUIConfig,
    },
    coordinator::Coordinator,
    db::SecretDB,
    indexer::{real::spawn_real_indexer, IndexerAPI},
    keyshare::{
        compat::legacy_ecdsa_key_from_keyshares,
        local::LocalPermanentKeyStorageBackend,
        permanent::{PermanentKeyStorage, PermanentKeyStorageBackend, PermanentKeyshareData},
        GcpPermanentKeyStorageConfig, KeyStorageConfig,
    },
    p2p::testing::{generate_test_p2p_configs, PortSeed},
    tracking::{self, start_root_task},
    web::start_web_server,
};
use anyhow::{anyhow, Context};
use attestation::attestation::Attestation;
use attestation::report_data::ReportData;
use clap::{Args, Parser, Subcommand, ValueEnum};
use hex::FromHex;
use mpc_contract::state::ProtocolContractState;
use near_indexer_primitives::types::Finality;
use near_sdk::AccountId;
use near_time::Clock;
use std::sync::OnceLock;
use std::{
    path::PathBuf,
    sync::{Arc, Mutex},
};
use tee_authority::tee_authority::{
    DstackTeeAuthorityConfig, LocalTeeAuthorityConfig, TeeAuthority, DEFAULT_DSTACK_ENDPOINT,
    DEFAULT_PHALA_TDX_QUOTE_UPLOAD_URL,
};
use tokio::sync::{broadcast, mpsc, oneshot, watch};
use tokio_util::sync::CancellationToken;
use url::Url;

use {
    crate::tee::{
        monitor_allowed_image_hashes,
        remote_attestation::{periodic_attestation_submission, submit_remote_attestation},
        AllowedImageHashesFile,
    },
    mpc_contract::tee::proposal::MpcDockerImageHash,
    tracing::info,
};

#[derive(Parser, Debug)]
#[command(name = "mpc-node")]
#[command(about = "MPC Node for Near Protocol")]
#[command(version = env!("CARGO_PKG_VERSION"))]
pub struct Cli {
    #[arg(long, value_enum, env("MPC_LOG_FORMAT"), default_value = "plain")]
    pub log_format: LogFormat,
    #[clap(subcommand)]
    pub command: CliCommand,
}

#[derive(Copy, Clone, Debug, ValueEnum)]
pub enum LogFormat {
    /// Plaintext logs
    Plain,
    /// JSON logs
    Json,
}

#[derive(Subcommand, Debug)]
pub enum CliCommand {
    Start(StartCmd),
    /// Generates/downloads required files for Near node to run
    Init(InitConfigArgs),
    /// Imports a keyshare from JSON and stores it in the local encrypted storage
    ImportKeyshare(ImportKeyshareCmd),
    /// Exports a keyshare from local encrypted storage and prints it to the console
    ExportKeyshare(ExportKeyshareCmd),
    /// Generates a set of test configurations suitable for running MPC in
    /// an integration test.
    GenerateTestConfigs {
        #[arg(long)]
        output_dir: String,
        #[arg(long, value_delimiter = ',', required = true)]
        /// Near signer account for each participant
        participants: Vec<AccountId>,
        /// Near responder account for each participant. Refer to `indexer/real.rs` for more details.
        #[arg(long, value_delimiter = ',')]
        responders: Vec<AccountId>,
        #[arg(long)]
        threshold: usize,
        #[arg(long, default_value = "65536")]
        desired_triples_to_buffer: usize,
        #[arg(long, default_value = "8192")]
        desired_presignatures_to_buffer: usize,
        #[arg(long, default_value = "1")]
        desired_responder_keys_per_participant: usize,
    },
}

#[derive(Args, Debug)]
pub struct InitConfigArgs {
    #[arg(long, env("MPC_HOME_DIR"))]
    pub dir: std::path::PathBuf,
    /// chain/network id (localnet, testnet, devnet, betanet)
    #[arg(long)]
    pub chain_id: Option<String>,
    /// Genesis file to use when initialize testnet (including downloading)
    #[arg(long)]
    pub genesis: Option<String>,
    /// Download the verified NEAR config file automatically.
    #[arg(long)]
    pub download_config: bool,
    #[arg(long)]
    pub download_config_url: Option<String>,
    /// Download the verified NEAR genesis file automatically.
    #[arg(long)]
    pub download_genesis: bool,
    /// Specify a custom download URL for the genesis-file.
    #[arg(long)]
    pub download_genesis_url: Option<String>,
    #[arg(long)]
    pub download_genesis_records_url: Option<String>,
    #[arg(long)]
    pub boot_nodes: Option<String>,
}

#[derive(Args, Debug)]
pub struct StartCmd {
    #[arg(long, env("MPC_HOME_DIR"))]
    pub home_dir: String,
    /// Hex-encoded 16 byte AES key for local storage encryption.
    /// This key should come from a secure secret storage.
    /// TODO(#444): After TEE integration decide on what to do with AES encryption key
    #[arg(env("MPC_SECRET_STORE_KEY"))]
    pub secret_store_key_hex: String,
    /// If provided, the root keyshare is stored on GCP.
    /// This requires GCP_PROJECT_ID to be set as well.
    #[arg(env("GCP_KEYSHARE_SECRET_ID"))]
    pub gcp_keyshare_secret_id: Option<String>,
    #[arg(env("GCP_PROJECT_ID"))]
    pub gcp_project_id: Option<String>,
    /// TEE authority config
    #[command(subcommand)]
    pub tee_authority: TeeAuthorityConfig,
    /// TEE related configuration settings.
    #[command(flatten)]
    pub image_hash_config: MpcImageHashConfig,
}

#[derive(Subcommand, Debug, Clone)]
pub enum TeeAuthorityConfig {
    Local,
    Dstack {
        #[arg(long, env("DSTACK_ENDPOINT"), default_value = DEFAULT_DSTACK_ENDPOINT)]
        dstack_endpoint: String,
        #[arg(long, env("QUOTE_UPLOAD_URL"), default_value = DEFAULT_PHALA_TDX_QUOTE_UPLOAD_URL)]
        quote_upload_url: Url,
    },
}

impl TryFrom<TeeAuthorityConfig> for TeeAuthority {
    type Error = anyhow::Error;

    fn try_from(cmd: TeeAuthorityConfig) -> Result<Self, Self::Error> {
        let authority_config = match cmd {
            TeeAuthorityConfig::Local => LocalTeeAuthorityConfig::default().into(),
            TeeAuthorityConfig::Dstack {
                dstack_endpoint,
                quote_upload_url,
            } => DstackTeeAuthorityConfig::new(dstack_endpoint, quote_upload_url).into(),
        };

        Ok(authority_config)
    }
}

#[derive(Args, Debug)]
pub struct MpcImageHashConfig {
    #[arg(
        long,
        env("MPC_IMAGE_HASH"),
        help_heading = "hex representation of the hash of the image running."
    )]
    pub image_hash: String,
    #[arg(
        long,
        env("MPC_LATEST_ALLOWED_HASH_FILE"),
        help_heading = "Path to the file which the mpc node will write the latest allowed hash to."
    )]
    pub latest_allowed_hash_file: PathBuf,
}

#[derive(Args, Debug)]
pub struct ImportKeyshareCmd {
    /// Path to home directory
    #[arg(long, env("MPC_HOME_DIR"))]
    pub home_dir: String,

    /// JSON string containing the keyshare to import
    #[arg(
        help = "JSON string with the keyshare in format: {\"epoch\":1,\"private_share\":\"...\",\"public_key\":\"...\"}"
    )]
    pub keyshare_json: String,

    /// Hex-encoded 16 byte AES key for local storage encryption
    #[arg(help = "Hex-encoded 16 byte AES key for local storage encryption")]
    pub local_encryption_key_hex: String,
}

#[derive(Args, Debug)]
pub struct ExportKeyshareCmd {
    /// Path to home directory
    #[arg(long, env("MPC_HOME_DIR"))]
    pub home_dir: String,

    /// Hex-encoded 16 byte AES key for local storage encryption
    #[arg(help = "Hex-encoded 16 byte AES key for local storage encryption")]
    pub local_encryption_key_hex: String,
}

impl StartCmd {
    async fn run(self) -> anyhow::Result<()> {
        // Load configuration and initialize persistent secrets
        let home_dir = PathBuf::from(self.home_dir.clone());
        let config = load_config_file(&home_dir)?;
        let persistent_secrets = PersistentSecrets::generate_or_get_existing(
            &home_dir,
            config.number_of_responder_keys,
        )?;
        let respond_config = RespondConfig::from_parts(&config, &persistent_secrets);

        // Load secrets from configuration and persistent storage
        let secrets =
            SecretsConfig::from_parts(&self.secret_store_key_hex, persistent_secrets.clone())?;

        // Generate attestation
        let tee_authority = TeeAuthority::try_from(self.tee_authority.clone())?;
        let tls_public_key = &secrets.persistent_secrets.p2p_private_key.verifying_key();
        let report_data = ReportData::new(tls_public_key.clone().to_near_sdk_public_key()?);
        let attestation = tee_authority.generate_attestation(report_data).await?;

        // Create communication channels and runtime
        let (debug_request_sender, _) = tokio::sync::broadcast::channel(10);
        let root_task_handle = Arc::new(OnceLock::new());

        let root_runtime = tokio::runtime::Builder::new_multi_thread()
            .enable_all()
            .worker_threads(1)
            .build()?;

        let (protocol_state_sender, protocol_state_receiver) =
            watch::channel(ProtocolContractState::NotInitialized);

        let web_server = root_runtime
            .block_on(start_web_server(
                root_task_handle.clone(),
                debug_request_sender.clone(),
                config.web_ui.clone(),
                StaticWebData::new(&secrets, Some(attestation.clone())),
                protocol_state_receiver,
            ))
            .context("Failed to create web server.")?;

        let _web_server_join_handle = root_runtime.spawn(web_server);

        // Create Indexer and wait for indexer to be synced.
        let (indexer_exit_sender, indexer_exit_receiver) = oneshot::channel();
        let indexer_api = spawn_real_indexer(
            home_dir.clone(),
            config.indexer.clone(),
            config.my_near_account_id.clone(),
            persistent_secrets.near_signer_key.clone(),
            respond_config,
            indexer_exit_sender,
            protocol_state_sender,
        );

        let (shutdown_signal_sender, mut shutdown_signal_receiver) = mpsc::channel(1);
        let cancellation_token = CancellationToken::new();

        let image_hash_watcher_handle = {
            let current_image_hash_bytes: [u8; 32] =
                hex::decode(&self.image_hash_config.image_hash)
                    .expect("The currently running image is a hex string.")
                    .try_into()
                    .expect("The currently running image hash hex representation is 32 bytes.");

            let allowed_hashes_in_contract = indexer_api.allowed_docker_images_receiver.clone();
            let image_hash_storage = AllowedImageHashesFile::from(
                self.image_hash_config.latest_allowed_hash_file.clone(),
            );

            root_runtime.spawn(monitor_allowed_image_hashes(
                cancellation_token.child_token(),
                MpcDockerImageHash::from(current_image_hash_bytes),
                allowed_hashes_in_contract,
                image_hash_storage,
                shutdown_signal_sender,
            ))
        };

        let root_future = self.create_root_future(
            home_dir.clone(),
            config.clone(),
            secrets.clone(),
            indexer_api,
            attestation,
            debug_request_sender,
            root_task_handle,
            tee_authority,
        );

        let root_task = root_runtime.spawn(start_root_task("root", root_future).0);

        let exit_reason = tokio::select! {
            root_task_result = root_task => {
                root_task_result?
            }
            indexer_exit_response = indexer_exit_receiver => {
                indexer_exit_response.context("Indexer thread dropped response channel.")?
            }
            Some(()) = shutdown_signal_receiver.recv() => {
                Err(anyhow!("TEE allowed image hashes watcher is sending shutdown signal."))
            }
        };

        // Perform graceful shutdown
        cancellation_token.cancel();

        {
            info!("Waiting for image hash watcher to gracefully exit.");
            let exit_result = image_hash_watcher_handle.await;
            info!(?exit_result, "Image hash watcher exited.");
        }

        exit_reason
    }

    #[allow(clippy::too_many_arguments)]
    async fn create_root_future(
        self,
        home_dir: PathBuf,
        config: ConfigFile,
        secrets: SecretsConfig,
        indexer_api: IndexerAPI<impl TransactionSender + 'static>,
        attestation: Attestation,
        debug_request_sender: broadcast::Sender<DebugRequest>,
        // Cloning a OnceLock returns a new cell, which is why we have to wrap it in an arc.
        // Otherwise we would not write to the same cell/lock.
        root_task_handle_once_lock: Arc<OnceLock<Arc<tracking::TaskHandle>>>,
        tee_authority: TeeAuthority,
    ) -> anyhow::Result<()> {
        let root_task_handle = tracking::current_task();

        root_task_handle_once_lock
            .set(root_task_handle.clone())
            .map_err(|_| anyhow!("Root task handle was already set"))?;

<<<<<<< HEAD
        let tls_public_key = secrets
            .persistent_secrets
            .p2p_private_key
            .verifying_key()
            .to_near_sdk_public_key()?;
        let account_public_key = secrets
            .persistent_secrets
            .near_signer_key
            .verifying_key()
            .to_near_sdk_public_key()?;
        let report_data = ReportData::new(tls_public_key, Some(account_public_key));
        let tee_authority = TeeAuthority::try_from(self.tee_authority)?;
        let attestation = tee_authority.generate_attestation(report_data).await?;
        let web_server = start_web_server(
            root_task_handle,
            debug_request_sender.clone(),
            config.web_ui.clone(),
            StaticWebData::new(&secrets, Some(attestation.clone())),
            web_contract_receiver,
        )
        .await?;
        let _web_server = tracking::spawn_checked("web server", web_server);
=======
        let tls_public_key = secrets.persistent_secrets.p2p_private_key.verifying_key();
>>>>>>> f369914d

        let secret_db = SecretDB::new(&home_dir.join("assets"), secrets.local_storage_aes_key)?;

        let key_storage_config = KeyStorageConfig {
            home_dir: home_dir.clone(),
            local_encryption_key: secrets.local_storage_aes_key,
            gcp: if let Some(secret_id) = self.gcp_keyshare_secret_id {
                let project_id = self.gcp_project_id.ok_or_else(|| {
                    anyhow::anyhow!(
                        "GCP_PROJECT_ID must be specified to use GCP_KEYSHARE_SECRET_ID"
                    )
                })?;
                Some(GcpPermanentKeyStorageConfig {
                    project_id,
                    secret_id,
                })
            } else {
                None
            },
        };

<<<<<<< HEAD
        // submit remote attestation
        {
            let account_public_key = secrets.persistent_secrets.p2p_private_key.verifying_key();

            submit_remote_attestation(
                indexer_api.txn_sender.clone(),
                attestation,
                account_public_key,
            )
=======
        submit_remote_attestation(indexer_api.txn_sender.clone(), attestation, tls_public_key)
>>>>>>> f369914d
            .await?;

        // Spawn periodic attestation submission task
        let tx_sender_clone = indexer_api.txn_sender.clone();
        tokio::spawn(async move {
            if let Err(e) =
                periodic_attestation_submission(tee_authority, tx_sender_clone, tls_public_key)
                    .await
            {
                tracing::error!(
                    error = ?e,
                    "periodic attestation submission task failed"
                );
            }
        });

        let coordinator = Coordinator {
            clock: Clock::real(),
            config_file: config,
            secrets,
            secret_db,
            key_storage_config,
            indexer: indexer_api,
            currently_running_job_name: Arc::new(Mutex::new(String::new())),
            debug_request_sender,
        };
        coordinator.run().await
    }
}

impl Cli {
    pub async fn run(self) -> anyhow::Result<()> {
        match self.command {
            CliCommand::Start(start) => start.run().await,
            CliCommand::Init(config) => {
                let (download_config_type, download_config_url) = if config.download_config {
                    (
                        Some(near_config_utils::DownloadConfigType::RPC),
                        config.download_config_url.as_ref().map(AsRef::as_ref),
                    )
                } else {
                    (None, None)
                };
                near_indexer::init_configs(
                    &config.dir,
                    config.chain_id,
                    None,
                    None,
                    1,
                    false,
                    config.genesis.as_ref().map(AsRef::as_ref),
                    config.download_genesis,
                    config.download_genesis_url.as_ref().map(AsRef::as_ref),
                    config
                        .download_genesis_records_url
                        .as_ref()
                        .map(AsRef::as_ref),
                    download_config_type,
                    download_config_url,
                    config.boot_nodes.as_ref().map(AsRef::as_ref),
                    None,
                )
            }
            CliCommand::ImportKeyshare(cmd) => cmd.run().await,
            CliCommand::ExportKeyshare(cmd) => cmd.run().await,
            CliCommand::GenerateTestConfigs {
                ref output_dir,
                ref participants,
                ref responders,
                threshold,
                desired_triples_to_buffer,
                desired_presignatures_to_buffer,
                desired_responder_keys_per_participant,
            } => {
                anyhow::ensure!(
                    participants.len() == responders.len(),
                    "Number of participants must match number of responders"
                );
                self.run_generate_test_configs(
                    output_dir,
                    participants,
                    responders,
                    threshold,
                    desired_triples_to_buffer,
                    desired_presignatures_to_buffer,
                    desired_responder_keys_per_participant,
                )
                .await
            }
        }
    }

    #[allow(clippy::too_many_arguments)]
    async fn run_generate_test_configs(
        &self,
        output_dir: &str,
        participants: &[AccountId],
        responders: &[AccountId],
        threshold: usize,
        desired_triples_to_buffer: usize,
        desired_presignatures_to_buffer: usize,
        desired_responder_keys_per_participant: usize,
    ) -> anyhow::Result<()> {
        let p2p_key_pairs = participants
            .iter()
            .enumerate()
            .map(|(idx, _account_id)| {
                let subdir = PathBuf::from(output_dir).join(idx.to_string());
                PersistentSecrets::generate_or_get_existing(
                    &subdir,
                    desired_responder_keys_per_participant,
                )
                .map(|secret| secret.p2p_private_key)
            })
            .collect::<Result<Vec<_>, _>>()?;
        let configs = generate_test_p2p_configs(
            participants,
            threshold,
            PortSeed::CLI_FOR_PYTEST,
            Some(p2p_key_pairs),
        )?;
        let participants_config = configs[0].0.participants.clone();
        for (i, (_config, _p2p_private_key)) in configs.into_iter().enumerate() {
            let subdir = format!("{}/{}", output_dir, i);
            std::fs::create_dir_all(&subdir)?;
            let file_config = self.create_file_config(
                &participants[i],
                &responders[i],
                i,
                desired_triples_to_buffer,
                desired_presignatures_to_buffer,
            )?;
            std::fs::write(
                format!("{}/config.yaml", subdir),
                serde_yaml::to_string(&file_config)?,
            )?;
        }
        std::fs::write(
            format!("{}/participants.json", output_dir),
            serde_json::to_string(&participants_config)?,
        )?;
        Ok(())
    }

    fn create_file_config(
        &self,
        participant: &AccountId,
        responder: &AccountId,
        index: usize,
        desired_triples_to_buffer: usize,
        desired_presignatures_to_buffer: usize,
    ) -> anyhow::Result<ConfigFile> {
        Ok(ConfigFile {
            my_near_account_id: participant.clone(),
            near_responder_account_id: responder.clone(),
            number_of_responder_keys: 1,
            web_ui: WebUIConfig {
                host: "127.0.0.1".to_owned(),
                port: PortSeed::CLI_FOR_PYTEST.web_port(index),
            },
            indexer: IndexerConfig {
                validate_genesis: true,
                sync_mode: SyncMode::Block(BlockArgs { height: 0 }),
                concurrency: 1.try_into().unwrap(),
                mpc_contract_id: "test0".parse().unwrap(),
                finality: Finality::None,
                port_override: None,
            },
            triple: TripleConfig {
                concurrency: 2,
                desired_triples_to_buffer,
                timeout_sec: 60,
                parallel_triple_generation_stagger_time_sec: 1,
            },
            presignature: PresignatureConfig {
                concurrency: 2,
                desired_presignatures_to_buffer,
                timeout_sec: 60,
            },
            signature: SignatureConfig { timeout_sec: 60 },
            ckd: CKDConfig { timeout_sec: 60 },
            keygen: KeygenConfig { timeout_sec: 60 },
            cores: Some(4),
        })
    }
}

impl ImportKeyshareCmd {
    pub async fn run(&self) -> anyhow::Result<()> {
        let runtime = tokio::runtime::Runtime::new()?;
        runtime.block_on(async {
            println!("Importing keyshare to local storage...");

            // Parse the encryption key
            let encryption_key_bytes = <[u8; 16]>::from_hex(&self.local_encryption_key_hex)
                .map_err(|_| {
                    anyhow::anyhow!("Invalid encryption key: must be 32 hex characters (16 bytes)")
                })?;

            let keyshare: PermanentKeyshareData = serde_json::from_str(&self.keyshare_json)
                .map_err(|e| anyhow::anyhow!("Failed to parse keyshare JSON: {}", e))?;

            println!("Parsed keyshare for epoch {}", keyshare.epoch_id);

            // Create the local storage and store the keyshare
            let home_dir = PathBuf::from(&self.home_dir);

            // Ensure the directory exists
            if !home_dir.exists() {
                std::fs::create_dir_all(&home_dir).map_err(|e| {
                    anyhow::anyhow!("Failed to create directory {}: {}", home_dir.display(), e)
                })?;
            }

            let storage =
                LocalPermanentKeyStorageBackend::new(home_dir.clone(), encryption_key_bytes)
                    .await?;

            // Check for existing keyshare
            if storage.load().await?.is_some() {
                anyhow::bail!("Refusing to overwrite existing local keyshare");
            }

            // Store the keyshare
            storage
                .store(&serde_json::to_vec(&keyshare)?, "imported")
                .await?;
            println!("Successfully imported keyshare to {}", home_dir.display());

            Ok(())
        })
    }
}

impl ExportKeyshareCmd {
    pub async fn run(&self) -> anyhow::Result<()> {
        let runtime = tokio::runtime::Runtime::new()?;
        runtime.block_on(async {
            println!("Exporting keyshare from local storage...");

            let encryption_key_bytes = <[u8; 16]>::from_hex(&self.local_encryption_key_hex)
                .map_err(|_| {
                    anyhow::anyhow!("Invalid encryption key: must be 32 hex characters (16 bytes)")
                })?;

            // Create the local storage
            let home_dir = PathBuf::from(&self.home_dir);

            // Check if directory exists
            if !home_dir.exists() {
                return Err(anyhow::anyhow!(
                    "Directory {} does not exist",
                    home_dir.display()
                ));
            }

            let storage = PermanentKeyStorage::new(Box::new(
                LocalPermanentKeyStorageBackend::new(home_dir.clone(), encryption_key_bytes)
                    .await?,
            ))
            .await?;

            // Load the keyshare
            let keyshare = storage
                .load()
                .await?
                .ok_or_else(|| anyhow::anyhow!("No keyshare found in {}", home_dir.display()))?;
            let keyshare = legacy_ecdsa_key_from_keyshares(&keyshare.keyshares)?;

            // Print the keyshare to console
            let json = serde_json::to_string_pretty(&keyshare)
                .map_err(|e| anyhow::anyhow!("Failed to serialize keyshare: {}", e))?;

            println!("{}", json);
            println!(
                "\nKeyshare for epoch {} successfully exported.",
                keyshare.epoch
            );

            Ok(())
        })
    }
}

#[cfg(test)]
mod tests {
    use super::*;
    use crate::keyshare::permanent::LegacyRootKeyshareData;
    use k256::{AffinePoint, Scalar};
    use mpc_contract::primitives::key_state::EpochId;
    use tempfile::TempDir;

    // Mock keyshare data for testing
    fn create_test_keyshare() -> PermanentKeyshareData {
        // Create a dummy private key - this is only for testing
        let private_share = Scalar::ONE;
        // Do some computation to get non-identity public key
        let public_key = AffinePoint::GENERATOR * private_share;

        PermanentKeyshareData::from_legacy(&LegacyRootKeyshareData {
            epoch: 1,
            private_share,
            public_key: public_key.to_affine(),
        })
    }

    #[test]
    fn test_keyshare_import_export() {
        // Create a temporary directory for the test
        let temp_dir = TempDir::new().unwrap();
        let home_dir = temp_dir.path().to_string_lossy().to_string();

        // Create test data
        let keyshare = create_test_keyshare();
        let keyshare_json = serde_json::to_string(&keyshare).unwrap();
        let encryption_key = "0123456789ABCDEF0123456789ABCDEF";

        // Test import functionality
        let import_cmd = ImportKeyshareCmd {
            home_dir: home_dir.clone(),
            keyshare_json,
            local_encryption_key_hex: encryption_key.to_string(),
        };

        let result = futures::executor::block_on(import_cmd.run());
        assert!(result.is_ok(), "Import command failed: {:?}", result.err());

        // Test export functionality
        let export_cmd = ExportKeyshareCmd {
            home_dir: home_dir.clone(),
            local_encryption_key_hex: encryption_key.to_string(),
        };

        let result = futures::executor::block_on(export_cmd.run());
        assert!(result.is_ok(), "Export command failed: {:?}", result.err());

        // Verify the exported data matches what we imported
        // For a more thorough test, we could capture stdout and verify the JSON content
    }

    #[test]
    fn test_import_existing_keyshare_with_lower_epoch() {
        // Create a temporary directory for the test
        let temp_dir = TempDir::new().unwrap();
        let home_dir = temp_dir.path().to_string_lossy().to_string();

        // Create two keyshares with different epochs
        let mut keyshare1 = create_test_keyshare();
        keyshare1.epoch_id = EpochId::new(2); // Higher epoch

        let mut keyshare2 = create_test_keyshare();
        keyshare2.epoch_id = EpochId::new(1); // Lower epoch

        let keyshare1_json = serde_json::to_string(&keyshare1).unwrap();
        let keyshare2_json = serde_json::to_string(&keyshare2).unwrap();
        let encryption_key = "0123456789ABCDEF0123456789ABCDEF";

        // Import the first keyshare
        let import_cmd1 = ImportKeyshareCmd {
            home_dir: home_dir.clone(),
            keyshare_json: keyshare1_json,
            local_encryption_key_hex: encryption_key.to_string(),
        };

        let result = futures::executor::block_on(import_cmd1.run());
        assert!(
            result.is_ok(),
            "First import command failed: {:?}",
            result.err()
        );

        // Try to import the second keyshare with lower epoch
        let import_cmd2 = ImportKeyshareCmd {
            home_dir: home_dir.clone(),
            keyshare_json: keyshare2_json,
            local_encryption_key_hex: encryption_key.to_string(),
        };

        let result = futures::executor::block_on(import_cmd2.run());
        assert!(
            result.is_err(),
            "Import command with lower epoch should fail"
        );
    }

    #[test]
    fn test_export_nonexistent_keyshare() {
        // Create a temporary directory for the test
        let temp_dir = TempDir::new().unwrap();
        let home_dir = temp_dir.path().to_string_lossy().to_string();
        let encryption_key = "0123456789ABCDEF0123456789ABCDEF";

        // Parse the export command on an empty directory
        let export_cmd = ExportKeyshareCmd {
            home_dir,
            local_encryption_key_hex: encryption_key.to_string(),
        };

        let result = futures::executor::block_on(export_cmd.run());
        assert!(
            result.is_err(),
            "Export command should fail on nonexistent keyshare"
        );
        assert!(result
            .unwrap_err()
            .to_string()
            .contains("No keyshare found"));
    }
}<|MERGE_RESOLUTION|>--- conflicted
+++ resolved
@@ -238,10 +238,14 @@
         let secrets =
             SecretsConfig::from_parts(&self.secret_store_key_hex, persistent_secrets.clone())?;
 
+                 
         // Generate attestation
         let tee_authority = TeeAuthority::try_from(self.tee_authority.clone())?;
         let tls_public_key = &secrets.persistent_secrets.p2p_private_key.verifying_key();
-        let report_data = ReportData::new(tls_public_key.clone().to_near_sdk_public_key()?);
+        let account_public_key =  &secrets.persistent_secrets.near_signer_key.verifying_key();
+          
+        let report_data = ReportData::new(tls_public_key.clone().to_near_sdk_public_key()?,
+         Some(account_public_key.clone().to_near_sdk_public_key()?));
         let attestation = tee_authority.generate_attestation(report_data).await?;
 
         // Create communication channels and runtime
@@ -361,32 +365,8 @@
             .set(root_task_handle.clone())
             .map_err(|_| anyhow!("Root task handle was already set"))?;
 
-<<<<<<< HEAD
-        let tls_public_key = secrets
-            .persistent_secrets
-            .p2p_private_key
-            .verifying_key()
-            .to_near_sdk_public_key()?;
-        let account_public_key = secrets
-            .persistent_secrets
-            .near_signer_key
-            .verifying_key()
-            .to_near_sdk_public_key()?;
-        let report_data = ReportData::new(tls_public_key, Some(account_public_key));
-        let tee_authority = TeeAuthority::try_from(self.tee_authority)?;
-        let attestation = tee_authority.generate_attestation(report_data).await?;
-        let web_server = start_web_server(
-            root_task_handle,
-            debug_request_sender.clone(),
-            config.web_ui.clone(),
-            StaticWebData::new(&secrets, Some(attestation.clone())),
-            web_contract_receiver,
-        )
-        .await?;
-        let _web_server = tracking::spawn_checked("web server", web_server);
-=======
         let tls_public_key = secrets.persistent_secrets.p2p_private_key.verifying_key();
->>>>>>> f369914d
+        let account_public_key = secrets.persistent_secrets.near_signer_key.verifying_key();
 
         let secret_db = SecretDB::new(&home_dir.join("assets"), secrets.local_storage_aes_key)?;
 
@@ -408,26 +388,14 @@
             },
         };
 
-<<<<<<< HEAD
-        // submit remote attestation
-        {
-            let account_public_key = secrets.persistent_secrets.p2p_private_key.verifying_key();
-
-            submit_remote_attestation(
-                indexer_api.txn_sender.clone(),
-                attestation,
-                account_public_key,
-            )
-=======
         submit_remote_attestation(indexer_api.txn_sender.clone(), attestation, tls_public_key)
->>>>>>> f369914d
             .await?;
 
         // Spawn periodic attestation submission task
         let tx_sender_clone = indexer_api.txn_sender.clone();
         tokio::spawn(async move {
             if let Err(e) =
-                periodic_attestation_submission(tee_authority, tx_sender_clone, tls_public_key)
+                periodic_attestation_submission(tee_authority, tx_sender_clone, tls_public_key,account_public_key)
                     .await
             {
                 tracing::error!(
