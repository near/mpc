use crate::config::{CKDConfig, PersistentSecrets, RespondConfig};
use crate::indexer::tx_sender::TransactionSender;
use crate::providers::PublicKeyConversion;
use crate::web::{DebugRequest, StaticWebData};
use crate::{
    config::{
        load_config_file, BlockArgs, ConfigFile, IndexerConfig, KeygenConfig, PresignatureConfig,
        SecretsConfig, SignatureConfig, SyncMode, TripleConfig, WebUIConfig,
    },
    coordinator::Coordinator,
    db::SecretDB,
    indexer::{real::spawn_real_indexer, IndexerAPI},
    keyshare::{
        compat::legacy_ecdsa_key_from_keyshares,
        local::LocalPermanentKeyStorageBackend,
        permanent::{PermanentKeyStorage, PermanentKeyStorageBackend, PermanentKeyshareData},
        GcpPermanentKeyStorageConfig, KeyStorageConfig,
    },
    p2p::testing::{generate_test_p2p_configs, PortSeed},
    tracking::{self, start_root_task},
    web::start_web_server,
};
use anyhow::{anyhow, Context};
use attestation::attestation::Attestation;
use attestation::report_data::ReportData;
use clap::{Args, Parser, Subcommand, ValueEnum};
use hex::FromHex;
use mpc_contract::state::ProtocolContractState;
use near_indexer_primitives::types::Finality;
use near_sdk::AccountId;
use near_time::Clock;
use std::sync::OnceLock;
use std::{
    path::PathBuf,
    sync::{Arc, Mutex},
};
use tee_authority::tee_authority::{
    DstackTeeAuthorityConfig, LocalTeeAuthorityConfig, TeeAuthority, DEFAULT_DSTACK_ENDPOINT,
    DEFAULT_PHALA_TDX_QUOTE_UPLOAD_URL,
};
use tokio::sync::{broadcast, mpsc, oneshot, watch};
use tokio_util::sync::CancellationToken;
use url::Url;

use {
    crate::tee::{
        monitor_allowed_image_hashes, remote_attestation::submit_remote_attestation,
        AllowedImageHashesFile,
    },
    mpc_contract::tee::proposal::MpcDockerImageHash,
    tracing::info,
};

#[derive(Parser, Debug)]
#[command(name = "mpc-node")]
#[command(about = "MPC Node for Near Protocol")]
#[command(version = env!("CARGO_PKG_VERSION"))]
pub struct Cli {
    #[arg(long, value_enum, env("MPC_LOG_FORMAT"), default_value = "plain")]
    pub log_format: LogFormat,
    #[clap(subcommand)]
    pub command: CliCommand,
}

#[derive(Copy, Clone, Debug, ValueEnum)]
pub enum LogFormat {
    /// Plaintext logs
    Plain,
    /// JSON logs
    Json,
}

#[derive(Subcommand, Debug)]
pub enum CliCommand {
    Start(StartCmd),
    /// Generates/downloads required files for Near node to run
    Init(InitConfigArgs),
    /// Imports a keyshare from JSON and stores it in the local encrypted storage
    ImportKeyshare(ImportKeyshareCmd),
    /// Exports a keyshare from local encrypted storage and prints it to the console
    ExportKeyshare(ExportKeyshareCmd),
    /// Generates a set of test configurations suitable for running MPC in
    /// an integration test.
    GenerateTestConfigs {
        #[arg(long)]
        output_dir: String,
        #[arg(long, value_delimiter = ',', required = true)]
        /// Near signer account for each participant
        participants: Vec<AccountId>,
        /// Near responder account for each participant. Refer to `indexer/real.rs` for more details.
        #[arg(long, value_delimiter = ',')]
        responders: Vec<AccountId>,
        #[arg(long)]
        threshold: usize,
        #[arg(long, default_value = "65536")]
        desired_triples_to_buffer: usize,
        #[arg(long, default_value = "8192")]
        desired_presignatures_to_buffer: usize,
        #[arg(long, default_value = "1")]
        desired_responder_keys_per_participant: usize,
    },
}

#[derive(Args, Debug)]
pub struct InitConfigArgs {
    #[arg(long, env("MPC_HOME_DIR"))]
    pub dir: std::path::PathBuf,
    /// chain/network id (localnet, testnet, devnet, betanet)
    #[arg(long)]
    pub chain_id: Option<String>,
    /// Genesis file to use when initialize testnet (including downloading)
    #[arg(long)]
    pub genesis: Option<String>,
    /// Download the verified NEAR config file automatically.
    #[arg(long)]
    pub download_config: bool,
    #[arg(long)]
    pub download_config_url: Option<String>,
    /// Download the verified NEAR genesis file automatically.
    #[arg(long)]
    pub download_genesis: bool,
    /// Specify a custom download URL for the genesis-file.
    #[arg(long)]
    pub download_genesis_url: Option<String>,
    #[arg(long)]
    pub download_genesis_records_url: Option<String>,
    #[arg(long)]
    pub boot_nodes: Option<String>,
}

#[derive(Args, Debug)]
pub struct StartCmd {
    #[arg(long, env("MPC_HOME_DIR"))]
    pub home_dir: String,
    /// Hex-encoded 16 byte AES key for local storage encryption.
    /// This key should come from a secure secret storage.
    /// TODO(#444): After TEE integration decide on what to do with AES encryption key
    #[arg(env("MPC_SECRET_STORE_KEY"))]
    pub secret_store_key_hex: String,
    /// If provided, the root keyshare is stored on GCP.
    /// This requires GCP_PROJECT_ID to be set as well.
    #[arg(env("GCP_KEYSHARE_SECRET_ID"))]
    pub gcp_keyshare_secret_id: Option<String>,
    #[arg(env("GCP_PROJECT_ID"))]
    pub gcp_project_id: Option<String>,
    /// TEE authority config
    #[command(subcommand)]
    pub tee_authority: TeeAuthorityConfig,
    /// TEE related configuration settings.
    #[command(flatten)]
    pub image_hash_config: MpcImageHashConfig,
}

#[derive(Subcommand, Debug, Clone)]
pub enum TeeAuthorityConfig {
    Local,
    Dstack {
        #[arg(long, env("DSTACK_ENDPOINT"), default_value = DEFAULT_DSTACK_ENDPOINT)]
        dstack_endpoint: String,
        #[arg(long, env("QUOTE_UPLOAD_URL"), default_value = DEFAULT_PHALA_TDX_QUOTE_UPLOAD_URL)]
        quote_upload_url: Url,
    },
}

impl TryFrom<TeeAuthorityConfig> for TeeAuthority {
    type Error = anyhow::Error;

    fn try_from(cmd: TeeAuthorityConfig) -> Result<Self, Self::Error> {
        let authority_config = match cmd {
            TeeAuthorityConfig::Local => LocalTeeAuthorityConfig::default().into(),
            TeeAuthorityConfig::Dstack {
                dstack_endpoint,
                quote_upload_url,
            } => DstackTeeAuthorityConfig::new(dstack_endpoint, quote_upload_url).into(),
        };

        Ok(authority_config)
    }
}

#[derive(Args, Debug)]
pub struct MpcImageHashConfig {
    #[arg(
        long,
        env("MPC_IMAGE_HASH"),
        help_heading = "hex representation of the hash of the image running."
    )]
    pub image_hash: String,
    #[arg(
        long,
        env("MPC_LATEST_ALLOWED_HASH_FILE"),
        help_heading = "Path to the file which the mpc node will write the latest allowed hash to."
    )]
    pub latest_allowed_hash_file: PathBuf,
}

#[derive(Args, Debug)]
pub struct ImportKeyshareCmd {
    /// Path to home directory
    #[arg(long, env("MPC_HOME_DIR"))]
    pub home_dir: String,

    /// JSON string containing the keyshare to import
    #[arg(
        help = "JSON string with the keyshare in format: {\"epoch\":1,\"private_share\":\"...\",\"public_key\":\"...\"}"
    )]
    pub keyshare_json: String,

    /// Hex-encoded 16 byte AES key for local storage encryption
    #[arg(help = "Hex-encoded 16 byte AES key for local storage encryption")]
    pub local_encryption_key_hex: String,
}

#[derive(Args, Debug)]
pub struct ExportKeyshareCmd {
    /// Path to home directory
    #[arg(long, env("MPC_HOME_DIR"))]
    pub home_dir: String,

    /// Hex-encoded 16 byte AES key for local storage encryption
    #[arg(help = "Hex-encoded 16 byte AES key for local storage encryption")]
    pub local_encryption_key_hex: String,
}

impl StartCmd {
    async fn run(self) -> anyhow::Result<()> {
        // Load configuration and initialize persistent secrets
        let home_dir = PathBuf::from(self.home_dir.clone());
        let config = load_config_file(&home_dir)?;
        let persistent_secrets = PersistentSecrets::generate_or_get_existing(
            &home_dir,
            config.number_of_responder_keys,
        )?;
        let respond_config = RespondConfig::from_parts(&config, &persistent_secrets);

        // Load secrets from configuration and persistent storage
        let secrets =
            SecretsConfig::from_parts(&self.secret_store_key_hex, persistent_secrets.clone())?;

        // Generate attestation
        let tee_authority = TeeAuthority::try_from(self.tee_authority.clone())?;
        let tls_public_key = &secrets.persistent_secrets.p2p_private_key.verifying_key();
        let report_data = ReportData::new(tls_public_key.clone().to_near_sdk_public_key()?);
        let attestation = tee_authority.generate_attestation(report_data).await?;

        // Create communication channels and runtime
        let (debug_request_sender, _) = tokio::sync::broadcast::channel(10);
        let root_task_handle = Arc::new(OnceLock::new());

        let root_runtime = tokio::runtime::Builder::new_multi_thread()
            .enable_all()
            .worker_threads(1)
            .build()?;

        let (protocol_state_sender, protocol_state_receiver) =
            watch::channel(ProtocolContractState::NotInitialized);

        let web_server = root_runtime
            .block_on(start_web_server(
                root_task_handle.clone(),
                debug_request_sender.clone(),
                config.web_ui.clone(),
                StaticWebData::new(&secrets, Some(attestation.clone())),
                protocol_state_receiver,
            ))
            .context("Failed to create web server.")?;

        let _web_server_join_handle = root_runtime.spawn(web_server);

        // Create Indexer and wait for indexer to be synced.
        let (indexer_exit_sender, indexer_exit_receiver) = oneshot::channel();
        let indexer_api = spawn_real_indexer(
            home_dir.clone(),
            config.indexer.clone(),
            config.my_near_account_id.clone(),
            persistent_secrets.near_signer_key.clone(),
            respond_config,
            indexer_exit_sender,
            protocol_state_sender,
        );

        let (shutdown_signal_sender, mut shutdown_signal_receiver) = mpsc::channel(1);
        let cancellation_token = CancellationToken::new();

        let image_hash_watcher_handle = {
            let current_image_hash_bytes: [u8; 32] =
                hex::decode(&self.image_hash_config.image_hash)
                    .expect("The currently running image is a hex string.")
                    .try_into()
                    .expect("The currently running image hash hex representation is 32 bytes.");

            let allowed_hashes_in_contract = indexer_api.allowed_docker_images_receiver.clone();
            let image_hash_storage = AllowedImageHashesFile::from(
                self.image_hash_config.latest_allowed_hash_file.clone(),
            );

            root_runtime.spawn(monitor_allowed_image_hashes(
                cancellation_token.child_token(),
                MpcDockerImageHash::from(current_image_hash_bytes),
                allowed_hashes_in_contract,
                image_hash_storage,
                shutdown_signal_sender,
            ))
        };

        let root_future = self.create_root_future(
            home_dir.clone(),
            config.clone(),
            secrets.clone(),
            indexer_api,
            attestation,
            debug_request_sender,
            root_task_handle,
        );

        let root_task = root_runtime.spawn(start_root_task("root", root_future).0);

        let exit_reason = tokio::select! {
            root_task_result = root_task => {
                root_task_result?
            }
            indexer_exit_response = indexer_exit_receiver => {
                indexer_exit_response.context("Indexer thread dropped response channel.")?
            }
            Some(()) = shutdown_signal_receiver.recv() => {
                Err(anyhow!("TEE allowed image hashes watcher is sending shutdown signal."))
            }
        };

        // Perform graceful shutdown
        cancellation_token.cancel();

        {
            info!("Waiting for image hash watcher to gracefully exit.");
            let exit_result = image_hash_watcher_handle.await;
            info!(?exit_result, "Image hash watcher exited.");
        }

        exit_reason
    }

    #[allow(clippy::too_many_arguments)]
    async fn create_root_future(
        self,
        home_dir: PathBuf,
        config: ConfigFile,
        secrets: SecretsConfig,
        indexer_api: IndexerAPI<impl TransactionSender + 'static>,
        attestation: Attestation,
        debug_request_sender: broadcast::Sender<DebugRequest>,
        // Cloning a OnceLock returns a new cell, which is why we have to wrap it in an arc.
        // Otherwise we would not write to the same cell/lock.
        root_task_handle_once_lock: Arc<OnceLock<Arc<tracking::TaskHandle>>>,
    ) -> anyhow::Result<()> {
        let root_task_handle = tracking::current_task();

        root_task_handle_once_lock
            .set(root_task_handle.clone())
            .map_err(|_| anyhow!("Root task handle was already set"))?;

<<<<<<< HEAD
        let report_data = ReportData::new(tls_public_key.clone());
        let tee_authority = TeeAuthority::try_from(self.tee_authority)?;
        let attestation = tee_authority.generate_attestation(report_data).await?;
        let web_server = start_web_server(
            root_task_handle,
            debug_request_sender.clone(),
            config.web_ui.clone(),
            StaticWebData::new(&secrets, Some(attestation.clone())),
            web_contract_receiver,
        )
        .await?;
        let _web_server = tracking::spawn_checked("web server", web_server);
=======
        let tls_public_key = secrets.persistent_secrets.p2p_private_key.verifying_key();
>>>>>>> 73fae946

        let secret_db = SecretDB::new(&home_dir.join("assets"), secrets.local_storage_aes_key)?;

        let key_storage_config = KeyStorageConfig {
            home_dir: home_dir.clone(),
            local_encryption_key: secrets.local_storage_aes_key,
            gcp: if let Some(secret_id) = self.gcp_keyshare_secret_id {
                let project_id = self.gcp_project_id.ok_or_else(|| {
                    anyhow::anyhow!(
                        "GCP_PROJECT_ID must be specified to use GCP_KEYSHARE_SECRET_ID"
                    )
                })?;
                Some(GcpPermanentKeyStorageConfig {
                    project_id,
                    secret_id,
                })
            } else {
                None
            },
        };

<<<<<<< HEAD
        // submit remote attestation
        let account_public_key = secrets.persistent_secrets.near_signer_key.verifying_key();
        {
            submit_remote_attestation(
                indexer_api.txn_sender.clone(),
                attestation.clone(),
                account_public_key,
            )
=======
        submit_remote_attestation(indexer_api.txn_sender.clone(), attestation, tls_public_key)
>>>>>>> 73fae946
            .await?;

        let coordinator = Coordinator {
            clock: Clock::real(),
            config_file: config,
            secrets,
            secret_db,
            key_storage_config,
            indexer: indexer_api,
            currently_running_job_name: Arc::new(Mutex::new(String::new())),
            debug_request_sender,
            tee_authority,
            tls_public_key,
            account_public_key,
        };
        coordinator.run().await
    }
}

impl Cli {
    pub async fn run(self) -> anyhow::Result<()> {
        match self.command {
            CliCommand::Start(start) => start.run().await,
            CliCommand::Init(config) => {
                let (download_config_type, download_config_url) = if config.download_config {
                    (
                        Some(near_config_utils::DownloadConfigType::RPC),
                        config.download_config_url.as_ref().map(AsRef::as_ref),
                    )
                } else {
                    (None, None)
                };
                near_indexer::init_configs(
                    &config.dir,
                    config.chain_id,
                    None,
                    None,
                    1,
                    false,
                    config.genesis.as_ref().map(AsRef::as_ref),
                    config.download_genesis,
                    config.download_genesis_url.as_ref().map(AsRef::as_ref),
                    config
                        .download_genesis_records_url
                        .as_ref()
                        .map(AsRef::as_ref),
                    download_config_type,
                    download_config_url,
                    config.boot_nodes.as_ref().map(AsRef::as_ref),
                    None,
                )
            }
            CliCommand::ImportKeyshare(cmd) => cmd.run().await,
            CliCommand::ExportKeyshare(cmd) => cmd.run().await,
            CliCommand::GenerateTestConfigs {
                ref output_dir,
                ref participants,
                ref responders,
                threshold,
                desired_triples_to_buffer,
                desired_presignatures_to_buffer,
                desired_responder_keys_per_participant,
            } => {
                anyhow::ensure!(
                    participants.len() == responders.len(),
                    "Number of participants must match number of responders"
                );
                self.run_generate_test_configs(
                    output_dir,
                    participants,
                    responders,
                    threshold,
                    desired_triples_to_buffer,
                    desired_presignatures_to_buffer,
                    desired_responder_keys_per_participant,
                )
                .await
            }
        }
    }

    #[allow(clippy::too_many_arguments)]
    async fn run_generate_test_configs(
        &self,
        output_dir: &str,
        participants: &[AccountId],
        responders: &[AccountId],
        threshold: usize,
        desired_triples_to_buffer: usize,
        desired_presignatures_to_buffer: usize,
        desired_responder_keys_per_participant: usize,
    ) -> anyhow::Result<()> {
        let p2p_key_pairs = participants
            .iter()
            .enumerate()
            .map(|(idx, _account_id)| {
                let subdir = PathBuf::from(output_dir).join(idx.to_string());
                PersistentSecrets::generate_or_get_existing(
                    &subdir,
                    desired_responder_keys_per_participant,
                )
                .map(|secret| secret.p2p_private_key)
            })
            .collect::<Result<Vec<_>, _>>()?;
        let configs = generate_test_p2p_configs(
            participants,
            threshold,
            PortSeed::CLI_FOR_PYTEST,
            Some(p2p_key_pairs),
        )?;
        let participants_config = configs[0].0.participants.clone();
        for (i, (_config, _p2p_private_key)) in configs.into_iter().enumerate() {
            let subdir = format!("{}/{}", output_dir, i);
            std::fs::create_dir_all(&subdir)?;
            let file_config = self.create_file_config(
                &participants[i],
                &responders[i],
                i,
                desired_triples_to_buffer,
                desired_presignatures_to_buffer,
            )?;
            std::fs::write(
                format!("{}/config.yaml", subdir),
                serde_yaml::to_string(&file_config)?,
            )?;
        }
        std::fs::write(
            format!("{}/participants.json", output_dir),
            serde_json::to_string(&participants_config)?,
        )?;
        Ok(())
    }

    fn create_file_config(
        &self,
        participant: &AccountId,
        responder: &AccountId,
        index: usize,
        desired_triples_to_buffer: usize,
        desired_presignatures_to_buffer: usize,
    ) -> anyhow::Result<ConfigFile> {
        Ok(ConfigFile {
            my_near_account_id: participant.clone(),
            near_responder_account_id: responder.clone(),
            number_of_responder_keys: 1,
            web_ui: WebUIConfig {
                host: "127.0.0.1".to_owned(),
                port: PortSeed::CLI_FOR_PYTEST.web_port(index),
            },
            indexer: IndexerConfig {
                validate_genesis: true,
                sync_mode: SyncMode::Block(BlockArgs { height: 0 }),
                concurrency: 1.try_into().unwrap(),
                mpc_contract_id: "test0".parse().unwrap(),
                finality: Finality::None,
                port_override: None,
            },
            triple: TripleConfig {
                concurrency: 2,
                desired_triples_to_buffer,
                timeout_sec: 60,
                parallel_triple_generation_stagger_time_sec: 1,
            },
            presignature: PresignatureConfig {
                concurrency: 2,
                desired_presignatures_to_buffer,
                timeout_sec: 60,
            },
            signature: SignatureConfig { timeout_sec: 60 },
            ckd: CKDConfig { timeout_sec: 60 },
            keygen: KeygenConfig { timeout_sec: 60 },
            cores: Some(4),
        })
    }
}

impl ImportKeyshareCmd {
    pub async fn run(&self) -> anyhow::Result<()> {
        let runtime = tokio::runtime::Runtime::new()?;
        runtime.block_on(async {
            println!("Importing keyshare to local storage...");

            // Parse the encryption key
            let encryption_key_bytes = <[u8; 16]>::from_hex(&self.local_encryption_key_hex)
                .map_err(|_| {
                    anyhow::anyhow!("Invalid encryption key: must be 32 hex characters (16 bytes)")
                })?;

            let keyshare: PermanentKeyshareData = serde_json::from_str(&self.keyshare_json)
                .map_err(|e| anyhow::anyhow!("Failed to parse keyshare JSON: {}", e))?;

            println!("Parsed keyshare for epoch {}", keyshare.epoch_id);

            // Create the local storage and store the keyshare
            let home_dir = PathBuf::from(&self.home_dir);

            // Ensure the directory exists
            if !home_dir.exists() {
                std::fs::create_dir_all(&home_dir).map_err(|e| {
                    anyhow::anyhow!("Failed to create directory {}: {}", home_dir.display(), e)
                })?;
            }

            let storage =
                LocalPermanentKeyStorageBackend::new(home_dir.clone(), encryption_key_bytes)
                    .await?;

            // Check for existing keyshare
            if storage.load().await?.is_some() {
                anyhow::bail!("Refusing to overwrite existing local keyshare");
            }

            // Store the keyshare
            storage
                .store(&serde_json::to_vec(&keyshare)?, "imported")
                .await?;
            println!("Successfully imported keyshare to {}", home_dir.display());

            Ok(())
        })
    }
}

impl ExportKeyshareCmd {
    pub async fn run(&self) -> anyhow::Result<()> {
        let runtime = tokio::runtime::Runtime::new()?;
        runtime.block_on(async {
            println!("Exporting keyshare from local storage...");

            let encryption_key_bytes = <[u8; 16]>::from_hex(&self.local_encryption_key_hex)
                .map_err(|_| {
                    anyhow::anyhow!("Invalid encryption key: must be 32 hex characters (16 bytes)")
                })?;

            // Create the local storage
            let home_dir = PathBuf::from(&self.home_dir);

            // Check if directory exists
            if !home_dir.exists() {
                return Err(anyhow::anyhow!(
                    "Directory {} does not exist",
                    home_dir.display()
                ));
            }

            let storage = PermanentKeyStorage::new(Box::new(
                LocalPermanentKeyStorageBackend::new(home_dir.clone(), encryption_key_bytes)
                    .await?,
            ))
            .await?;

            // Load the keyshare
            let keyshare = storage
                .load()
                .await?
                .ok_or_else(|| anyhow::anyhow!("No keyshare found in {}", home_dir.display()))?;
            let keyshare = legacy_ecdsa_key_from_keyshares(&keyshare.keyshares)?;

            // Print the keyshare to console
            let json = serde_json::to_string_pretty(&keyshare)
                .map_err(|e| anyhow::anyhow!("Failed to serialize keyshare: {}", e))?;

            println!("{}", json);
            println!(
                "\nKeyshare for epoch {} successfully exported.",
                keyshare.epoch
            );

            Ok(())
        })
    }
}

#[cfg(test)]
mod tests {
    use super::*;
    use crate::keyshare::permanent::LegacyRootKeyshareData;
    use k256::{AffinePoint, Scalar};
    use mpc_contract::primitives::key_state::EpochId;
    use tempfile::TempDir;

    // Mock keyshare data for testing
    fn create_test_keyshare() -> PermanentKeyshareData {
        // Create a dummy private key - this is only for testing
        let private_share = Scalar::ONE;
        // Do some computation to get non-identity public key
        let public_key = AffinePoint::GENERATOR * private_share;

        PermanentKeyshareData::from_legacy(&LegacyRootKeyshareData {
            epoch: 1,
            private_share,
            public_key: public_key.to_affine(),
        })
    }

    #[test]
    fn test_keyshare_import_export() {
        // Create a temporary directory for the test
        let temp_dir = TempDir::new().unwrap();
        let home_dir = temp_dir.path().to_string_lossy().to_string();

        // Create test data
        let keyshare = create_test_keyshare();
        let keyshare_json = serde_json::to_string(&keyshare).unwrap();
        let encryption_key = "0123456789ABCDEF0123456789ABCDEF";

        // Test import functionality
        let import_cmd = ImportKeyshareCmd {
            home_dir: home_dir.clone(),
            keyshare_json,
            local_encryption_key_hex: encryption_key.to_string(),
        };

        let result = futures::executor::block_on(import_cmd.run());
        assert!(result.is_ok(), "Import command failed: {:?}", result.err());

        // Test export functionality
        let export_cmd = ExportKeyshareCmd {
            home_dir: home_dir.clone(),
            local_encryption_key_hex: encryption_key.to_string(),
        };

        let result = futures::executor::block_on(export_cmd.run());
        assert!(result.is_ok(), "Export command failed: {:?}", result.err());

        // Verify the exported data matches what we imported
        // For a more thorough test, we could capture stdout and verify the JSON content
    }

    #[test]
    fn test_import_existing_keyshare_with_lower_epoch() {
        // Create a temporary directory for the test
        let temp_dir = TempDir::new().unwrap();
        let home_dir = temp_dir.path().to_string_lossy().to_string();

        // Create two keyshares with different epochs
        let mut keyshare1 = create_test_keyshare();
        keyshare1.epoch_id = EpochId::new(2); // Higher epoch

        let mut keyshare2 = create_test_keyshare();
        keyshare2.epoch_id = EpochId::new(1); // Lower epoch

        let keyshare1_json = serde_json::to_string(&keyshare1).unwrap();
        let keyshare2_json = serde_json::to_string(&keyshare2).unwrap();
        let encryption_key = "0123456789ABCDEF0123456789ABCDEF";

        // Import the first keyshare
        let import_cmd1 = ImportKeyshareCmd {
            home_dir: home_dir.clone(),
            keyshare_json: keyshare1_json,
            local_encryption_key_hex: encryption_key.to_string(),
        };

        let result = futures::executor::block_on(import_cmd1.run());
        assert!(
            result.is_ok(),
            "First import command failed: {:?}",
            result.err()
        );

        // Try to import the second keyshare with lower epoch
        let import_cmd2 = ImportKeyshareCmd {
            home_dir: home_dir.clone(),
            keyshare_json: keyshare2_json,
            local_encryption_key_hex: encryption_key.to_string(),
        };

        let result = futures::executor::block_on(import_cmd2.run());
        assert!(
            result.is_err(),
            "Import command with lower epoch should fail"
        );
    }

    #[test]
    fn test_export_nonexistent_keyshare() {
        // Create a temporary directory for the test
        let temp_dir = TempDir::new().unwrap();
        let home_dir = temp_dir.path().to_string_lossy().to_string();
        let encryption_key = "0123456789ABCDEF0123456789ABCDEF";

        // Parse the export command on an empty directory
        let export_cmd = ExportKeyshareCmd {
            home_dir,
            local_encryption_key_hex: encryption_key.to_string(),
        };

        let result = futures::executor::block_on(export_cmd.run());
        assert!(
            result.is_err(),
            "Export command should fail on nonexistent keyshare"
        );
        assert!(result
            .unwrap_err()
            .to_string()
            .contains("No keyshare found"));
    }
}<|MERGE_RESOLUTION|>--- conflicted
+++ resolved
@@ -352,28 +352,12 @@
         // Otherwise we would not write to the same cell/lock.
         root_task_handle_once_lock: Arc<OnceLock<Arc<tracking::TaskHandle>>>,
     ) -> anyhow::Result<()> {
+        let tee_authority = TeeAuthority::try_from(self.tee_authority)?;
         let root_task_handle = tracking::current_task();
 
         root_task_handle_once_lock
             .set(root_task_handle.clone())
             .map_err(|_| anyhow!("Root task handle was already set"))?;
-
-<<<<<<< HEAD
-        let report_data = ReportData::new(tls_public_key.clone());
-        let tee_authority = TeeAuthority::try_from(self.tee_authority)?;
-        let attestation = tee_authority.generate_attestation(report_data).await?;
-        let web_server = start_web_server(
-            root_task_handle,
-            debug_request_sender.clone(),
-            config.web_ui.clone(),
-            StaticWebData::new(&secrets, Some(attestation.clone())),
-            web_contract_receiver,
-        )
-        .await?;
-        let _web_server = tracking::spawn_checked("web server", web_server);
-=======
-        let tls_public_key = secrets.persistent_secrets.p2p_private_key.verifying_key();
->>>>>>> 73fae946
 
         let secret_db = SecretDB::new(&home_dir.join("assets"), secrets.local_storage_aes_key)?;
 
@@ -395,20 +379,16 @@
             },
         };
 
-<<<<<<< HEAD
-        // submit remote attestation
+        let tls_public_key = secrets.persistent_secrets.p2p_private_key.verifying_key();
+
+        submit_remote_attestation(
+            indexer_api.txn_sender.clone(),
+            attestation.clone(),
+            tls_public_key,
+        )
+        .await?;
+
         let account_public_key = secrets.persistent_secrets.near_signer_key.verifying_key();
-        {
-            submit_remote_attestation(
-                indexer_api.txn_sender.clone(),
-                attestation.clone(),
-                account_public_key,
-            )
-=======
-        submit_remote_attestation(indexer_api.txn_sender.clone(), attestation, tls_public_key)
->>>>>>> 73fae946
-            .await?;
-
         let coordinator = Coordinator {
             clock: Clock::real(),
             config_file: config,
@@ -419,7 +399,7 @@
             currently_running_job_name: Arc::new(Mutex::new(String::new())),
             debug_request_sender,
             tee_authority,
-            tls_public_key,
+            tls_public_key: tls_public_key.to_near_sdk_public_key()?,
             account_public_key,
         };
         coordinator.run().await
