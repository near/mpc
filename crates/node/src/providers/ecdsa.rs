--- conflicted
+++ resolved
@@ -287,20 +287,6 @@
     }
 }
 
-<<<<<<< HEAD
-#[test]
-fn check_pubkey_conversion_to_sdk() -> anyhow::Result<()> {
-    use crate::tests::TestGenerators;
-    let x = TestGenerators::new(4, 3)
-        .make_ecdsa_keygens()
-        .values()
-        .next()
-        .unwrap()
-        .clone();
-    x.public_key.to_near_sdk_public_key()?;
-    Ok(())
-}
-=======
 #[cfg(test)]
 mod tests {
     use threshold_signatures::frost_secp256k1;
@@ -321,12 +307,12 @@
         x.public_key.into_contract_interface_type();
         Ok(())
     }
->>>>>>> f2f456c6
-
-#[test]
-fn check_conversion_from_sdk() -> anyhow::Result<()> {
-    let near_sdk: near_sdk::PublicKey = "secp256k1:5TJSTQwYwe3MgTCep9DbLxLT6UjB6LFn3SStpBMgdfGjBopNjxL7mpNK92R6cdyByjz7vUQdRgtLiu9w84kopNqn"
+
+    #[test]
+    fn check_conversion_from_sdk() -> anyhow::Result<()> {
+        let near_sdk: near_sdk::PublicKey = "secp256k1:5TJSTQwYwe3MgTCep9DbLxLT6UjB6LFn3SStpBMgdfGjBopNjxL7mpNK92R6cdyByjz7vUQdRgtLiu9w84kopNqn"
                 .parse()?;
-    let _ = VerifyingKey::from_near_sdk_public_key(&near_sdk)?;
-    Ok(())
+        let _ = frost_secp256k1::VerifyingKey::from_near_sdk_public_key(&near_sdk)?;
+        Ok(())
+    }
 }