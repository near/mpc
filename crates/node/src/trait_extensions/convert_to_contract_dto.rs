//! This module provides convenience methods to map internal node types
//! into contract interface types from the [`contract_interface::types`] module.
//!
//! These types are mapped with the [IntoContractInterfaceType] trait. We can not use [`From`]
//! and [`Into`] due to the [*orphan rule*](https://doc.rust-lang.org/reference/items/implementations.html#orphan-rules).

use attestation::{
    attestation::{Attestation, DstackAttestation, MockAttestation},
    collateral::{Collateral, QuoteCollateralV3},
    EventLog, TcbInfo,
};
use derive_more::Display;
use k256::{
    elliptic_curve::{
        group::GroupEncoding as _,
        sec1::{FromEncodedPoint as _, ToEncodedPoint as _},
    },
    EncodedPoint,
};
use threshold_signatures::confidential_key_derivation as ckd;
use threshold_signatures::frost_ed25519;
use threshold_signatures::frost_secp256k1;

use contract_interface::types as dtos;

#[derive(Debug, Display)]
pub struct ParsePublicKeyError {}
impl std::error::Error for ParsePublicKeyError {}

pub(crate) trait IntoContractInterfaceType<InterfaceType> {
    fn into_contract_interface_type(self) -> InterfaceType;
}

<<<<<<< HEAD
impl IntoDtoType<dtos_contract::Ed25519PublicKey> for &ed25519_dalek::VerifyingKey {
    fn into_dto_type(self) -> dtos_contract::Ed25519PublicKey {
        dtos_contract::Ed25519PublicKey::from(self.to_bytes())
=======
pub(crate) trait TryIntoNodeType<NodeType> {
    type Error;
    fn try_into_node_type(self) -> Result<NodeType, Self::Error>;
}

impl IntoContractInterfaceType<contract_interface::types::Ed25519PublicKey>
    for &ed25519_dalek::VerifyingKey
{
    fn into_contract_interface_type(self) -> contract_interface::types::Ed25519PublicKey {
        contract_interface::types::Ed25519PublicKey::from(self.to_bytes())
>>>>>>> f2f456c6
    }
}

impl IntoContractInterfaceType<contract_interface::types::Attestation> for Attestation {
    fn into_contract_interface_type(self) -> contract_interface::types::Attestation {
        match self {
            Attestation::Dstack(dstack_attestation) => {
                contract_interface::types::Attestation::Dstack(
                    dstack_attestation.into_contract_interface_type(),
                )
            }
            Attestation::Mock(mock_attestation) => contract_interface::types::Attestation::Mock(
                mock_attestation.into_contract_interface_type(),
            ),
        }
    }
}

impl IntoContractInterfaceType<contract_interface::types::MockAttestation> for MockAttestation {
    fn into_contract_interface_type(self) -> contract_interface::types::MockAttestation {
        match self {
            MockAttestation::Valid => contract_interface::types::MockAttestation::Valid,
            MockAttestation::Invalid => contract_interface::types::MockAttestation::Invalid,
            MockAttestation::WithConstraints {
                mpc_docker_image_hash,
                launcher_docker_compose_hash,
                expiry_time_stamp_seconds,
            } => contract_interface::types::MockAttestation::WithConstraints {
                mpc_docker_image_hash: mpc_docker_image_hash.map(Into::into),
                launcher_docker_compose_hash: launcher_docker_compose_hash.map(Into::into),
                expiry_time_stamp_seconds,
            },
        }
    }
}

impl IntoContractInterfaceType<contract_interface::types::DstackAttestation> for DstackAttestation {
    fn into_contract_interface_type(self) -> contract_interface::types::DstackAttestation {
        let DstackAttestation {
            quote,
            collateral,
            tcb_info,
        } = self;

        contract_interface::types::DstackAttestation {
            quote: quote.into(),
            collateral: collateral.into_contract_interface_type(),
            tcb_info: tcb_info.into_contract_interface_type(),
        }
    }
}

impl IntoContractInterfaceType<contract_interface::types::Collateral> for Collateral {
    fn into_contract_interface_type(self) -> contract_interface::types::Collateral {
        // Collateral is a newtype wrapper around QuoteCollateralV3
        let QuoteCollateralV3 {
            pck_crl_issuer_chain,
            root_ca_crl,
            pck_crl,
            tcb_info_issuer_chain,
            tcb_info,
            tcb_info_signature,
            qe_identity_issuer_chain,
            qe_identity,
            qe_identity_signature,
        } = self.into();

        contract_interface::types::Collateral {
            pck_crl_issuer_chain,
            root_ca_crl,
            pck_crl,
            tcb_info_issuer_chain,
            tcb_info,
            tcb_info_signature,
            qe_identity_issuer_chain,
            qe_identity,
            qe_identity_signature,
        }
    }
}

impl IntoContractInterfaceType<contract_interface::types::TcbInfo> for TcbInfo {
    fn into_contract_interface_type(self) -> contract_interface::types::TcbInfo {
        let TcbInfo {
            mrtd,
            rtmr0,
            rtmr1,
            rtmr2,
            rtmr3,
            os_image_hash,
            compose_hash,
            device_id,
            app_compose,
            event_log,
        } = self;

        let event_log = event_log
            .into_iter()
            .map(IntoContractInterfaceType::into_contract_interface_type)
            .collect();

        contract_interface::types::TcbInfo {
            mrtd,
            rtmr0,
            rtmr1,
            rtmr2,
            rtmr3,
            os_image_hash,
            compose_hash,
            device_id,
            app_compose,
            event_log,
        }
    }
}

impl IntoContractInterfaceType<contract_interface::types::EventLog> for EventLog {
    fn into_contract_interface_type(self) -> contract_interface::types::EventLog {
        let EventLog {
            imr,
            event_type,
            digest,
            event,
            event_payload,
        } = self;

        contract_interface::types::EventLog {
            imr,
            event_type,
            digest,
            event,
            event_payload,
        }
    }
}

impl IntoContractInterfaceType<dtos::PublicKey> for &frost_ed25519::VerifyingKey {
    fn into_contract_interface_type(self) -> dtos::PublicKey {
        dtos::PublicKey::Ed25519(dtos::Ed25519PublicKey::from(self.to_element().to_bytes()))
    }
}

impl IntoContractInterfaceType<dtos::PublicKey> for &ckd::VerifyingKey {
    fn into_contract_interface_type(self) -> dtos::PublicKey {
        dtos::PublicKey::Bls12381(dtos::Bls12381G2PublicKey::from(
            self.to_element().to_compressed(),
        ))
    }
}

impl IntoContractInterfaceType<dtos::PublicKey> for &frost_secp256k1::VerifyingKey {
    fn into_contract_interface_type(self) -> dtos::PublicKey {
        let mut bytes = [0u8; 64];
        // The first byte is the curve type
        bytes.copy_from_slice(&self.to_element().to_encoded_point(false).to_bytes()[1..]);
        contract_interface::types::PublicKey::Secp256k1(
            contract_interface::types::Secp256k1PublicKey::from(bytes),
        )
    }
}

impl TryIntoNodeType<frost_ed25519::VerifyingKey> for dtos::Ed25519PublicKey {
    type Error = ParsePublicKeyError;
    fn try_into_node_type(self) -> Result<frost_ed25519::VerifyingKey, ParsePublicKeyError> {
        frost_ed25519::VerifyingKey::deserialize(self.as_bytes())
            .map_err(|_| ParsePublicKeyError {})
    }
}

impl TryIntoNodeType<frost_secp256k1::VerifyingKey> for dtos::Secp256k1PublicKey {
    type Error = ParsePublicKeyError;
    fn try_into_node_type(self) -> Result<frost_secp256k1::VerifyingKey, ParsePublicKeyError> {
        let mut bytes = [0u8; 65];
        // The first byte is the curve representation, in this case uncompressed
        bytes[0] = 0x4;
        bytes[1..].copy_from_slice(&self.0);
        let point = EncodedPoint::from_bytes(bytes).map_err(|_| ParsePublicKeyError {})?;
        Ok(frost_secp256k1::VerifyingKey::new(
            k256::ProjectivePoint::from_encoded_point(&point)
                .into_option()
                .ok_or(ParsePublicKeyError {})?,
        ))
    }
}

impl TryIntoNodeType<ed25519_dalek::VerifyingKey> for contract_interface::types::Ed25519PublicKey {
    type Error = ParsePublicKeyError;
    fn try_into_node_type(self) -> Result<ed25519_dalek::VerifyingKey, ParsePublicKeyError> {
        ed25519_dalek::VerifyingKey::from_bytes(self.as_bytes()).map_err(|_| ParsePublicKeyError {})
    }
}

impl TryIntoNodeType<ckd::VerifyingKey> for dtos::Bls12381G2PublicKey {
    type Error = ParsePublicKeyError;
    fn try_into_node_type(self) -> Result<ckd::VerifyingKey, ParsePublicKeyError> {
        let key = ckd::ElementG2::from_compressed(&self.0)
            .into_option()
            .ok_or(ParsePublicKeyError {})?;
        Ok(ckd::VerifyingKey::new(key))
    }
}

impl TryIntoNodeType<ckd::ElementG1> for dtos::Bls12381G1PublicKey {
    type Error = ParsePublicKeyError;
    fn try_into_node_type(self) -> Result<ckd::ElementG1, ParsePublicKeyError> {
        ckd::ElementG1::from_compressed(&self.0)
            .into_option()
            .ok_or(ParsePublicKeyError {})
    }
}

impl IntoContractInterfaceType<contract_interface::types::PublicKey> for &near_sdk::PublicKey {
    // This will never panic, because the key sizes match
    fn into_contract_interface_type(self) -> contract_interface::types::PublicKey {
        match self.curve_type() {
            near_sdk::CurveType::SECP256K1 => {
                let mut bytes = [0u8; 64];
                // The first byte is the curve type
                bytes.copy_from_slice(&self.as_bytes()[1..]);
                contract_interface::types::PublicKey::from(
                    contract_interface::types::Secp256k1PublicKey::from(bytes),
                )
            }
            near_sdk::CurveType::ED25519 => {
                let mut bytes = [0u8; 32];
                // The first byte is the curve type
                bytes.copy_from_slice(&self.as_bytes()[1..]);
                contract_interface::types::PublicKey::from(
                    contract_interface::types::Ed25519PublicKey::from(bytes),
                )
            }
        }
    }
}

impl IntoContractInterfaceType<dtos::Bls12381G1PublicKey> for &ckd::ElementG1 {
    fn into_contract_interface_type(self) -> dtos::Bls12381G1PublicKey {
        dtos::Bls12381G1PublicKey::from(self.to_compressed())
    }
}<|MERGE_RESOLUTION|>--- conflicted
+++ resolved
@@ -31,11 +31,6 @@
     fn into_contract_interface_type(self) -> InterfaceType;
 }
 
-<<<<<<< HEAD
-impl IntoDtoType<dtos_contract::Ed25519PublicKey> for &ed25519_dalek::VerifyingKey {
-    fn into_dto_type(self) -> dtos_contract::Ed25519PublicKey {
-        dtos_contract::Ed25519PublicKey::from(self.to_bytes())
-=======
 pub(crate) trait TryIntoNodeType<NodeType> {
     type Error;
     fn try_into_node_type(self) -> Result<NodeType, Self::Error>;
@@ -46,7 +41,6 @@
 {
     fn into_contract_interface_type(self) -> contract_interface::types::Ed25519PublicKey {
         contract_interface::types::Ed25519PublicKey::from(self.to_bytes())
->>>>>>> f2f456c6
     }
 }
 
