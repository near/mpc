//! This module provides convenience methods to map internal node types
//! into `data transfer object`s from the [`dtos_contract`] crate.
//!
//! These types are mapped with the [IntoDtoType] trait. We can not use [`From`]
//! and [`Into`] due to the [*orphan rule*](https://doc.rust-lang.org/reference/items/implementations.html#orphan-rules).

use attestation::{
    attestation::{Attestation, DstackAttestation, MockAttestation},
    collateral::{Collateral, QuoteCollateralV3},
    EventLog, TcbInfo,
};
<<<<<<< HEAD
=======
use derive_more::Display;
use k256::{
    elliptic_curve::{
        group::GroupEncoding as _,
        sec1::{FromEncodedPoint as _, ToEncodedPoint as _},
    },
    EncodedPoint,
};
use threshold_signatures::confidential_key_derivation as ckd;
use threshold_signatures::frost_ed25519;
use threshold_signatures::frost_secp256k1;

#[derive(Debug, Display)]
pub struct ParsePublicKeyError {}
impl std::error::Error for ParsePublicKeyError {}
>>>>>>> e39a4251

pub(crate) trait IntoDtoType<DtoType> {
    fn into_dto_type(self) -> DtoType;
}

impl IntoDtoType<dtos_contract::Ed25519PublicKey> for &ed25519_dalek::VerifyingKey {
    fn into_dto_type(self) -> dtos_contract::Ed25519PublicKey {
        dtos_contract::Ed25519PublicKey::from(self.to_bytes())
    }
}

impl IntoDtoType<dtos_contract::Attestation> for Attestation {
    fn into_dto_type(self) -> dtos_contract::Attestation {
        match self {
            Attestation::Dstack(dstack_attestation) => {
                dtos_contract::Attestation::Dstack(dstack_attestation.into_dto_type())
            }
            Attestation::Mock(mock_attestation) => {
                dtos_contract::Attestation::Mock(mock_attestation.into_dto_type())
            }
        }
    }
}

impl IntoDtoType<dtos_contract::MockAttestation> for MockAttestation {
    fn into_dto_type(self) -> dtos_contract::MockAttestation {
        match self {
            MockAttestation::Valid => dtos_contract::MockAttestation::Valid,
            MockAttestation::Invalid => dtos_contract::MockAttestation::Invalid,
            MockAttestation::WithConstraints {
                mpc_docker_image_hash,
                launcher_docker_compose_hash,
                expiry_time_stamp_seconds,
            } => dtos_contract::MockAttestation::WithConstraints {
                mpc_docker_image_hash: mpc_docker_image_hash.map(Into::into),
                launcher_docker_compose_hash: launcher_docker_compose_hash.map(Into::into),
                expiry_time_stamp_seconds,
            },
        }
    }
}

impl IntoDtoType<dtos_contract::DstackAttestation> for DstackAttestation {
    fn into_dto_type(self) -> dtos_contract::DstackAttestation {
        let DstackAttestation {
            quote,
            collateral,
            tcb_info,
        } = self;

        dtos_contract::DstackAttestation {
            quote: quote.into(),
            collateral: collateral.into_dto_type(),
            tcb_info: tcb_info.into_dto_type(),
        }
    }
}

impl IntoDtoType<dtos_contract::Collateral> for Collateral {
    fn into_dto_type(self) -> dtos_contract::Collateral {
        // Collateral is a newtype wrapper around QuoteCollateralV3
        let QuoteCollateralV3 {
            pck_crl_issuer_chain,
            root_ca_crl,
            pck_crl,
            tcb_info_issuer_chain,
            tcb_info,
            tcb_info_signature,
            qe_identity_issuer_chain,
            qe_identity,
            qe_identity_signature,
        } = self.into();

        dtos_contract::Collateral {
            pck_crl_issuer_chain,
            root_ca_crl,
            pck_crl,
            tcb_info_issuer_chain,
            tcb_info,
            tcb_info_signature,
            qe_identity_issuer_chain,
            qe_identity,
            qe_identity_signature,
        }
    }
}

impl IntoDtoType<dtos_contract::TcbInfo> for TcbInfo {
    fn into_dto_type(self) -> dtos_contract::TcbInfo {
        let TcbInfo {
            mrtd,
            rtmr0,
            rtmr1,
            rtmr2,
            rtmr3,
            os_image_hash,
            compose_hash,
            device_id,
            app_compose,
            event_log,
        } = self;

        let event_log = event_log
            .into_iter()
            .map(IntoDtoType::into_dto_type)
            .collect();

        dtos_contract::TcbInfo {
            mrtd,
            rtmr0,
            rtmr1,
            rtmr2,
            rtmr3,
            os_image_hash,
            compose_hash,
            device_id,
            app_compose,
            event_log,
        }
    }
}

impl IntoDtoType<dtos_contract::EventLog> for EventLog {
    fn into_dto_type(self) -> dtos_contract::EventLog {
        let EventLog {
            imr,
            event_type,
            digest,
            event,
            event_payload,
        } = self;

        dtos_contract::EventLog {
            imr,
            event_type,
            digest,
            event,
            event_payload,
        }
    }
<<<<<<< HEAD
=======
}

impl IntoDtoType<dtos_contract::PublicKey> for &frost_ed25519::VerifyingKey {
    fn into_dto_type(self) -> dtos_contract::PublicKey {
        dtos_contract::PublicKey::Ed25519(dtos_contract::Ed25519PublicKey::from(
            self.to_element().to_bytes(),
        ))
    }
}

impl IntoDtoType<dtos_contract::PublicKey> for &ckd::VerifyingKey {
    fn into_dto_type(self) -> dtos_contract::PublicKey {
        dtos_contract::PublicKey::Bls12381(dtos_contract::Bls12381G2PublicKey::from(
            self.to_element().to_compressed(),
        ))
    }
}

impl IntoDtoType<dtos_contract::PublicKey> for &frost_secp256k1::VerifyingKey {
    fn into_dto_type(self) -> dtos_contract::PublicKey {
        let mut bytes = [0u8; 64];
        // The first byte is the curve type
        bytes.copy_from_slice(&self.to_element().to_encoded_point(false).to_bytes()[1..]);
        dtos_contract::PublicKey::Secp256k1(dtos_contract::Secp256k1PublicKey::from(bytes))
    }
}

impl TryIntoNodeType<frost_ed25519::VerifyingKey> for dtos_contract::Ed25519PublicKey {
    type Error = ParsePublicKeyError;
    fn try_into_node_type(self) -> Result<frost_ed25519::VerifyingKey, ParsePublicKeyError> {
        frost_ed25519::VerifyingKey::deserialize(self.as_bytes())
            .map_err(|_| ParsePublicKeyError {})
    }
}

impl TryIntoNodeType<frost_secp256k1::VerifyingKey> for dtos_contract::Secp256k1PublicKey {
    type Error = ParsePublicKeyError;
    fn try_into_node_type(self) -> Result<frost_secp256k1::VerifyingKey, ParsePublicKeyError> {
        let mut bytes = [0u8; 65];
        // The first byte is the curve representation, in this case uncompressed
        bytes[0] = 0x4;
        bytes[1..].copy_from_slice(&self.0);
        let point = EncodedPoint::from_bytes(bytes).map_err(|_| ParsePublicKeyError {})?;
        Ok(frost_secp256k1::VerifyingKey::new(
            k256::ProjectivePoint::from_encoded_point(&point)
                .into_option()
                .ok_or(ParsePublicKeyError {})?,
        ))
    }
}

impl TryIntoNodeType<ed25519_dalek::VerifyingKey> for dtos_contract::Ed25519PublicKey {
    type Error = ParsePublicKeyError;
    fn try_into_node_type(self) -> Result<ed25519_dalek::VerifyingKey, ParsePublicKeyError> {
        ed25519_dalek::VerifyingKey::from_bytes(self.as_bytes()).map_err(|_| ParsePublicKeyError {})
    }
}

impl TryIntoNodeType<ckd::VerifyingKey> for dtos_contract::Bls12381G2PublicKey {
    type Error = ParsePublicKeyError;
    fn try_into_node_type(self) -> Result<ckd::VerifyingKey, ParsePublicKeyError> {
        let key = ckd::ElementG2::from_compressed(&self.0)
            .into_option()
            .ok_or(ParsePublicKeyError {})?;
        Ok(ckd::VerifyingKey::new(key))
    }
}

impl TryIntoNodeType<ckd::ElementG1> for dtos_contract::Bls12381G1PublicKey {
    type Error = ParsePublicKeyError;
    fn try_into_node_type(self) -> Result<ckd::ElementG1, ParsePublicKeyError> {
        ckd::ElementG1::from_compressed(&self.0)
            .into_option()
            .ok_or(ParsePublicKeyError {})
    }
}

impl IntoDtoType<dtos_contract::PublicKey> for &near_sdk::PublicKey {
    // This will never panic, because the key sizes match
    fn into_dto_type(self) -> dtos_contract::PublicKey {
        match self.curve_type() {
            near_sdk::CurveType::SECP256K1 => {
                let mut bytes = [0u8; 64];
                // The first byte is the curve type
                bytes.copy_from_slice(&self.as_bytes()[1..]);
                dtos_contract::PublicKey::from(dtos_contract::Secp256k1PublicKey::from(bytes))
            }
            near_sdk::CurveType::ED25519 => {
                let mut bytes = [0u8; 32];
                // The first byte is the curve type
                bytes.copy_from_slice(&self.as_bytes()[1..]);
                dtos_contract::PublicKey::from(dtos_contract::Ed25519PublicKey::from(bytes))
            }
        }
    }
}

impl IntoDtoType<dtos_contract::Bls12381G1PublicKey> for &ckd::ElementG1 {
    fn into_dto_type(self) -> dtos_contract::Bls12381G1PublicKey {
        dtos_contract::Bls12381G1PublicKey::from(self.to_compressed())
    }
>>>>>>> e39a4251
}<|MERGE_RESOLUTION|>--- conflicted
+++ resolved
@@ -9,8 +9,6 @@
     collateral::{Collateral, QuoteCollateralV3},
     EventLog, TcbInfo,
 };
-<<<<<<< HEAD
-=======
 use derive_more::Display;
 use k256::{
     elliptic_curve::{
@@ -26,7 +24,6 @@
 #[derive(Debug, Display)]
 pub struct ParsePublicKeyError {}
 impl std::error::Error for ParsePublicKeyError {}
->>>>>>> e39a4251
 
 pub(crate) trait IntoDtoType<DtoType> {
     fn into_dto_type(self) -> DtoType;
@@ -167,8 +164,6 @@
             event_payload,
         }
     }
-<<<<<<< HEAD
-=======
 }
 
 impl IntoDtoType<dtos_contract::PublicKey> for &frost_ed25519::VerifyingKey {
@@ -270,5 +265,4 @@
     fn into_dto_type(self) -> dtos_contract::Bls12381G1PublicKey {
         dtos_contract::Bls12381G1PublicKey::from(self.to_compressed())
     }
->>>>>>> e39a4251
 }