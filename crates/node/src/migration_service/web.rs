#![allow(dead_code)]
pub mod authentication;
pub mod client;
pub mod server;
#[cfg(any(test, feature = "test-utils"))]
pub mod test_utils;
pub mod types;

#[cfg(test)]
mod tests {

    use ed25519_dalek::SigningKey;
    use mpc_contract::node_migrations::BackupServiceInfo;
    use rand::rngs::OsRng;
<<<<<<< HEAD
    use tempfile::TempDir;
    use tokio::sync::{watch, RwLock};
=======
>>>>>>> 9ccd0295

    use super::test_utils::setup;
    use crate::keyshare::{test_utils::KeysetBuilder, Keyshare};
    use crate::migration_service::web::client::{
        connect_to_web_server, make_hello_request, make_keyshare_get_request,
        make_set_keyshares_request,
    };
<<<<<<< HEAD
    use crate::migration_service::web::{server::start_web_server, types::WebServerState};
    use crate::{
        config::WebUIConfig, migration_service::types::MigrationInfo, p2p::testing::PortSeed,
    };

    const LOCALHOST_IP: &str = "127.0.0.1";

    struct TestSetup {
        client_key: SigningKey,
        server_key: SigningKey,
        target_address: String,
        migration_state_sender: watch::Sender<MigrationInfo>,
        import_keyshares_receiver: watch::Receiver<Vec<Keyshare>>,
        keyshare_storage: Arc<RwLock<KeyshareStorage>>,
        _tmpdir: TempDir,
    }

    async fn setup(port_seed: PortSeed) -> TestSetup {
        let client_key = SigningKey::generate(&mut OsRng);
        let server_key = SigningKey::generate(&mut OsRng);

        let port: u16 = port_seed.migration_web_port(0);
        let config = WebUIConfig {
            host: LOCALHOST_IP.to_string(),
            port,
        };
        let (migration_state_sender, migration_state_receiver) = watch::channel(MigrationInfo {
            backup_service_info: Some(BackupServiceInfo {
                public_key: client_key.verifying_key().to_bytes().into(),
            }),
            active_migration: false,
        });

        let (storage, _tmpdir) = generate_key_storage().await;
        let keyshare_storage = Arc::new(RwLock::new(storage));

        let (import_keyshares_sender, import_keyshares_receiver) = watch::channel(vec![]);
        let web_server_state = Arc::new(WebServerState {
            import_keyshares_sender: import_keyshares_sender.clone(),
            keyshare_storage: keyshare_storage.clone(),
        });
        assert!(start_web_server(
            web_server_state.clone(),
            config,
            migration_state_receiver,
            &server_key,
        )
        .await
        .is_ok());
        let target_address = format!("{LOCALHOST_IP}:{port}");
        TestSetup {
            client_key,
            server_key,
            target_address,
            migration_state_sender,
            import_keyshares_receiver,
            keyshare_storage,
            _tmpdir,
        }
    }
=======
    use crate::{migration_service::types::MigrationInfo, p2p::testing::PortSeed};
>>>>>>> 9ccd0295

    #[tokio::test]
    async fn test_web_success_hello_world() {
        let test_setup = setup(PortSeed::MIGRATION_WEBSERVER_SUCCESS_TEST).await;

        let mut send_request = connect_to_web_server(
            &test_setup.client_key,
            &test_setup.target_address,
            &test_setup.server_key.verifying_key(),
        )
        .await
        .unwrap();
        let res = make_hello_request(&mut send_request).await.unwrap();
        assert_eq!("Hello, world!", res);
    }

    #[tokio::test]
    async fn test_web_failure() {
        let test_setup = setup(PortSeed::MIGRATION_WEBSERVER_FAILURE_TEST).await;
        let wrong_backup_service_info = MigrationInfo {
            backup_service_info: Some(BackupServiceInfo {
                public_key: SigningKey::generate(&mut OsRng).to_bytes().into(),
            }),
            active_migration: false,
        };
        test_setup
            .migration_state_sender
            .send(wrong_backup_service_info)
            .unwrap();

        // the handshake will still pass. it is only after we try to send data that we realize the
        // server closed the connection.
        let mut send_request = connect_to_web_server(
            &test_setup.client_key,
            &test_setup.target_address,
            &test_setup.server_key.verifying_key(),
        )
        .await
        .unwrap();

        let res = make_hello_request(&mut send_request).await;
        assert!(res.is_err());
    }

    #[tokio::test]
    async fn test_web_success_get_keyshares() {
        let test_setup = setup(PortSeed::MIGRATION_WEBSERVER_SUCCESS_TEST_GET_KEYSHARES).await;

        let mut send_request = connect_to_web_server(
            &test_setup.client_key,
            &test_setup.target_address,
            &test_setup.server_key.verifying_key(),
        )
        .await
        .unwrap();
        let res = make_keyshare_get_request(&mut send_request, &KeysetBuilder::new(1).keyset())
            .await
            .unwrap();

        let expected: Vec<Keyshare> = Vec::new();
        assert_eq!(expected, res);

        let keyset_builder = KeysetBuilder::new_populated(0, 8);

        test_setup
            .keyshare_storage
            .write()
            .await
            .import_backup(
                keyset_builder.keyshares().to_vec(),
                &keyset_builder.keyset(),
            )
            .await
            .unwrap();
        let res = make_keyshare_get_request(&mut send_request, &keyset_builder.keyset())
            .await
            .unwrap();
        assert_eq!(keyset_builder.keyshares().to_vec(), res);
    }

    #[tokio::test]
    async fn test_web_success_set_keyshares() {
        let mut test_setup = setup(PortSeed::MIGRATION_WEBSERVER_SUCCESS_TEST_SET_KEYSHARES).await;

        let mut send_request = connect_to_web_server(
            &test_setup.client_key,
            &test_setup.target_address,
            &test_setup.server_key.verifying_key(),
        )
        .await
        .unwrap();

        let received = test_setup
            .import_keyshares_receiver
            .borrow_and_update()
            .clone();
        let expected: Vec<Keyshare> = Vec::new();
        assert_eq!(expected, received);

        let keyset_builder = KeysetBuilder::new_populated(0, 8);
        make_set_keyshares_request(&mut send_request, keyset_builder.keyshares())
            .await
            .unwrap();

        let received = test_setup
            .import_keyshares_receiver
            .borrow_and_update()
            .clone();
        assert_eq!(keyset_builder.keyshares().to_vec(), received);
    }

    #[tokio::test]
    async fn test_cancellation_if_migration_info_changes() {
        let test_setup = setup(PortSeed::MIGRATION_WEBSERVER_CHANGE_MIGRATION_INFO).await;

        let mut send_request = connect_to_web_server(
            &test_setup.client_key,
            &test_setup.target_address,
            &test_setup.server_key.verifying_key(),
        )
        .await
        .unwrap();
        let res = make_hello_request(&mut send_request).await.unwrap();
        assert_eq!("Hello, world!", res);
        let wrong_backup_service_info = MigrationInfo {
            backup_service_info: Some(BackupServiceInfo {
                public_key: SigningKey::generate(&mut OsRng).to_bytes().into(),
            }),
            active_migration: false,
        };
        test_setup
            .migration_state_sender
            .send(wrong_backup_service_info)
            .unwrap();
        assert!(make_hello_request(&mut send_request).await.is_err());
    }
}<|MERGE_RESOLUTION|>--- conflicted
+++ resolved
@@ -12,11 +12,6 @@
     use ed25519_dalek::SigningKey;
     use mpc_contract::node_migrations::BackupServiceInfo;
     use rand::rngs::OsRng;
-<<<<<<< HEAD
-    use tempfile::TempDir;
-    use tokio::sync::{watch, RwLock};
-=======
->>>>>>> 9ccd0295
 
     use super::test_utils::setup;
     use crate::keyshare::{test_utils::KeysetBuilder, Keyshare};
@@ -24,70 +19,7 @@
         connect_to_web_server, make_hello_request, make_keyshare_get_request,
         make_set_keyshares_request,
     };
-<<<<<<< HEAD
-    use crate::migration_service::web::{server::start_web_server, types::WebServerState};
-    use crate::{
-        config::WebUIConfig, migration_service::types::MigrationInfo, p2p::testing::PortSeed,
-    };
-
-    const LOCALHOST_IP: &str = "127.0.0.1";
-
-    struct TestSetup {
-        client_key: SigningKey,
-        server_key: SigningKey,
-        target_address: String,
-        migration_state_sender: watch::Sender<MigrationInfo>,
-        import_keyshares_receiver: watch::Receiver<Vec<Keyshare>>,
-        keyshare_storage: Arc<RwLock<KeyshareStorage>>,
-        _tmpdir: TempDir,
-    }
-
-    async fn setup(port_seed: PortSeed) -> TestSetup {
-        let client_key = SigningKey::generate(&mut OsRng);
-        let server_key = SigningKey::generate(&mut OsRng);
-
-        let port: u16 = port_seed.migration_web_port(0);
-        let config = WebUIConfig {
-            host: LOCALHOST_IP.to_string(),
-            port,
-        };
-        let (migration_state_sender, migration_state_receiver) = watch::channel(MigrationInfo {
-            backup_service_info: Some(BackupServiceInfo {
-                public_key: client_key.verifying_key().to_bytes().into(),
-            }),
-            active_migration: false,
-        });
-
-        let (storage, _tmpdir) = generate_key_storage().await;
-        let keyshare_storage = Arc::new(RwLock::new(storage));
-
-        let (import_keyshares_sender, import_keyshares_receiver) = watch::channel(vec![]);
-        let web_server_state = Arc::new(WebServerState {
-            import_keyshares_sender: import_keyshares_sender.clone(),
-            keyshare_storage: keyshare_storage.clone(),
-        });
-        assert!(start_web_server(
-            web_server_state.clone(),
-            config,
-            migration_state_receiver,
-            &server_key,
-        )
-        .await
-        .is_ok());
-        let target_address = format!("{LOCALHOST_IP}:{port}");
-        TestSetup {
-            client_key,
-            server_key,
-            target_address,
-            migration_state_sender,
-            import_keyshares_receiver,
-            keyshare_storage,
-            _tmpdir,
-        }
-    }
-=======
     use crate::{migration_service::types::MigrationInfo, p2p::testing::PortSeed};
->>>>>>> 9ccd0295
 
     #[tokio::test]
     async fn test_web_success_hello_world() {
