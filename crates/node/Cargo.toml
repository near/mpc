[package]
name = "mpc-node"
version = "2.2.0-rc.1"
edition = "2021"
license = "MIT"

[features]
network-hardship-simulation = []

[dependencies]
actix = { workspace = true }
aes-gcm = { workspace = true }
anyhow = { workspace = true }
async-trait = { workspace = true }
attestation = { workspace = true }
axum = { workspace = true }
backon = { workspace = true }
borsh = { workspace = true }
clap = { workspace = true }
contract-interface = { workspace = true }
derive_more = { workspace = true }
ed25519-dalek = { workspace = true }
flume = { workspace = true }
futures = { workspace = true }
gcloud-sdk = { workspace = true }
hex = { workspace = true }
humantime = { workspace = true }
hyper = { workspace = true }
itertools = { workspace = true }
k256 = { workspace = true }
lru = { workspace = true }
mpc-contract = { workspace = true }
mpc-tls = { workspace = true }
near-client = { workspace = true }
near-config-utils = { workspace = true }
near-crypto = { workspace = true }
near-indexer = { workspace = true }
near-indexer-primitives = { workspace = true }
near-o11y = { workspace = true }
near-sdk = { workspace = true }
near-time = { workspace = true }
node-types = { workspace = true }
prometheus = { workspace = true }
rand = { workspace = true }
rocksdb = { workspace = true }
rustls = { workspace = true }
serde = { workspace = true }
serde_json = { workspace = true }
serde_yaml = { workspace = true }
sha3 = { workspace = true }
tee_authority = { workspace = true }
tempfile = { workspace = true }
thiserror = { workspace = true }
threshold-signatures = { workspace = true }
time = { workspace = true }
tokio = { workspace = true }
tokio-rustls = { workspace = true }
tokio-stream = { workspace = true }
tokio-util = { workspace = true }
tracing = { workspace = true }
tracing-subscriber = { workspace = true }
url = { workspace = true }

[build-dependencies]
built = { version = "0.8", features = ["git2", "chrono"] }

[dev-dependencies]
assert_matches = { workspace = true }
itertools = { workspace = true }
mockall = { workspace = true }
mpc-contract = { workspace = true, features = ["test-utils"] }
rstest = { workspace = true }
<<<<<<< HEAD
tracing-test = { workspace = true }

[build-dependencies]
built = { version = "0.8", features = ["git2", "chrono"] }

[features]
network-hardship-simulation = []
test-utils = []
=======
serial_test = { workspace = true }
tracing-test = { workspace = true }
>>>>>>> 674aa8f7
<|MERGE_RESOLUTION|>--- conflicted
+++ resolved
@@ -6,6 +6,7 @@
 
 [features]
 network-hardship-simulation = []
+test-utils = []
 
 [dependencies]
 actix = { workspace = true }
@@ -70,16 +71,5 @@
 mockall = { workspace = true }
 mpc-contract = { workspace = true, features = ["test-utils"] }
 rstest = { workspace = true }
-<<<<<<< HEAD
-tracing-test = { workspace = true }
-
-[build-dependencies]
-built = { version = "0.8", features = ["git2", "chrono"] }
-
-[features]
-network-hardship-simulation = []
-test-utils = []
-=======
 serial_test = { workspace = true }
-tracing-test = { workspace = true }
->>>>>>> 674aa8f7
+tracing-test = { workspace = true }