use crate::sandbox::common::SharedSecretKey;
use crate::sandbox::common::{
    create_response_ckd, derive_confidential_key_and_validate, example_bls12381g1_point,
    init_env_bls12381,
};
use mpc_contract::{
    crypto_shared::CKDResponse,
    errors,
    primitives::{ckd::CKDRequestArgs, domain::DomainId},
};
use near_sdk::AccountId;
use near_workspaces::{network::Sandbox, result::Execution, types::NearToken, Account, Worker};

async fn create_account_given_id(
    worker: &Worker<Sandbox>,
    account_id: AccountId,
) -> Result<Execution<Account>, near_workspaces::error::Error> {
    let (_, sk) = worker.generate_dev_account_credentials();
    worker.create_root_account_subaccount(account_id, sk).await
}

#[tokio::test]
async fn test_contract_ckd_request() -> anyhow::Result<()> {
<<<<<<< HEAD
    let (worker, contract, mpc_nodes, sks) = init_env_secp256k1(1).await;
    let attested_account = &mpc_nodes[0];

=======
    let (worker, contract, _, sks) = init_env_bls12381(1).await;
>>>>>>> e39a4251
    let sk = match &sks[0] {
        SharedSecretKey::Secp256k1(_) => unreachable!(),
        SharedSecretKey::Ed25519(_) => unreachable!(),
        SharedSecretKey::Bls12381(sk) => sk,
    };

    let account_ids: [AccountId; 4] = [
        "this_is_an_app".parse().unwrap(),
        "another".parse().unwrap(),
        "a_better_one".parse().unwrap(),
        "a_fake_one".parse().unwrap(),
    ];

    let app_public_key = example_bls12381g1_point();

    for account_id in account_ids {
        let account = create_account_given_id(&worker, account_id.clone())
            .await
            .unwrap()
            .unwrap();

        println!("submitting: {account_id}");

        let request = CKDRequestArgs {
            app_public_key: app_public_key.clone(),
            domain_id: DomainId::default(),
        };

        let (respond_req, respond_resp) = create_response_ckd(
            account.id(),
            app_public_key.clone(),
            &request.domain_id,
            &sk.private_share.to_scalar(),
        );

        derive_confidential_key_and_validate(
            account,
            &request,
            Some((&respond_req, &respond_resp)),
            &contract,
            attested_account,
        )
        .await?;
    }

    // check duplicate requests
    let account_id: AccountId = "duplicate".parse().unwrap();
    let account = create_account_given_id(&worker, account_id.clone())
        .await
        .unwrap()
        .unwrap();
    let request = CKDRequestArgs {
        app_public_key: app_public_key.clone(),
        domain_id: DomainId::default(),
    };
    let (respond_req, respond_resp) = create_response_ckd(
        account.id(),
        app_public_key,
        &request.domain_id,
        &sk.private_share.to_scalar(),
    );

    derive_confidential_key_and_validate(
        account.clone(),
        &request,
        Some((&respond_req, &respond_resp)),
        &contract,
        attested_account,
    )
    .await?;
    derive_confidential_key_and_validate(
        account.clone(),
        &request,
        Some((&respond_req, &respond_resp)),
        &contract,
        attested_account,
    )
    .await?;

    // Check that a ckd with no response from MPC network properly errors out:
    let err =
        derive_confidential_key_and_validate(account, &request, None, &contract, attested_account)
            .await
            .expect_err("should have failed with timeout");
    assert!(err
        .to_string()
        .contains(&errors::RequestError::Timeout.to_string()));

    Ok(())
}

#[tokio::test]
async fn test_contract_ckd_success_refund() -> anyhow::Result<()> {
<<<<<<< HEAD
    let (worker, contract, mpc_nodes, sks) = init_env_secp256k1(1).await;
    let attested_account = &mpc_nodes[0];

=======
    let (worker, contract, _, sks) = init_env_bls12381(1).await;
>>>>>>> e39a4251
    let alice = worker.dev_create_account().await?;
    let balance = alice.view_account().await?.balance;
    let contract_balance = contract.view_account().await?.balance;
    let SharedSecretKey::Bls12381(sk) = &sks[0] else {
        unreachable!();
    };
    let app_public_key = example_bls12381g1_point();
    let request = CKDRequestArgs {
        app_public_key: app_public_key.clone(),
        domain_id: DomainId::default(),
    };

    let (respond_req, respond_resp) = create_response_ckd(
        alice.id(),
        app_public_key,
        &request.domain_id,
        &sk.private_share.to_scalar(),
    );

    let status = alice
        .call(contract.id(), "request_app_private_key")
        .args_json(serde_json::json!({
            "request": request,
        }))
        .deposit(NearToken::from_near(1))
        .max_gas()
        .transact_async()
        .await?;
    dbg!(&status);
    tokio::time::sleep(std::time::Duration::from_secs(3)).await;

    // Call `respond_ckd` as an attested node:
    let respond = attested_account
        .call(contract.id(),"respond_ckd")
        .args_json(serde_json::json!({
            "request": respond_req,
            "response": respond_resp
        }))
        .max_gas()
        .transact()
        .await?;
    dbg!(&respond);

    let execution = status.await?;
    dbg!(&execution);

    let execution = execution.into_result()?;

    // Finally wait the result:
    let returned_resp: CKDResponse = execution.json()?;
    assert_eq!(
        returned_resp, respond_resp,
        "Returned ckd request does not match"
    );

    let new_balance = alice.view_account().await?.balance;
    let new_contract_balance = contract.view_account().await?.balance;
    assert!(
        balance.as_millinear() - new_balance.as_millinear() < 10,
        "refund should happen"
    );
    println!(
        "{} {} {} {}",
        balance.as_millinear(),
        new_balance.as_millinear(),
        contract_balance.as_millinear(),
        new_contract_balance.as_millinear(),
    );
    assert!(
        contract_balance.as_millinear() <= new_contract_balance.as_millinear(),
        "contract balance should not decrease after refunding deposit"
    );

    Ok(())
}

#[tokio::test]
async fn test_contract_ckd_fail_refund() -> anyhow::Result<()> {
    let (worker, contract, _, _) = init_env_bls12381(1).await;
    let alice = worker.dev_create_account().await?;
    let balance = alice.view_account().await?.balance;
    let contract_balance = contract.view_account().await?.balance;
    let app_public_key = example_bls12381g1_point();
    let request = CKDRequestArgs {
        app_public_key,
        domain_id: DomainId::default(),
    };

    let status = alice
        .call(contract.id(), "request_app_private_key")
        .args_json(serde_json::json!({
            "request": request,
        }))
        .deposit(NearToken::from_near(1))
        .max_gas()
        .transact_async()
        .await?;
    dbg!(&status);
    tokio::time::sleep(std::time::Duration::from_secs(3)).await;

    // we do not respond, ckd will fail due to timeout
    let execution = status.await;
    dbg!(&execution);
    let err = execution
        .unwrap()
        .into_result()
        .expect_err("should have failed with timeout");
    assert!(err
        .to_string()
        .contains(&errors::RequestError::Timeout.to_string()));

    let new_balance = alice.view_account().await?.balance;
    let new_contract_balance = contract.view_account().await?.balance;
    println!(
        "{} {} {} {}",
        balance.as_millinear(),
        new_balance.as_millinear(),
        contract_balance.as_yoctonear(),
        new_contract_balance.as_yoctonear(),
    );
    assert!(balance >= new_balance, "user balance should not increase");
    assert!(
        balance.as_millinear() - new_balance.as_millinear() < 10,
        "refund should happen"
    );
    assert!(
        contract_balance.as_millinear() <= new_contract_balance.as_millinear(),
        "contract balance should not decrease after refunding deposit"
    );

    Ok(())
}

#[tokio::test]
async fn test_contract_ckd_request_deposits() -> anyhow::Result<()> {
<<<<<<< HEAD
    let (worker, contract, mpc_nodes, sks) = init_env_secp256k1(1).await;
    let attested_account = &mpc_nodes[0];

=======
    let (worker, contract, _, sks) = init_env_bls12381(1).await;
>>>>>>> e39a4251
    let alice = worker.dev_create_account().await?;
    let SharedSecretKey::Bls12381(sk) = &sks[0] else {
        unreachable!();
    };
    let app_public_key = example_bls12381g1_point();
    let request = CKDRequestArgs {
        app_public_key: app_public_key.clone(),
        domain_id: DomainId::default(),
    };

    let status = contract
        .call("request_app_private_key")
        .args_json(serde_json::json!({
            "request": request,
        }))
        .max_gas()
        .transact_async()
        .await?;
    dbg!(&status);

    let (respond_req, respond_resp) = create_response_ckd(
        alice.id(),
        app_public_key,
        &request.domain_id,
        &sk.private_share.to_scalar(),
    );
    // Responding to the request should fail with missing request because the deposit is too low,
    // so the request should have never made it into the request queue and subsequently the MPC network.
    let respond = attested_account
        .call(contract.id(),"respond_ckd")
        .args_json(serde_json::json!({
            "request": respond_req,
            "response": respond_resp
        }))
        .max_gas()
        .transact()
        .await?;
    dbg!(&respond);
    assert!(respond
        .into_result()
        .unwrap_err()
        .to_string()
        .contains(&errors::InvalidParameters::RequestNotFound.to_string()));

    let execution = status.await?;
    dbg!(&execution);
    assert!(execution
        .into_result()
        .unwrap_err()
        .to_string()
        .contains(&errors::InvalidParameters::InsufficientDeposit.to_string()));

    Ok(())
}<|MERGE_RESOLUTION|>--- conflicted
+++ resolved
@@ -21,13 +21,9 @@
 
 #[tokio::test]
 async fn test_contract_ckd_request() -> anyhow::Result<()> {
-<<<<<<< HEAD
     let (worker, contract, mpc_nodes, sks) = init_env_secp256k1(1).await;
     let attested_account = &mpc_nodes[0];
 
-=======
-    let (worker, contract, _, sks) = init_env_bls12381(1).await;
->>>>>>> e39a4251
     let sk = match &sks[0] {
         SharedSecretKey::Secp256k1(_) => unreachable!(),
         SharedSecretKey::Ed25519(_) => unreachable!(),
@@ -121,13 +117,9 @@
 
 #[tokio::test]
 async fn test_contract_ckd_success_refund() -> anyhow::Result<()> {
-<<<<<<< HEAD
     let (worker, contract, mpc_nodes, sks) = init_env_secp256k1(1).await;
     let attested_account = &mpc_nodes[0];
 
-=======
-    let (worker, contract, _, sks) = init_env_bls12381(1).await;
->>>>>>> e39a4251
     let alice = worker.dev_create_account().await?;
     let balance = alice.view_account().await?.balance;
     let contract_balance = contract.view_account().await?.balance;
@@ -263,13 +255,9 @@
 
 #[tokio::test]
 async fn test_contract_ckd_request_deposits() -> anyhow::Result<()> {
-<<<<<<< HEAD
     let (worker, contract, mpc_nodes, sks) = init_env_secp256k1(1).await;
     let attested_account = &mpc_nodes[0];
 
-=======
-    let (worker, contract, _, sks) = init_env_bls12381(1).await;
->>>>>>> e39a4251
     let alice = worker.dev_create_account().await?;
     let SharedSecretKey::Bls12381(sk) = &sks[0] else {
         unreachable!();
