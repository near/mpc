--- conflicted
+++ resolved
@@ -143,13 +143,8 @@
 
 #[tokio::test]
 async fn test_propose_update_contract() {
-<<<<<<< HEAD
-    let (_, contract, accounts, _) = init_env(&[SignatureScheme::Secp256k1]).await;
+    let (_, contract, accounts, _) = init_env(&[SignatureScheme::Secp256k1], 3).await;
     propose_and_vote_contract_binary(&accounts, &contract, current_contract()).await;
-=======
-    let (_, contract, accounts, _) = init_env(&[SignatureScheme::Secp256k1], PARTICIPANT_LEN).await;
-    propose_and_vote_contract_binary(&accounts, &contract, current_contract(), false).await;
->>>>>>> 4374f296
 }
 
 #[tokio::test]
@@ -281,14 +276,8 @@
         init_env(&[SignatureScheme::Secp256k1], number_of_participants).await;
     dbg!(contract.id());
 
-<<<<<<< HEAD
     for _ in 0..3 {
         propose_and_vote_contract_binary(&accounts, &contract, current_contract()).await;
-=======
-    let number_of_updates = 3;
-    for _ in 0..number_of_updates {
-        propose_and_vote_contract_binary(&accounts, &contract, current_contract(), false).await;
->>>>>>> 4374f296
     }
 }
 
@@ -394,12 +383,7 @@
 async fn update_from_current_contract_to_migration_contract() {
     // We don't add any initial domains on init, since we will domains
     // in add_dummy_state_and_pending_sign_requests call below.
-<<<<<<< HEAD
-    let (worker, contract, accounts) = init_with_candidates(vec![], InitConfig::default()).await;
-=======
-    // TODO(#1518): this test does not cannot scale yet, "Smart contract panicked: Expected ongoing reshare"
-    let (worker, contract, accounts) = init_with_candidates(vec![], 3).await;
->>>>>>> 4374f296
+    let (worker, contract, accounts) = init_with_candidates(vec![], InitConfig::default(), 3).await;
 
     let participants = assert_running_return_participants(&contract)
         .await
