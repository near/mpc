use assert_matches::assert_matches;
use digest::{Digest, FixedOutput};
use dtos_contract::{Attestation, MockAttestation};
use ecdsa::signature::Verifier;
use fs2::FileExt;
use k256::{
    elliptic_curve::{
        hash2curve::{ExpandMsgXof, GroupDigest},
        point::DecompressPoint as _,
        scalar::FromUintUnchecked,
        sec1::ToEncodedPoint,
        PrimeField,
    },
    AffinePoint, FieldBytes, ProjectivePoint, Scalar, Secp256k1,
};
use mpc_contract::{
    config::InitConfig,
    crypto_shared::{
        derive_key_secp256k1, derive_tweak, ed25519_types, k256_types, kdf::check_ec_signature,
        near_public_key_to_affine_point, CKDResponse, SerializableScalar, SignatureResponse,
    },
    primitives::{
        ckd::{CKDRequest, CKDRequestArgs},
        domain::{DomainConfig, DomainId, SignatureScheme},
        key_state::{AttemptId, EpochId, KeyForDomain, Keyset},
        participants::{ParticipantInfo, Participants},
        signature::{Bytes, SignatureRequest, Tweak},
        test_utils::bogus_ed25519_near_public_key,
        thresholds::{Threshold, ThresholdParameters},
    },
    state::ProtocolContractState,
    tee::tee_state::NodeId,
    update::{ProposeUpdateArgs, UpdateId},
};
use mpc_contract::{
    crypto_shared::k256_types::SerializableAffinePoint,
    primitives::signature::{Payload, SignRequestArgs},
};
use near_sdk::{log, CurveType, Gas, PublicKey};
use near_workspaces::{
    network::Sandbox,
    operations::TransactionStatus,
    result::ExecutionFinalResult,
    types::{AccountId, NearToken},
    Account, Contract, Worker,
};
use rand::rngs::OsRng;
use serde::{Deserialize, Serialize};
use serde_json::json;
use sha2::Sha256;
use signature::DigestSigner;
use std::{
    collections::BTreeSet,
    fs::OpenOptions,
    io::{Read, Write},
    path::Path,
    process::Command,
    sync::OnceLock,
    time::{SystemTime, UNIX_EPOCH},
};
use threshold_signatures::{
    eddsa::KeygenOutput,
    frost_secp256k1::{Ciphersuite, Secp256K1Sha256},
};
use threshold_signatures::{
    frost_ed25519,
    frost_ed25519::{keys::SigningShare, Ed25519Group, Group, VerifyingKey},
};

pub const CONTRACT_FILE_PATH: &str =
    "../../target/wasm32-unknown-unknown/release-contract/mpc_contract.wasm";
pub const PARTICIPANT_LEN: usize = 3;

const CURRENT_CONTRACT_PACKAGE_NAME: &str = "mpc-contract";
const DUMMY_MIGRATION_CONTRACT_PACKAGE_NAME: &str = "test-migration-contract";

/// Convenience constant used only in tests.  
/// The contract itself does not require a specific gas attachment; in practice,  
/// nodes usually attach the maximum available gas.  
/// For testing, we use this constant to attach a fixed amount to each call and detect if gas usage increases  
/// unexpectedly in the future.
pub const GAS_FOR_VOTE_RESHARED: Gas = Gas::from_tgas(15);

/// This is the current deposit required for a contract deploy. This is subject to change but make
/// sure that it's not larger than 2mb. We can go up to 4mb technically but our contract should
/// not be getting that big.
///
/// TODO(#771): Reduce this to the minimal value possible after #770 is resolved
pub const CURRENT_CONTRACT_DEPLOY_DEPOSIT: NearToken = NearToken::from_millinear(11179);

pub fn candidates(names: Option<Vec<AccountId>>) -> Participants {
    let mut participants: Participants = Participants::new();
    let names = names.unwrap_or_else(|| {
        vec![
            "alice.near".parse().unwrap(),
            "bob.near".parse().unwrap(),
            "caesar.near".parse().unwrap(),
        ]
    });

    for account_id in names {
        let _ = participants.insert(
            account_id.clone(),
            ParticipantInfo {
                url: "127.0.0.1".into(),
                sign_pk: bogus_ed25519_near_public_key(),
            },
        );
    }
    participants
}

/// Create `amount` accounts and return them along with the candidate info.
pub async fn gen_accounts(worker: &Worker<Sandbox>, amount: usize) -> (Vec<Account>, Participants) {
    let mut accounts = Vec::with_capacity(amount);
    for _ in 0..amount {
        log!("attempting to create account");
        let account = worker.dev_create_account().await.unwrap();
        log!("created account");
        accounts.push(account);
    }
    let candidates = candidates(Some(accounts.iter().map(|a| a.id().clone()).collect()));
    (accounts, candidates)
}

#[derive(Debug, Serialize, Deserialize)]
struct BuildLock {
    timestamp: u64,
}

impl BuildLock {
    fn new() -> Self {
        Self {
            timestamp: SystemTime::now()
                .duration_since(UNIX_EPOCH)
                .unwrap()
                .as_secs(),
        }
    }

    /// checks if self is older than 4 seconds
    fn expired(&self) -> bool {
        let now = SystemTime::now()
            .duration_since(UNIX_EPOCH)
            .unwrap()
            .as_secs();
        now.saturating_sub(self.timestamp) > 4
    }
}

/// Generic contract builder
fn load_contract(package_name: &str) -> Vec<u8> {
    let lockfile_name = format!("{package_name}.itest.build.lock");

    // Points to `/crates`
    let pkg_dir = Path::new(env!("CARGO_MANIFEST_DIR"));
    // pointing to repository root directory.
    let project_dir = pkg_dir.join("../..");

    let artifact_name = format!("{package_name}.wasm").replace('-', "_");
    let wasm_path = project_dir.join(format!(
        "target/wasm32-unknown-unknown/release-contract/{artifact_name}"
    ));

    let lock_path = project_dir.join(lockfile_name);
    let mut lockfile = OpenOptions::new()
        .create(true)
        .truncate(false)
        .read(true)
        .write(true)
        .open(&lock_path)
        .expect("Failed to open lockfile");
    lockfile
        .lock_exclusive()
        .expect("Failed to lock build file");

    // check if we need to re-build
    let do_build = match lockfile.metadata().unwrap().len() {
        0 => true,
        _ => {
            let mut buf = String::new();
            lockfile.read_to_string(&mut buf).unwrap();
            match serde_json::from_str::<BuildLock>(&buf) {
                Ok(build_lock) => build_lock.expired(),
                _ => true,
            }
        }
    };

    if do_build {
        let status = Command::new("cargo")
            .args([
                "build",
                &format!("--package={package_name}"),
                "--profile=release-contract",
                "--target=wasm32-unknown-unknown",
            ])
            .current_dir(&project_dir)
            .status()
            .expect("Failed to run cargo build");

        assert!(status.success(), "cargo build failed");

        let status = Command::new("wasm-opt")
            .args([
                "--enable-bulk-memory",
                "-Oz",
                "-o",
                wasm_path.to_str().unwrap(),
                wasm_path.to_str().unwrap(),
            ])
            .current_dir(&project_dir)
            .status()
            .expect("Failed to run wasm-opt");

        assert!(status.success(), "wasm-opt failed");

        lockfile.set_len(0).unwrap();
        lockfile
            .write_all(serde_json::to_string(&BuildLock::new()).unwrap().as_bytes())
            .expect("Failed to write timestamp to lockfile");
    }

    std::fs::read(wasm_path).unwrap()
}

static CONTRACT: OnceLock<Vec<u8>> = OnceLock::new();
static MIGRATION_CONTRACT: OnceLock<Vec<u8>> = OnceLock::new();

pub fn current_contract() -> &'static [u8] {
    CONTRACT.get_or_init(|| load_contract(CURRENT_CONTRACT_PACKAGE_NAME))
}

pub fn migration_contract() -> &'static [u8] {
    MIGRATION_CONTRACT.get_or_init(|| load_contract(DUMMY_MIGRATION_CONTRACT_PACKAGE_NAME))
}

pub async fn init() -> (Worker<Sandbox>, Contract) {
    let worker = near_workspaces::sandbox().await.unwrap();
    let wasm = &current_contract();
    let contract = worker.dev_deploy(wasm).await.unwrap();
    (worker, contract)
}

/// Initializes the contract with `pks` as public keys, a set of participants and a threshold.
pub async fn init_with_candidates(
    pks: Vec<near_sdk::PublicKey>,
) -> (Worker<Sandbox>, Contract, Vec<Account>) {
    let (worker, contract) = init().await;
    let (accounts, participants) = gen_accounts(&worker, PARTICIPANT_LEN).await;
    let threshold_parameters = {
        let threshold = Threshold::new(((participants.len() as f64) * 0.6).ceil() as u64);
        ThresholdParameters::new(participants.clone(), threshold).unwrap()
    };

    let call_builder = if !pks.is_empty() {
        let (domains, keys): (Vec<_>, Vec<_>) = pks
            .into_iter()
            .enumerate()
            .map(|(i, pk)| {
                let domain_id = DomainId((i as u64) * 2);
                let scheme = match pk.curve_type() {
                    CurveType::ED25519 => SignatureScheme::Ed25519,
                    CurveType::SECP256K1 => SignatureScheme::Secp256k1,
                };
                let key = pk.try_into().unwrap();

                (
                    DomainConfig {
                        id: domain_id,
                        scheme,
                    },
                    KeyForDomain {
                        attempt: AttemptId::new(),
                        domain_id,
                        key,
                    },
                )
            })
            .unzip();

        contract.call("init_running").args_json(serde_json::json!({
            "domains": domains,
            "next_domain_id": (domains.len() as u64) * 2,
            "keyset": Keyset::new(EpochId::new(5), keys),
            "parameters": threshold_parameters,
        }))
    } else {
        contract.call("init").args_json(serde_json::json!({
            "parameters": threshold_parameters,
            "init_config": None::<InitConfig>,
        }))
    };

    let init = call_builder
        .transact()
        .await
        .unwrap()
        .into_result()
        .unwrap();

    // Give each participant a valid attestation initially
    for ((_, _, participant), account) in participants.participants().iter().zip(&accounts) {
        let tee_submission_result = submit_participant_info(
            account,
            &contract,
            &Attestation::Mock(MockAttestation::Valid),
            &participant.sign_pk,
        )
        .await;

        assert_matches!(
            tee_submission_result,
            Ok(true),
            "`submit_participant_info` must succeed for mock attestations"
        );
    }
    dbg!(init);
    (worker, contract, accounts)
}

#[derive(Debug)]
pub enum SharedSecretKey {
    Secp256k1(k256::elliptic_curve::SecretKey<k256::Secp256k1>),
    Ed25519(KeygenOutput),
}

pub fn new_secp256k1() -> (
    near_sdk::PublicKey,
    k256::elliptic_curve::SecretKey<k256::Secp256k1>,
) {
    let secret_key = k256::SecretKey::random(&mut rand::thread_rng());
    let public_key = secret_key.public_key();

    let compressed_key = public_key.as_affine().to_encoded_point(false).as_bytes()[1..65].to_vec();

    let public_key = near_sdk::PublicKey::from_parts(CurveType::SECP256K1, compressed_key).unwrap();

    (public_key, secret_key)
}

pub async fn init_env_secp256k1(
    num_domains: usize,
) -> (
    Worker<Sandbox>,
    Contract,
    Vec<Account>,
    Vec<SharedSecretKey>,
) {
    let (public_keys, secret_keys) = (0..num_domains)
        .map(|_| make_key_for_domain(SignatureScheme::Secp256k1))
        .collect();

    let (worker, contract, accounts) = init_with_candidates(public_keys).await;

    (worker, contract, accounts, secret_keys)
}

pub fn make_key_for_domain(
    domain_scheme: SignatureScheme,
) -> (near_sdk::PublicKey, SharedSecretKey) {
    match domain_scheme {
        SignatureScheme::Secp256k1 | SignatureScheme::CkdSecp256k1 => {
            let (pk, sk) = new_secp256k1();
            (pk, SharedSecretKey::Secp256k1(sk))
        }
        SignatureScheme::Ed25519 => {
            let (pk, sk) = new_ed25519();
            (pk, SharedSecretKey::Ed25519(sk))
        }
    }
}

pub fn new_ed25519() -> (near_sdk::PublicKey, KeygenOutput) {
    let scalar = curve25519_dalek::Scalar::random(&mut OsRng);
    let private_share = SigningShare::new(scalar);
    let public_key_element = Ed25519Group::generator() * scalar;
    let public_key = VerifyingKey::new(public_key_element);

    let keygen_output = KeygenOutput {
        private_share,
        public_key,
    };

    let compressed_key = public_key.to_element().compress().as_bytes().to_vec();
    let pk = near_sdk::PublicKey::from_parts(CurveType::ED25519, compressed_key).unwrap();

    (pk, keygen_output)
}

pub async fn init_env_ed25519(
    num_domains: usize,
) -> (
    Worker<Sandbox>,
    Contract,
    Vec<Account>,
    Vec<SharedSecretKey>,
) {
    let (public_keys, secret_keys) = (0..num_domains)
        .map(|_| make_key_for_domain(SignatureScheme::Ed25519))
        .collect();

    let (worker, contract, accounts) = init_with_candidates(public_keys).await;

    (worker, contract, accounts, secret_keys)
}

/// Process the message, creating the same hash with type of [`Digest`] and [`Payload`]
pub fn process_message(msg: &str) -> (impl Digest, Payload) {
    let msg = msg.as_bytes();
    let digest = <k256::Secp256k1 as ecdsa::hazmat::DigestPrimitive>::Digest::new_with_prefix(msg);
    let bytes: FieldBytes = digest.clone().finalize_fixed();

    let payload_hash = Payload::from_legacy_ecdsa(bytes.into());
    (digest, payload_hash)
}

pub fn derive_secret_key_secp256k1(secret_key: &k256::SecretKey, tweak: &Tweak) -> k256::SecretKey {
    let tweak = Scalar::from_repr(tweak.as_bytes().into()).unwrap();
    k256::SecretKey::new((tweak + secret_key.to_nonzero_scalar().as_ref()).into())
}

pub fn derive_secret_key_ed25519(secret_key: &KeygenOutput, tweak: &Tweak) -> KeygenOutput {
    let tweak = curve25519_dalek::Scalar::from_bytes_mod_order(tweak.as_bytes());
    let private_share = SigningShare::new(secret_key.private_share.to_scalar() + tweak);
    let public_key =
        VerifyingKey::new(secret_key.public_key.to_element() + Ed25519Group::generator() * tweak);

    KeygenOutput {
        private_share,
        public_key,
    }
}

pub async fn create_message_payload_and_response(
    domain_id: DomainId,
    predecessor_id: &AccountId,
    msg: &str,
    path: &str,
    sk: &SharedSecretKey,
) -> (Payload, SignatureRequest, SignatureResponse) {
    match sk {
        SharedSecretKey::Secp256k1(sk) => {
            create_response_secp256k1(domain_id, predecessor_id, msg, path, sk)
        }
        SharedSecretKey::Ed25519(sk) => {
            create_response_ed25519(domain_id, predecessor_id, msg, path, sk)
        }
    }
}

pub fn create_response_secp256k1(
    domain_id: DomainId,
    predecessor_id: &AccountId,
    msg: &str,
    path: &str,
    sk: &k256::SecretKey,
) -> (Payload, SignatureRequest, SignatureResponse) {
    let (digest, payload) = process_message(msg);
    let pk = sk.public_key();

    let tweak = derive_tweak(predecessor_id, path);
    let derived_sk = derive_secret_key_secp256k1(sk, &tweak);
    let derived_pk = derive_key_secp256k1(&pk.into(), &tweak).unwrap();
    let signing_key = k256::ecdsa::SigningKey::from(&derived_sk);
    let verifying_key =
        k256::ecdsa::VerifyingKey::from(&k256::PublicKey::from_affine(derived_pk).unwrap());

    let (signature, _): (ecdsa::Signature<Secp256k1>, _) =
        signing_key.try_sign_digest(digest).unwrap();
    verifying_key.verify(msg.as_bytes(), &signature).unwrap();

    let s = signature.s();
    let (r_bytes, _s_bytes) = signature.split_bytes();
    let respond_req = SignatureRequest::new(domain_id, payload.clone(), predecessor_id, path);
    let big_r =
        AffinePoint::decompress(&r_bytes, k256::elliptic_curve::subtle::Choice::from(0)).unwrap();
    let s: k256::Scalar = *s.as_ref();

    let recovery_id = if check_ec_signature(&derived_pk, &big_r, &s, payload.as_ecdsa().unwrap(), 0)
        .is_ok()
    {
        0
    } else if check_ec_signature(&derived_pk, &big_r, &s, payload.as_ecdsa().unwrap(), 1).is_ok() {
        1
    } else {
        panic!("unable to use recovery id of 0 or 1");
    };

    let respond_resp = SignatureResponse::Secp256k1(k256_types::Signature {
        big_r: SerializableAffinePoint {
            affine_point: big_r,
        },
        s: SerializableScalar { scalar: s },
        recovery_id,
    });

    (payload, respond_req, respond_resp)
}

pub fn create_response_ed25519(
    domain_id: DomainId,
    predecessor_id: &AccountId,
    msg: &str,
    path: &str,
    signing_key: &KeygenOutput,
) -> (Payload, SignatureRequest, SignatureResponse) {
    let tweak = derive_tweak(predecessor_id, path);
    let derived_signing_key = derive_secret_key_ed25519(signing_key, &tweak);

    let payload: [u8; 32] = {
        let mut hasher = Sha256::new();
        hasher.update(msg);
        hasher.clone().finalize().into()
    };

    let derived_signing_key =
        frost_ed25519::SigningKey::from_scalar(derived_signing_key.private_share.to_scalar())
            .unwrap();

    let signature = derived_signing_key
        .sign(OsRng, &payload)
        .serialize()
        .unwrap()
        .try_into()
        .unwrap();

    let bytes = Bytes::new(payload.into()).unwrap();
    let payload = Payload::Eddsa(bytes);

    let respond_req = SignatureRequest::new(domain_id, payload.clone(), predecessor_id, path);

    let signature_response = SignatureResponse::Ed25519 {
        signature: ed25519_types::Signature::new(signature),
    };

    (payload, respond_req, signature_response)
}

pub async fn submit_sign_request(
    request: &SignRequestArgs,
    contract: &Contract,
) -> anyhow::Result<TransactionStatus> {
    let status = contract
        .call("sign")
        .args_json(serde_json::json!({
            "request": request,
        }))
        .deposit(NearToken::from_yoctonear(1))
        .max_gas()
        .transact_async()
        .await?;
    dbg!(&status);

    Ok(status)
}

pub async fn submit_signature_response(
    respond_req: &SignatureRequest,
    respond_resp: &SignatureResponse,
    contract: &Contract,
) -> anyhow::Result<()> {
    // Call `respond` as if we are the MPC network itself.
    let respond = contract
        .call("respond")
        .args_json(serde_json::json!({
            "request": respond_req,
            "response": respond_resp
        }))
        .max_gas()
        .transact()
        .await?;
    dbg!(&respond);

    Ok(())
}

pub async fn sign_and_validate(
    request: &SignRequestArgs,
    respond: Option<(&SignatureRequest, &SignatureResponse)>,
    contract: &Contract,
) -> anyhow::Result<()> {
    let status = submit_sign_request(request, contract).await?;

    tokio::time::sleep(std::time::Duration::from_secs(3)).await;

    if let Some((respond_req, respond_resp)) = respond {
        submit_signature_response(respond_req, respond_resp, contract).await?;
    }

    let execution = status.await?;
    dbg!(&execution);
    let execution = execution.into_result()?;

    // Finally wait the result:
    let returned_resp: SignatureResponse = execution.json()?;

    if let Some((_respond_req, respond_resp)) = respond {
        assert_eq!(
            &returned_resp, respond_resp,
            "Returned signature request does not match"
        );
    }
    Ok(())
}

pub fn example_secp256k1_point() -> PublicKey {
    "secp256k1:4Ls3DBDeFDaf5zs2hxTBnJpKnfsnjNahpKU9HwQvij8fTXoCP9y5JQqQpe273WgrKhVVj1EH73t5mMJKDFMsxoEd".parse().unwrap()
}

pub fn example_edd25519_point() -> PublicKey {
    "ed25519:6E8sCci9badyRkXb3JoRpBj5p8C6Tw41ELDZoiihKEtp"
        .parse()
        .unwrap()
}

// based on https://github.com/near/threshold-signatures/blob/eb04be447bc3385000a71adfcfc930e44819bff1/src/confidential_key_derivation/ckd.rs
fn hash2curve(app_id: &[u8]) -> ProjectivePoint {
    const DOMAIN: &[u8] = b"NEAR CURVE_XOF:SHAKE-256_SSWU_RO_";
    <Secp256k1 as GroupDigest>::hash_from_bytes::<ExpandMsgXof<sha3::Shake256>>(
        &[app_id],
        &[DOMAIN],
    )
    .unwrap()
}

/// Derives a confidential key following https://github.com/near/threshold-signatures/blob/main/docs/confidential_key_derivation.md
pub fn create_response_ckd(
    account_id: &AccountId,
    app_public_key: near_sdk::PublicKey,
    domain_id: &DomainId,
    signing_key: &ecdsa::elliptic_curve::SecretKey<k256::Secp256k1>,
) -> (CKDRequest, CKDResponse) {
    let request = CKDRequest::new(app_public_key.clone(), account_id.clone(), *domain_id);

    let app_id = account_id.as_bytes();
    let app_pk = near_public_key_to_affine_point(app_public_key);
    let msk = k256::Scalar::from_uint_unchecked(signing_key.as_scalar_primitive().to_uint());
    let big_s = hash2curve(app_id) * msk;
    let (y, big_y) = Secp256K1Sha256::generate_nonce(&mut OsRng);
    let big_c = big_s + app_pk * y;

    let response = CKDResponse {
        big_y: SerializableAffinePoint {
            affine_point: big_y.to_affine(),
        },
        big_c: SerializableAffinePoint {
            affine_point: big_c.to_affine(),
        },
    };
    (request, response)
}

pub async fn derive_confidential_key_and_validate(
    account: Account,
    request: &CKDRequestArgs,
    respond: Option<(&CKDRequest, &CKDResponse)>,
    contract: &Contract,
) -> anyhow::Result<()> {
    let status = account
        .call(contract.id(), "request_app_private_key")
        .args_json(serde_json::json!({
            "request": request,
        }))
        .deposit(NearToken::from_yoctonear(1))
        .max_gas()
        .transact_async()
        .await?;
    dbg!(&status);
    tokio::time::sleep(std::time::Duration::from_secs(3)).await;

    if let Some((respond_req, respond_resp)) = respond {
        assert!(account.id() == &respond_req.app_id);
        // Call `respond_ckd` as if we are the MPC network itself.
        let respond = contract
            .call("respond_ckd")
            .args_json(serde_json::json!({
                "request": respond_req,
                "response": respond_resp
            }))
            .max_gas()
            .transact()
            .await?;
        dbg!(&respond);
    }

    let execution = status.await?;
    dbg!(&execution);
    let execution = execution.into_result()?;

    // Finally wait the result:
    let returned_resp: CKDResponse = execution.json()?;
    if let Some((_, respond_resp)) = respond {
        assert_eq!(
            &returned_resp, respond_resp,
            "Returned ckd request does not match"
        );
    }

    Ok(())
}

/// Upgrades the given contract to the [`current_contract`] binary.
///
/// This function:
/// 1. Submits a proposal to upgrade the contract.
/// 2. Casts votes until the proposal is executed.
/// 3. Verifies the contract was upgraded by checking the code hash.
///
/// Panics if:
/// - The proposal transaction fails,
/// - The state call is not deserializable,
/// - Or the post-upgrade code hash does not match the expected binary.
pub async fn propose_and_vote_contract_binary(
    accounts: &[Account],
    contract: &Contract,
    new_contract_binary: &[u8],
) {
    let propose_update_execution = accounts[0]
        .call(contract.id(), "propose_update")
        .args_borsh(ProposeUpdateArgs {
            code: Some(new_contract_binary.to_vec()),
            config: None,
        })
        .max_gas()
        .deposit(CURRENT_CONTRACT_DEPLOY_DEPOSIT)
        .transact()
        .await
        .expect("propose update call succeeds");

    assert!(
        propose_update_execution.is_success(),
        "propose update call failed"
    );

    let proposal_id: UpdateId = propose_update_execution.json().unwrap();

    // Try calling into state and see if it works.
    let state_request_execution = accounts[0]
        .call(contract.id(), "state")
        .transact()
        .await
        .expect("state request succeeds");

    let _state: ProtocolContractState = state_request_execution
        .json()
        .expect("state is deserializable.");

    vote_update_till_completion(contract, accounts, &proposal_id).await;

    let contract_binary_post_upgrade = contract.view_code().await.unwrap();
    assert_eq!(
        *new_contract_binary, contract_binary_post_upgrade,
        "Code hash post upgrade is not matching the proposed binary."
    );
}

pub async fn vote_update_till_completion(
    contract: &Contract,
    accounts: &[Account],
    proposal_id: &UpdateId,
) {
    for voter in accounts {
        let execution = voter
            .call(contract.id(), "vote_update")
            .args_json(serde_json::json!({
                "id": proposal_id,
            }))
            .max_gas()
            .transact()
            .await
            .unwrap();

        dbg!(&execution);

        let update_occurred: bool = execution.json().expect("Vote cast was unsuccessful");

        if update_occurred {
            return;
        }
    }
    panic!("Update didn't occurred")
}

pub fn check_call_success(result: ExecutionFinalResult) {
    assert!(
        result.is_success(),
        "execution should have succeeded: {result:#?}"
    );
}

pub fn check_call_success_all_receipts(result: ExecutionFinalResult) {
    for outcome in result.outcomes() {
        assert!(
            outcome.is_success(),
            "execution should have succeeded: {result:#?}"
        );
    }
}

/// Helper function to get TEE participants from contract.
pub async fn get_tee_accounts(contract: &Contract) -> anyhow::Result<BTreeSet<NodeId>> {
    Ok(contract
        .call("get_tee_accounts")
        .args_json(serde_json::json!({}))
        .max_gas()
        .transact()
        .await?
        .json::<Vec<NodeId>>()?
        .into_iter()
        .collect())
}

/// Helper function to submit participant info with TEE attestation.
pub async fn submit_participant_info(
    account: &Account,
    contract: &Contract,
    attestation: &Attestation,
    tls_key: &PublicKey,
) -> anyhow::Result<bool> {
    let dto_tls_key_bytes: [u8; 32] = tls_key.as_bytes()[1..].try_into().unwrap();

    let result = account
        .call(contract.id(), "submit_participant_info")
        .args_json((attestation, dto_tls_key_bytes))
        .max_gas()
        .transact()
        .await?;
    Ok(result.is_success())
}

pub async fn get_participant_attestation(
    contract: &Contract,
    tls_key: &PublicKey,
) -> anyhow::Result<Option<Attestation>> {
    let dto_tls_key_bytes: [u8; 32] = tls_key.as_bytes()[1..].try_into().unwrap();

    let result = contract
        .as_account()
        .call(contract.id(), "get_attestation")
        .args_json(json!({
            "tls_public_key": dto_tls_key_bytes
        }))
        .max_gas()
        .transact()
        .await?;

    Ok(result.json()?)
}

pub async fn assert_running_return_participants(
    contract: &Contract,
) -> anyhow::Result<Participants> {
    // Verify contract is back to running state with new threshold
    let final_state: ProtocolContractState = contract.view("state").await?.json()?;
    let ProtocolContractState::Running(running_state) = final_state else {
        panic!(
            "Expected contract to be in Running state after resharing, but got: {:?}",
            final_state
        );
    };
    Ok(running_state.parameters.participants().clone())
}

pub async fn submit_tee_attestations(
    contract: &Contract,
    env_accounts: &mut [Account],
    node_ids: &BTreeSet<NodeId>,
) -> anyhow::Result<()> {
    env_accounts.sort_by(|left, right| left.id().cmp(right.id()));
    for (account, node_id) in env_accounts.iter().zip(node_ids) {
        assert_eq!(*account.id(), node_id.account_id, "AccountId mismatch");
        let attestation = Attestation::Mock(MockAttestation::Valid); // todo #1109, add TLS key.
        let result =
            submit_participant_info(account, contract, &attestation, &node_id.tls_public_key)
                .await?;
        assert!(result);
    }
    Ok(())
}

<<<<<<< HEAD
pub async fn get_participants(contract: &Contract) -> anyhow::Result<Participants> {
    let state = contract
        .call("state")
        .args_json(serde_json::json!(""))
        .max_gas()
        .transact()
        .await?;
    let value: ProtocolContractState = state.json()?;
    let ProtocolContractState::Running(running) = value else {
        panic!("Expected running state")
    };

    Ok(running.parameters.participants().clone())
=======
/// This function assumes that the accounts are sorted by participant id.
/// Returns the shared_secret_key in the same order as
/// the corresponding domain configs supplied.
pub async fn call_contract_key_generation<const N: usize>(
    domains_to_add: &[DomainConfig; N],
    accounts: &[Account],
    contract: &Contract,
    expected_epoch_id: u64,
) -> [SharedSecretKey; N] {
    let account_with_lowest_participant_id = &accounts[0];
    let mut private_key_shares = vec![];

    for (domain_attempt, domain) in domains_to_add.iter().enumerate() {
        for account in accounts {
            check_call_success(
                account
                    .call(contract.id(), "vote_add_domains")
                    .args_json(json! ({
                        "domains": vec![domain.clone()],
                    }))
                    .transact()
                    .await
                    .unwrap(),
            );
        }

        let state: ProtocolContractState = contract.view("state").await.unwrap().json().unwrap();
        match state {
            ProtocolContractState::Initializing(state) => {
                assert_eq!(state.domains.domains().len(), domain_attempt + 1);
            }
            _ => panic!("should be in initializing state"),
        };

        check_call_success(
            account_with_lowest_participant_id
                .call(contract.id(), "start_keygen_instance")
                .args_json(json!({
                    "key_event_id": {
                        "epoch_id": expected_epoch_id,
                        "domain_id": domain_attempt,
                        "attempt_id": 0,
                    },
                }))
                .transact()
                .await
                .unwrap(),
        );

        println!("start_keygen_instance completed");

        let (public_key, shared_secret_key) = make_key_for_domain(domain.scheme);

        private_key_shares.push(shared_secret_key);

        let vote_pk_args = json!( {
            "key_event_id": {
                "epoch_id": expected_epoch_id,
                "domain_id": domain.id,
                "attempt_id": 0,
            },
            "public_key": public_key,
        });

        for account in accounts {
            check_call_success(
                account
                    .call(contract.id(), "vote_pk")
                    .args_json(vote_pk_args.clone())
                    .transact()
                    .await
                    .unwrap(),
            );
        }

        let state: ProtocolContractState = contract.view("state").await.unwrap().json().unwrap();
        match state {
            ProtocolContractState::Running(state) => {
                assert_eq!(state.keyset.epoch_id.get(), expected_epoch_id);
                assert_eq!(state.domains.domains().len(), domain_attempt + 1);
            }
            state => panic!("should be in running state. Actual state: {state:#?}"),
        };
    }

    private_key_shares.try_into().unwrap()
}

pub struct PendingSignRequest {
    pub transaction: TransactionStatus,
    pub signature_request: SignatureRequest,
    pub signature_response: SignatureResponse,
}

pub struct InjectedContractState {
    pub pending_sign_requests: Vec<PendingSignRequest>,
}

/// Adds dummy state to a contract (threshold proposal, domains, sign requests)
/// so that migration paths are exercised in upgrade tests.
///
/// The pending signature requests can be responded to.
pub async fn add_dummy_state_and_pending_sign_requests(
    accounts: &[Account],
    participants: Participants,
    contract: &Contract,
) -> InjectedContractState {
    const EPOCH_ID: u64 = 0;

    // 1. Submit a threshold proposal (raise threshold to 3).
    let dummy_threshold_parameters =
        ThresholdParameters::new(participants, Threshold::new(3)).unwrap();
    let dummy_proposal = json!({
        "prospective_epoch_id": 1,
        "proposal": dummy_threshold_parameters,
    });
    accounts[0]
        .call(contract.id(), "vote_new_parameters")
        .args_json(dummy_proposal)
        .max_gas()
        .transact()
        .await
        .unwrap()
        .unwrap();

    // 2. Add multiple domains.
    let domains_to_add = [
        DomainConfig {
            id: 0.into(),
            scheme: SignatureScheme::Ed25519,
        },
        DomainConfig {
            id: 1.into(),
            scheme: SignatureScheme::Secp256k1,
        },
        DomainConfig {
            id: 2.into(),
            scheme: SignatureScheme::Ed25519,
        },
    ];
    let shared_secret_keys =
        call_contract_key_generation(&domains_to_add, accounts, contract, EPOCH_ID).await;

    // 3. Submit pending sign requests.
    let mut pending_sign_requests = vec![];
    let path = "test";
    let predecessor_id = contract.id();
    let signature_request_payloads = ["hello world", "hello world!!!!"];

    for (domain, shared_secret_key) in domains_to_add.iter().zip(shared_secret_keys.iter()) {
        for message in signature_request_payloads {
            let (payload, signature_request, signature_response) =
                create_message_payload_and_response(
                    domain.id,
                    predecessor_id,
                    message,
                    path,
                    shared_secret_key,
                )
                .await;

            let request = SignRequestArgs {
                payload_v2: Some(payload),
                path: path.into(),
                domain_id: Some(domain.id),
                ..Default::default()
            };

            let transaction = submit_sign_request(&request, contract).await.unwrap();

            pending_sign_requests.push(PendingSignRequest {
                transaction,
                signature_request,
                signature_response,
            });
        }
    }

    InjectedContractState {
        pending_sign_requests,
    }
>>>>>>> 4f0d37c1
}<|MERGE_RESOLUTION|>--- conflicted
+++ resolved
@@ -879,7 +879,6 @@
     Ok(())
 }
 
-<<<<<<< HEAD
 pub async fn get_participants(contract: &Contract) -> anyhow::Result<Participants> {
     let state = contract
         .call("state")
@@ -893,7 +892,8 @@
     };
 
     Ok(running.parameters.participants().clone())
-=======
+}
+
 /// This function assumes that the accounts are sorted by participant id.
 /// Returns the shared_secret_key in the same order as
 /// the corresponding domain configs supplied.
@@ -1075,5 +1075,4 @@
     InjectedContractState {
         pending_sign_requests,
     }
->>>>>>> 4f0d37c1
 }