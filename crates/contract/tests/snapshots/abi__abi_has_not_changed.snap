---
source: crates/contract/tests/abi.rs
expression: abi
---
{
  "schema_version": "0.4.0",
  "metadata": {
    "name": "mpc-contract",
    "version": "3.0.5",
    "build": {
      "compiler": "rustc 1.86.0",
      "builder": "[CARGO_NEAR_BUILD_VERSION]"
    },
    "wasm_hash": "[WASM_HASH]"
  },
  "body": {
    "functions": [
      {
        "name": "allowed_code_hashes",
        "kind": "view",
        "result": {
          "serialization_type": "json",
          "type_schema": {
            "type": "array",
            "items": {
              "type": "array",
              "items": {
                "type": "integer",
                "format": "uint8",
                "minimum": 0.0
              },
              "maxItems": 32,
              "minItems": 32
            }
          }
        }
      },
      {
        "name": "allowed_docker_image_hashes",
        "kind": "view",
        "result": {
          "serialization_type": "json",
          "type_schema": {
            "type": "array",
            "items": {
              "type": "array",
              "items": {
                "type": "integer",
                "format": "uint8",
                "minimum": 0.0
              },
              "maxItems": 32,
              "minItems": 32
            }
          }
        }
      },
      {
        "name": "allowed_launcher_compose_hashes",
        "kind": "view",
        "result": {
          "serialization_type": "json",
          "type_schema": {
            "type": "array",
            "items": {
              "type": "array",
              "items": {
                "type": "integer",
                "format": "uint8",
                "minimum": 0.0
              },
              "maxItems": 32,
              "minItems": 32
            }
          }
        }
      },
      {
        "name": "clean_tee_status",
        "doc": " Private endpoint to clean up TEE information for non-participants after resharing.\n This can only be called by the contract itself via a promise.",
        "kind": "call",
        "modifiers": [
          "private"
        ],
        "result": {
          "serialization_type": "json",
          "type_schema": {
            "type": "null"
          }
        }
      },
      {
        "name": "cleanup_orphaned_node_migrations",
        "kind": "call",
        "modifiers": [
          "private"
        ],
        "result": {
          "serialization_type": "json",
          "type_schema": {
            "type": "null"
          }
        }
      },
      {
        "name": "conclude_node_migration",
        "doc": " Finalizes a node migration for the calling account.\n\n This method can only be called while the protocol is in a `Running` state\n and by an existing participant. On success, the participant’s information is\n updated to the new destination node.\n\n # Errors\n Returns the following errors:\n - `InvalidState::ProtocolStateNotRunning`: if protocol is not in `Running` state\n - `InvalidState::NotParticipant`: if caller is not a current participant\n - `NodeMigrationError::KeysetMismatch`: if provided keyset does not match the expected keyset\n - `NodeMigrationError::MigrationNotFound`: if no migration record exists for the caller\n - `NodeMigrationError::AccountPublicKeyMismatch`: if caller’s public key does not match the expected destination node\n - `InvalidParameters::InvalidTeeRemoteAttestation`: if destination node’s TEE quote is invalid",
        "kind": "call",
        "params": {
          "serialization_type": "json",
          "args": [
            {
              "name": "keyset",
              "type_schema": {
                "$ref": "#/definitions/Keyset"
              }
            }
          ]
        },
        "result": {
          "serialization_type": "json",
          "type_schema": {
            "type": "null"
          }
        }
      },
      {
        "name": "config",
        "kind": "view",
        "result": {
          "serialization_type": "json",
          "type_schema": {
            "$ref": "#/definitions/Config"
          }
        }
      },
      {
        "name": "contract_source_metadata",
        "kind": "view"
      },
      {
        "name": "derived_public_key",
        "doc": " This is the derived public key of the caller given path and predecessor\n if predecessor is not provided, it will be the caller of the contract.\n\n The domain parameter specifies which domain we're deriving the public key for;\n the default is the first domain.",
        "kind": "view",
        "params": {
          "serialization_type": "json",
          "args": [
            {
              "name": "path",
              "type_schema": {
                "type": "string"
              }
            },
            {
              "name": "predecessor",
              "type_schema": {
                "description": "NEAR Account Identifier.\n\nThis is a unique, syntactically valid, human-readable account identifier on the NEAR network.\n\n[See the crate-level docs for information about validation.](index.html#account-id-rules)\n\nAlso see [Error kind precedence](AccountId#error-kind-precedence).\n\n## Examples\n\n``` use near_account_id::AccountId;\n\nlet alice: AccountId = \"alice.near\".parse().unwrap();\n\nassert!(\"ƒelicia.near\".parse::<AccountId>().is_err()); // (ƒ is not f) ```",
                "type": [
                  "string",
                  "null"
                ]
              }
            },
            {
              "name": "domain_id",
              "type_schema": {
                "anyOf": [
                  {
                    "$ref": "#/definitions/DomainId"
                  },
                  {
                    "type": "null"
                  }
                ]
              }
            }
          ]
        },
        "result": {
          "serialization_type": "json",
          "type_schema": {
            "$ref": "#/definitions/PublicKey"
          }
        }
      },
      {
        "name": "fail_on_timeout",
        "kind": "view",
        "modifiers": [
          "private"
        ]
      },
      {
        "name": "get_attestation",
        "kind": "view",
        "params": {
          "serialization_type": "json",
          "args": [
            {
              "name": "tls_public_key",
              "type_schema": {
                "$ref": "#/definitions/Ed25519PublicKey"
              }
            }
          ]
        },
        "result": {
          "serialization_type": "json",
          "type_schema": {
            "anyOf": [
              {
                "$ref": "#/definitions/Attestation"
              },
              {
                "type": "null"
              }
            ]
          }
        }
      },
      {
        "name": "get_pending_ckd_request",
        "kind": "view",
        "params": {
          "serialization_type": "json",
          "args": [
            {
              "name": "request",
              "type_schema": {
                "$ref": "#/definitions/CKDRequest"
              }
            }
          ]
        },
        "result": {
          "serialization_type": "json",
          "type_schema": {
            "anyOf": [
              {
                "$ref": "#/definitions/YieldIndex"
              },
              {
                "type": "null"
              }
            ]
          }
        }
      },
      {
        "name": "get_pending_request",
        "kind": "view",
        "params": {
          "serialization_type": "json",
          "args": [
            {
              "name": "request",
              "type_schema": {
                "$ref": "#/definitions/SignatureRequest"
              }
            }
          ]
        },
        "result": {
          "serialization_type": "json",
          "type_schema": {
            "anyOf": [
              {
                "$ref": "#/definitions/YieldIndex"
              },
              {
                "type": "null"
              }
            ]
          }
        }
      },
      {
        "name": "get_tee_accounts",
        "doc": " Returns all accounts that have TEE attestations stored in the contract.\n Note: This includes both current protocol participants and accounts that may have\n submitted TEE information but are not currently part of the active participant set.",
        "kind": "view",
        "result": {
          "serialization_type": "json",
          "type_schema": {
            "type": "array",
            "items": {
              "$ref": "#/definitions/NodeId"
            }
          }
        }
      },
      {
        "name": "init",
        "kind": "call",
        "modifiers": [
          "init"
        ],
        "params": {
          "serialization_type": "json",
          "args": [
            {
              "name": "parameters",
              "type_schema": {
                "$ref": "#/definitions/ThresholdParameters"
              }
            },
            {
              "name": "init_config",
              "type_schema": {
                "anyOf": [
                  {
                    "$ref": "#/definitions/InitConfig"
                  },
                  {
                    "type": "null"
                  }
                ]
              }
            }
          ]
        }
      },
      {
        "name": "init_running",
        "kind": "call",
        "modifiers": [
          "init"
        ],
        "params": {
          "serialization_type": "json",
          "args": [
            {
              "name": "domains",
              "type_schema": {
                "type": "array",
                "items": {
                  "$ref": "#/definitions/DomainConfig"
                }
              }
            },
            {
              "name": "next_domain_id",
              "type_schema": {
                "type": "integer",
                "format": "uint64",
                "minimum": 0.0
              }
            },
            {
              "name": "keyset",
              "type_schema": {
                "$ref": "#/definitions/Keyset"
              }
            },
            {
              "name": "parameters",
              "type_schema": {
                "$ref": "#/definitions/ThresholdParameters"
              }
            },
            {
              "name": "init_config",
              "type_schema": {
                "anyOf": [
                  {
                    "$ref": "#/definitions/InitConfig"
                  },
                  {
                    "type": "null"
                  }
                ]
              }
            }
          ]
        }
      },
      {
        "name": "latest_code_hash",
        "kind": "call",
        "result": {
          "serialization_type": "json",
          "type_schema": {
            "type": "array",
            "items": {
              "type": "integer",
              "format": "uint8",
              "minimum": 0.0
            },
            "maxItems": 32,
            "minItems": 32
          }
        }
      },
      {
        "name": "latest_key_version",
        "doc": " Key versions refer new versions of the root key that we may choose to generate on cohort\n changes. Older key versions will always work but newer key versions were never held by\n older signers. Newer key versions may also add new security features, like only existing\n within a secure enclave. The signature_scheme parameter specifies which protocol\n we're querying the latest version for. The default is Secp256k1. The default is **NOT**\n to query across all protocols.",
        "kind": "view",
        "params": {
          "serialization_type": "json",
          "args": [
            {
              "name": "signature_scheme",
              "type_schema": {
                "anyOf": [
                  {
                    "$ref": "#/definitions/SignatureScheme"
                  },
                  {
                    "type": "null"
                  }
                ]
              }
            }
          ]
        },
        "result": {
          "serialization_type": "json",
          "type_schema": {
            "type": "integer",
            "format": "uint32",
            "minimum": 0.0
          }
        }
      },
      {
        "name": "migrate",
        "doc": " This will be called internally by the contract to migrate the state when a new contract\n is deployed. This function should be changed every time state is changed to do the proper\n migrate flow.\n\n If nothing is changed, then this function will just return the current state. If it fails\n to read the state, then it will return an error.",
        "kind": "call",
        "modifiers": [
          "init"
        ]
      },
      {
        "name": "migration_info",
        "kind": "view",
        "result": {
          "serialization_type": "json",
          "type_schema": {
            "type": "object",
            "additionalProperties": {
              "type": "array",
              "items": [
                {
                  "anyOf": [
                    {
                      "$ref": "#/definitions/BackupServiceInfo"
                    },
                    {
                      "type": "null"
                    }
                  ]
                },
                {
                  "anyOf": [
                    {
                      "$ref": "#/definitions/DestinationNodeInfo"
                    },
                    {
                      "type": "null"
                    }
                  ]
                }
              ],
              "maxItems": 2,
              "minItems": 2
            }
          }
        }
      },
      {
        "name": "my_migration_info",
        "kind": "view",
        "result": {
          "serialization_type": "json",
          "type_schema": {
            "type": "array",
            "items": [
              {
                "description": "NEAR Account Identifier.\n\nThis is a unique, syntactically valid, human-readable account identifier on the NEAR network.\n\n[See the crate-level docs for information about validation.](index.html#account-id-rules)\n\nAlso see [Error kind precedence](AccountId#error-kind-precedence).\n\n## Examples\n\n``` use near_account_id::AccountId;\n\nlet alice: AccountId = \"alice.near\".parse().unwrap();\n\nassert!(\"ƒelicia.near\".parse::<AccountId>().is_err()); // (ƒ is not f) ```",
                "type": "string"
              },
              {
                "anyOf": [
                  {
                    "$ref": "#/definitions/BackupServiceInfo"
                  },
                  {
                    "type": "null"
                  }
                ]
              },
              {
                "anyOf": [
                  {
                    "$ref": "#/definitions/DestinationNodeInfo"
                  },
                  {
                    "type": "null"
                  }
                ]
              }
            ],
            "maxItems": 3,
            "minItems": 3
          }
        }
      },
      {
        "name": "propose_update",
        "doc": " Propose update to either code or config, but not both of them at the same time.",
        "kind": "call",
        "modifiers": [
          "payable"
        ],
        "params": {
          "serialization_type": "borsh",
          "args": [
            {
              "name": "args",
              "type_schema": {
                "declaration": "ProposeUpdateArgs",
                "definitions": {
                  "()": {
                    "Primitive": 0
                  },
                  "Config": {
                    "Struct": [
                      [
                        "key_event_timeout_blocks",
                        "u64"
                      ],
                      [
                        "tee_upgrade_deadline_duration_seconds",
                        "u64"
                      ],
                      [
                        "contract_upgrade_deposit_terra_gas",
                        "u64"
                      ]
                    ]
                  },
                  "Option<Config>": {
                    "Enum": {
                      "tag_width": 1,
                      "variants": [
                        [
                          0,
                          "None",
                          "()"
                        ],
                        [
                          1,
                          "Some",
                          "Config"
                        ]
                      ]
                    }
                  },
                  "Option<Vec<u8>>": {
                    "Enum": {
                      "tag_width": 1,
                      "variants": [
                        [
                          0,
                          "None",
                          "()"
                        ],
                        [
                          1,
                          "Some",
                          "Vec<u8>"
                        ]
                      ]
                    }
                  },
                  "ProposeUpdateArgs": {
                    "Struct": [
                      [
                        "code",
                        "Option<Vec<u8>>"
                      ],
                      [
                        "config",
                        "Option<Config>"
                      ]
                    ]
                  },
                  "Vec<u8>": {
                    "Sequence": {
                      "length_width": 4,
                      "length_range": {
                        "start": 0,
                        "end": 4294967295
                      },
                      "elements": "u8"
                    }
                  },
                  "u64": {
                    "Primitive": 8
                  },
                  "u8": {
                    "Primitive": 1
                  }
                }
              }
            }
          ]
        },
        "result": {
          "serialization_type": "json",
          "type_schema": {
            "$ref": "#/definitions/UpdateId"
          }
        }
      },
      {
<<<<<<< HEAD
=======
        "name": "proposed_updates",
        "doc": " returns all proposed updates",
        "kind": "view",
        "result": {
          "serialization_type": "json",
          "type_schema": {
            "$ref": "#/definitions/ProposedUpdates"
          }
        }
      },
      {
        "name": "pub_migrate",
        "kind": "call",
        "modifiers": [
          "init"
        ]
      },
      {
>>>>>>> 4374f296
        "name": "public_key",
        "doc": " This is the root public key combined from all the public keys of the participants.\n The domain parameter specifies which domain we're querying the public key for;\n the default is the first domain.",
        "kind": "view",
        "params": {
          "serialization_type": "json",
          "args": [
            {
              "name": "domain_id",
              "type_schema": {
                "anyOf": [
                  {
                    "$ref": "#/definitions/DomainId"
                  },
                  {
                    "type": "null"
                  }
                ]
              }
            }
          ]
        },
        "result": {
          "serialization_type": "json",
          "type_schema": {
            "$ref": "#/definitions/PublicKey"
          }
        }
      },
      {
        "name": "register_backup_service",
        "doc": " Registers or updates the backup service information for the caller account.\n\n The caller (`signer_account_id`) must be an existing or prospective participant.\n Otherwise, the transaction will fail.\n\n # Notes\n - A deposit requirement may be added in the future.",
        "kind": "call",
        "params": {
          "serialization_type": "json",
          "args": [
            {
              "name": "backup_service_info",
              "type_schema": {
                "$ref": "#/definitions/BackupServiceInfo"
              }
            }
          ]
        },
        "result": {
          "serialization_type": "json",
          "type_schema": {
            "type": "null"
          }
        }
      },
      {
        "name": "remove_update_vote",
        "doc": " Removes an update vote by the caller\n panics if the contract is not in a running state or if the caller is not a participant",
        "kind": "call"
      },
      {
        "name": "request_app_private_key",
        "doc": " To avoid overloading the network with too many requests,\n we ask for a small deposit for each ckd request.",
        "kind": "call",
        "modifiers": [
          "payable"
        ],
        "params": {
          "serialization_type": "json",
          "args": [
            {
              "name": "request",
              "type_schema": {
                "$ref": "#/definitions/CKDRequestArgs"
              }
            }
          ]
        }
      },
      {
        "name": "respond",
        "kind": "call",
        "params": {
          "serialization_type": "json",
          "args": [
            {
              "name": "request",
              "type_schema": {
                "$ref": "#/definitions/SignatureRequest"
              }
            },
            {
              "name": "response",
              "type_schema": {
                "$ref": "#/definitions/SignatureResponse"
              }
            }
          ]
        },
        "result": {
          "serialization_type": "json",
          "type_schema": {
            "type": "null"
          }
        }
      },
      {
        "name": "respond_ckd",
        "kind": "call",
        "params": {
          "serialization_type": "json",
          "args": [
            {
              "name": "request",
              "type_schema": {
                "$ref": "#/definitions/CKDRequest"
              }
            },
            {
              "name": "response",
              "type_schema": {
                "$ref": "#/definitions/CKDResponse"
              }
            }
          ]
        },
        "result": {
          "serialization_type": "json",
          "type_schema": {
            "type": "null"
          }
        }
      },
      {
        "name": "return_ck_and_clean_state_on_success",
        "doc": " Upon success, removes the confidential key from state and returns it.\n If the ckd request times out, removes the ckd request from state and panics to fail the\n original transaction",
        "kind": "call",
        "modifiers": [
          "private"
        ],
        "params": {
          "serialization_type": "json",
          "args": [
            {
              "name": "request",
              "type_schema": {
                "$ref": "#/definitions/CKDRequest"
              }
            }
          ]
        },
        "callbacks": [
          {
            "serialization_type": "json",
            "type_schema": {
              "$ref": "#/definitions/CKDResponse"
            }
          }
        ],
        "result": {
          "serialization_type": "json",
          "type_schema": {
            "$ref": "#/definitions/PromiseOrValueCKDResponse"
          }
        }
      },
      {
        "name": "return_signature_and_clean_state_on_success",
        "doc": " Upon success, removes the signature from state and returns it.\n If the signature request times out, removes the signature request from state and panics to\n fail the original transaction",
        "kind": "call",
        "modifiers": [
          "private"
        ],
        "params": {
          "serialization_type": "json",
          "args": [
            {
              "name": "request",
              "type_schema": {
                "$ref": "#/definitions/SignatureRequest"
              }
            }
          ]
        },
        "callbacks": [
          {
            "serialization_type": "json",
            "type_schema": {
              "$ref": "#/definitions/SignatureResponse"
            }
          }
        ],
        "result": {
          "serialization_type": "json",
          "type_schema": {
            "$ref": "#/definitions/PromiseOrValueSignatureResponse"
          }
        }
      },
      {
        "name": "sign",
        "doc": " `key_version` must be less than or equal to the value at `latest_key_version`\n To avoid overloading the network with too many requests,\n we ask for a small deposit for each signature request.",
        "kind": "call",
        "modifiers": [
          "payable"
        ],
        "params": {
          "serialization_type": "json",
          "args": [
            {
              "name": "request",
              "type_schema": {
                "$ref": "#/definitions/SignRequestArgs"
              }
            }
          ]
        }
      },
      {
        "name": "start_keygen_instance",
        "doc": " Starts a new attempt to generate a key for the current domain.\n This only succeeds if the signer is the leader (the participant with the lowest ID).",
        "kind": "call",
        "params": {
          "serialization_type": "json",
          "args": [
            {
              "name": "key_event_id",
              "type_schema": {
                "$ref": "#/definitions/KeyEventId"
              }
            }
          ]
        },
        "result": {
          "serialization_type": "json",
          "type_schema": {
            "type": "null"
          }
        }
      },
      {
        "name": "start_node_migration",
        "doc": " Sets the destination node for the calling account.\n\n This function can only be called while the protocol is in a `Running` state.\n The signer must be a current participant of the current epoch, otherwise an error is returned.\n On success, the provided [`DestinationNodeInfo`] is stored in the contract state\n under the signer’s account ID.\n\n # Errors\n - [`InvalidState::ProtocolStateNotRunning`] if the protocol is not in the `Running` state.  \n - [`InvalidState::NotParticipant`] if the signer is not a current participant.\n # Note:\n - might require a deposit",
        "kind": "call",
        "params": {
          "serialization_type": "json",
          "args": [
            {
              "name": "destination_node_info",
              "type_schema": {
                "$ref": "#/definitions/DestinationNodeInfo"
              }
            }
          ]
        },
        "result": {
          "serialization_type": "json",
          "type_schema": {
            "type": "null"
          }
        }
      },
      {
        "name": "start_reshare_instance",
        "doc": " Starts a new attempt to reshare the key for the current domain.\n This only succeeds if the signer is the leader (the participant with the lowest ID).",
        "kind": "call",
        "params": {
          "serialization_type": "json",
          "args": [
            {
              "name": "key_event_id",
              "type_schema": {
                "$ref": "#/definitions/KeyEventId"
              }
            }
          ]
        },
        "result": {
          "serialization_type": "json",
          "type_schema": {
            "type": "null"
          }
        }
      },
      {
        "name": "state",
        "kind": "view",
        "result": {
          "serialization_type": "json",
          "type_schema": {
            "$ref": "#/definitions/ProtocolContractState"
          }
        }
      },
      {
        "name": "submit_participant_info",
        "doc": " (Prospective) Participants can submit their tee participant information through this\n endpoint.",
        "kind": "call",
        "modifiers": [
          "payable"
        ],
        "params": {
          "serialization_type": "json",
          "args": [
            {
              "name": "proposed_participant_attestation",
              "type_schema": {
                "$ref": "#/definitions/Attestation"
              }
            },
            {
              "name": "tls_public_key",
              "type_schema": {
                "$ref": "#/definitions/Ed25519PublicKey"
              }
            }
          ]
        },
        "result": {
          "serialization_type": "json",
          "type_schema": {
            "type": "null"
          }
        }
      },
      {
        "name": "update_config",
        "kind": "call",
        "modifiers": [
          "private"
        ],
        "params": {
          "serialization_type": "json",
          "args": [
            {
              "name": "config",
              "type_schema": {
                "$ref": "#/definitions/Config"
              }
            }
          ]
        }
      },
      {
        "name": "verify_tee",
        "doc": " Verifies if all current participants have an accepted TEE state.\n Automatically enters a resharing, in case one or more participants do not have an accepted\n TEE state.\n Returns `false` and stops the contract from accepting new signature requests or responses,\n in case less than `threshold` participants run in an accepted TEE State.",
        "kind": "call",
        "result": {
          "serialization_type": "json",
          "type_schema": {
            "type": "boolean"
          }
        }
      },
      {
        "name": "version",
        "kind": "view",
        "result": {
          "serialization_type": "json",
          "type_schema": {
            "type": "string"
          }
        }
      },
      {
        "name": "vote_abort_key_event_instance",
        "doc": " Casts a vote to abort the current key event instance. If succesful, the contract aborts the\n instance and a new instance with the next attempt_id can be started.",
        "kind": "call",
        "params": {
          "serialization_type": "json",
          "args": [
            {
              "name": "key_event_id",
              "type_schema": {
                "$ref": "#/definitions/KeyEventId"
              }
            }
          ]
        },
        "result": {
          "serialization_type": "json",
          "type_schema": {
            "type": "null"
          }
        }
      },
      {
        "name": "vote_add_domains",
        "doc": " Propose adding a new set of domains for the MPC network.\n If a threshold number of votes are reached on the exact same proposal, this will transition\n the contract into the Initializing state to generate keys for the new domains.\n\n The specified list of domains must have increasing and contiguous IDs, and the first ID\n must be the same as the `next_domain_id` returned by state().",
        "kind": "call",
        "params": {
          "serialization_type": "json",
          "args": [
            {
              "name": "domains",
              "type_schema": {
                "type": "array",
                "items": {
                  "$ref": "#/definitions/DomainConfig"
                }
              }
            }
          ]
        },
        "result": {
          "serialization_type": "json",
          "type_schema": {
            "type": "null"
          }
        }
      },
      {
        "name": "vote_cancel_keygen",
        "doc": " Casts a vote to cancel key generation. Any keys that have already been generated\n are kept and we transition into Running state; remaining domains are permanently deleted.\n Deleted domain IDs cannot be reused again in future calls to vote_add_domains.\n\n A next_domain_id that matches that in the state's domains struct must be passed in. This is\n to prevent stale requests from accidentally cancelling a future key generation state.",
        "kind": "call",
        "params": {
          "serialization_type": "json",
          "args": [
            {
              "name": "next_domain_id",
              "type_schema": {
                "type": "integer",
                "format": "uint64",
                "minimum": 0.0
              }
            }
          ]
        },
        "result": {
          "serialization_type": "json",
          "type_schema": {
            "type": "null"
          }
        }
      },
      {
        "name": "vote_cancel_resharing",
        "doc": " Casts a vote to cancel the current key resharing. If a threshold number of unique\n votes are collected to cancel the resharing, the contract state will revert back to the\n previous running state.\n\n - This method is idempotent, meaning a single account can not make more than one vote.\n - Only nodes from the previous running state are allowed to vote.\n\n Return value:\n - [Ok] if the vote was successfully collected.\n - [Err] if:\n     - The signer is not a participant in the previous running state.\n     - The contract is not in a resharing state.",
        "kind": "call",
        "result": {
          "serialization_type": "json",
          "type_schema": {
            "type": "null"
          }
        }
      },
      {
        "name": "vote_code_hash",
        "kind": "call",
        "params": {
          "serialization_type": "json",
          "args": [
            {
              "name": "code_hash",
              "type_schema": {
                "type": "array",
                "items": {
                  "type": "integer",
                  "format": "uint8",
                  "minimum": 0.0
                },
                "maxItems": 32,
                "minItems": 32
              }
            }
          ]
        },
        "result": {
          "serialization_type": "json",
          "type_schema": {
            "type": "null"
          }
        }
      },
      {
        "name": "vote_new_parameters",
        "doc": " Propose a new set of parameters (participants and threshold) for the MPC network.\n If a threshold number of votes are reached on the exact same proposal, this will transition\n the contract into the Resharing state.\n\n The epoch_id must be equal to 1 plus the current epoch ID (if Running) or prospective epoch\n ID (if Resharing). Otherwise the vote is ignored. This is to prevent late transactions from\n accidentally voting on outdated proposals.",
        "kind": "call",
        "params": {
          "serialization_type": "json",
          "args": [
            {
              "name": "prospective_epoch_id",
              "type_schema": {
                "$ref": "#/definitions/EpochId"
              }
            },
            {
              "name": "proposal",
              "type_schema": {
                "$ref": "#/definitions/ThresholdParameters"
              }
            }
          ]
        },
        "result": {
          "serialization_type": "json",
          "type_schema": {
            "type": "null"
          }
        }
      },
      {
        "name": "vote_pk",
        "doc": " Casts a vote for `public_key` for the attempt identified by `key_event_id`.\n\n The effect of this method is either:\n  - Returns error (which aborts with no changes), if there is no active key generation\n    attempt (including if the attempt timed out), if the signer is not a participant, or if\n    the key_event_id corresponds to a different domain, different epoch, or different attempt\n    from the current key generation attempt.\n  - Returns Ok(()), with one of the following changes:\n    - A vote has been collected but we don't have enough votes yet.\n    - This vote is for a public key that disagrees from an earlier voted public key, causing\n      the attempt to abort; another call to `start` is then necessary.\n    - Everyone has now voted for the same public key; the state transitions into generating a\n      key for the next domain.\n    - Same as the last case, except that all domains have a generated key now, and the state\n      transitions into Running with the newly generated keys.",
        "kind": "call",
        "params": {
          "serialization_type": "json",
          "args": [
            {
              "name": "key_event_id",
              "type_schema": {
                "$ref": "#/definitions/KeyEventId"
              }
            },
            {
              "name": "public_key",
              "type_schema": {
                "$ref": "#/definitions/PublicKey"
              }
            }
          ]
        },
        "result": {
          "serialization_type": "json",
          "type_schema": {
            "type": "null"
          }
        }
      },
      {
        "name": "vote_reshared",
        "doc": " Casts a vote for the successful resharing of the attempt identified by `key_event_id`.\n\n The effect of this method is either:\n  - Returns error (which aborts with no changes), if there is no active key resharing attempt\n    (including if the attempt timed out), if the signer is not a participant, or if the\n    key_event_id corresponds to a different domain, different epoch, or different attempt\n    from the current key resharing attempt.\n  - Returns Ok(()), with one of the following changes:\n    - A vote has been collected but we don't have enough votes yet.\n    - Everyone has now voted; the state transitions into resharing the key for the next\n      domain.\n    - Same as the last case, except that all domains' keys have been reshared now, and the\n      state transitions into Running with the newly reshared keys.",
        "kind": "call",
        "params": {
          "serialization_type": "json",
          "args": [
            {
              "name": "key_event_id",
              "type_schema": {
                "$ref": "#/definitions/KeyEventId"
              }
            }
          ]
        },
        "result": {
          "serialization_type": "json",
          "type_schema": {
            "type": "null"
          }
        }
      },
      {
        "name": "vote_update",
        "doc": " Vote for a proposed update given the [`UpdateId`] of the update.\n\n Returns `Ok(true)` if the amount of voters surpassed the threshold and the update was\n executed. Returns `Ok(false)` if the amount of voters did not surpass the threshold.\n Returns [`Error`] if the update was not found or if the voter is not a participant\n in the protocol.",
        "kind": "call",
        "params": {
          "serialization_type": "json",
          "args": [
            {
              "name": "id",
              "type_schema": {
                "$ref": "#/definitions/UpdateId"
              }
            }
          ]
        },
        "result": {
          "serialization_type": "json",
          "type_schema": {
            "type": "boolean"
          }
        }
      }
    ],
    "root_schema": {
      "$schema": "http://json-schema.org/draft-07/schema#",
      "title": "String",
      "type": "string",
      "definitions": {
        "AccountId": {
          "description": "A Near AccountId",
          "type": "string"
        },
        "AddDomainsVotes": {
          "description": "Tracks votes to add domains. Each participant can at any given time vote for a list of domains to add.",
          "type": "object",
          "required": [
            "proposal_by_account"
          ],
          "properties": {
            "proposal_by_account": {
              "type": "object",
              "additionalProperties": {
                "type": "array",
                "items": {
                  "$ref": "#/definitions/DomainConfig"
                }
              }
            }
          }
        },
        "AttemptId": {
          "type": "integer",
          "format": "uint64",
          "minimum": 0.0
        },
        "Attestation": {
          "oneOf": [
            {
              "type": "object",
              "required": [
                "Dstack"
              ],
              "properties": {
                "Dstack": {
                  "$ref": "#/definitions/DstackAttestation"
                }
              },
              "additionalProperties": false
            },
            {
              "type": "object",
              "required": [
                "Mock"
              ],
              "properties": {
                "Mock": {
                  "$ref": "#/definitions/MockAttestation"
                }
              },
              "additionalProperties": false
            }
          ]
        },
        "AuthenticatedAccountId": {
          "description": "This struct contains the account `env::signer_account_id()`, but is only constructible given a set of participants that include the signer, thus acting as a typesystem-based enforcement mechanism (albeit a best-effort one) for authenticating the signer.",
          "type": "string"
        },
        "AuthenticatedParticipantId": {
          "description": "This struct is supposed to contain the participant id associated to the account `env::signer_account_id()`, but is only constructible given a set of participants that includes the signer, thus acting as a type system-based enforcement mechanism (albeit a best-effort one) for authenticating the signer.",
          "allOf": [
            {
              "$ref": "#/definitions/ParticipantId"
            }
          ]
        },
        "BackupServiceInfo": {
          "type": "object",
          "required": [
            "public_key"
          ],
          "properties": {
            "public_key": {
              "$ref": "#/definitions/Ed25519PublicKey"
            }
          }
        },
        "Bls12381G1PublicKey": {
          "type": "string"
        },
        "Bls12381G2PublicKey": {
          "type": "string"
        },
        "CKDRequest": {
          "type": "object",
          "required": [
            "app_id",
            "app_public_key",
            "domain_id"
          ],
          "properties": {
            "app_id": {
              "description": "NEAR Account Identifier.\n\nThis is a unique, syntactically valid, human-readable account identifier on the NEAR network.\n\n[See the crate-level docs for information about validation.](index.html#account-id-rules)\n\nAlso see [Error kind precedence](AccountId#error-kind-precedence).\n\n## Examples\n\n``` use near_account_id::AccountId;\n\nlet alice: AccountId = \"alice.near\".parse().unwrap();\n\nassert!(\"ƒelicia.near\".parse::<AccountId>().is_err()); // (ƒ is not f) ```",
              "type": "string"
            },
            "app_public_key": {
              "description": "The app ephemeral public key",
              "allOf": [
                {
                  "$ref": "#/definitions/Bls12381G1PublicKey"
                }
              ]
            },
            "domain_id": {
              "$ref": "#/definitions/DomainId"
            }
          }
        },
        "CKDRequestArgs": {
          "type": "object",
          "required": [
            "app_public_key",
            "domain_id"
          ],
          "properties": {
            "app_public_key": {
              "$ref": "#/definitions/Bls12381G1PublicKey"
            },
            "domain_id": {
              "$ref": "#/definitions/DomainId"
            }
          }
        },
        "CKDResponse": {
          "type": "object",
          "required": [
            "big_c",
            "big_y"
          ],
          "properties": {
            "big_c": {
              "$ref": "#/definitions/Bls12381G1PublicKey"
            },
            "big_y": {
              "$ref": "#/definitions/Bls12381G1PublicKey"
            }
          }
        },
        "Collateral": {
          "type": "object",
          "required": [
            "pck_crl",
            "pck_crl_issuer_chain",
            "qe_identity",
            "qe_identity_issuer_chain",
            "qe_identity_signature",
            "root_ca_crl",
            "tcb_info",
            "tcb_info_issuer_chain",
            "tcb_info_signature"
          ],
          "properties": {
            "pck_crl": {
              "type": "array",
              "items": {
                "type": "integer",
                "format": "uint8",
                "minimum": 0.0
              }
            },
            "pck_crl_issuer_chain": {
              "type": "string"
            },
            "qe_identity": {
              "type": "string"
            },
            "qe_identity_issuer_chain": {
              "type": "string"
            },
            "qe_identity_signature": {
              "type": "array",
              "items": {
                "type": "integer",
                "format": "uint8",
                "minimum": 0.0
              }
            },
            "root_ca_crl": {
              "type": "array",
              "items": {
                "type": "integer",
                "format": "uint8",
                "minimum": 0.0
              }
            },
            "tcb_info": {
              "type": "string"
            },
            "tcb_info_issuer_chain": {
              "type": "string"
            },
            "tcb_info_signature": {
              "type": "array",
              "items": {
                "type": "integer",
                "format": "uint8",
                "minimum": 0.0
              }
            }
          }
        },
        "Config": {
          "description": "Config for V2 of the contract.",
          "type": "object",
          "required": [
            "contract_upgrade_deposit_terra_gas",
            "key_event_timeout_blocks",
            "tee_upgrade_deadline_duration_seconds"
          ],
          "properties": {
            "contract_upgrade_deposit_terra_gas": {
              "description": "Amount of gas to deposit for contract and config updates.",
              "type": "integer",
              "format": "uint64",
              "minimum": 0.0
            },
            "key_event_timeout_blocks": {
              "description": "If a key event attempt has not successfully completed within this many blocks, it is considered failed.",
              "type": "integer",
              "format": "uint64",
              "minimum": 0.0
            },
            "tee_upgrade_deadline_duration_seconds": {
              "description": "The grace period duration for expiry of old mpc image hashes once a new one is added.",
              "type": "integer",
              "format": "uint64",
              "minimum": 0.0
            }
          }
        },
        "DestinationNodeInfo": {
          "type": "object",
          "required": [
            "destination_node_info",
            "signer_account_pk"
          ],
          "properties": {
            "destination_node_info": {
              "$ref": "#/definitions/ParticipantInfo"
            },
            "signer_account_pk": {
              "description": "the public key used by the node to sign transactions to the contract this key is different from the TLS key called `sign_pk` and stored in `ParticipantInfo`.",
              "type": "string"
            }
          }
        },
        "DomainConfig": {
          "description": "Describes the configuration of a domain: the domain ID and the protocol it uses.",
          "type": "object",
          "required": [
            "id",
            "scheme"
          ],
          "properties": {
            "id": {
              "$ref": "#/definitions/DomainId"
            },
            "scheme": {
              "$ref": "#/definitions/SignatureScheme"
            }
          }
        },
        "DomainId": {
          "description": "Each domain corresponds to a specific root key in a specific signature scheme. There may be multiple domains per signature scheme. The domain ID uniquely identifies a domain.",
          "type": "integer",
          "format": "uint64",
          "minimum": 0.0
        },
        "DomainRegistry": {
          "description": "All the domains present in the contract, as well as the next domain ID which is kept to ensure that we never reuse domain IDs. (Domains may be deleted in only one case: when we decided to add domains but ultimately canceled that process.)",
          "type": "object",
          "required": [
            "domains",
            "next_domain_id"
          ],
          "properties": {
            "domains": {
              "type": "array",
              "items": {
                "$ref": "#/definitions/DomainConfig"
              }
            },
            "next_domain_id": {
              "type": "integer",
              "format": "uint64",
              "minimum": 0.0
            }
          }
        },
        "DstackAttestation": {
          "type": "object",
          "required": [
            "collateral",
            "quote",
            "tcb_info"
          ],
          "properties": {
            "collateral": {
              "$ref": "#/definitions/Collateral"
            },
            "quote": {
              "type": "array",
              "items": {
                "type": "integer",
                "format": "uint8",
                "minimum": 0.0
              }
            },
            "tcb_info": {
              "$ref": "#/definitions/TcbInfo"
            }
          }
        },
        "Ed25519PublicKey": {
          "type": "array",
          "items": {
            "type": "integer",
            "format": "uint8",
            "minimum": 0.0
          },
          "maxItems": 32,
          "minItems": 32
        },
        "EpochId": {
          "description": "An EpochId uniquely identifies a ThresholdParameters (but not vice-versa). Every time we change the ThresholdParameters (participants and threshold), we increment EpochId. Locally on each node, each keyshare is uniquely identified by the tuple (EpochId, DomainId, AttemptId).",
          "type": "integer",
          "format": "uint64",
          "minimum": 0.0
        },
        "EventLog": {
          "description": "Represents an event log entry in the system",
          "type": "object",
          "required": [
            "digest",
            "event",
            "event_payload",
            "event_type",
            "imr"
          ],
          "properties": {
            "digest": {
              "description": "The cryptographic digest of the event",
              "type": "string"
            },
            "event": {
              "description": "The type of event as a string",
              "type": "string"
            },
            "event_payload": {
              "description": "The payload data associated with the event",
              "type": "string"
            },
            "event_type": {
              "description": "The type of event being logged",
              "type": "integer",
              "format": "uint32",
              "minimum": 0.0
            },
            "imr": {
              "description": "The index of the IMR (Integrity Measurement Register)",
              "type": "integer",
              "format": "uint32",
              "minimum": 0.0
            }
          }
        },
        "InitConfig": {
          "description": "Config for initializing V2 of the contract.",
          "type": "object",
          "properties": {
            "key_event_timeout_blocks": {
              "type": [
                "integer",
                "null"
              ],
              "format": "uint64",
              "minimum": 0.0
            },
            "tee_upgrade_deadline_duration_seconds": {
              "type": [
                "integer",
                "null"
              ],
              "format": "uint64",
              "minimum": 0.0
            },
            "vote_update_minimum_gas_attached_terra_gas": {
              "type": [
                "integer",
                "null"
              ],
              "format": "uint64",
              "minimum": 0.0
            }
          }
        },
        "InitializingContractState": {
          "description": "In this state, we generate a new key for each new domain. At any given point of time, we are generating the key of a single domain. After that, we move on to the next domain, or if there are no more domains, transition into the Running state.\n\nThis state is reached by calling vote_add_domains from the Running state by a threshold number of participants.\n\nWhile generating the key for a domain, the `generating_key` field internally handles multiple attempts as needed, only finishing when an attempt has succeeded.\n\nAdditionally, a threshold number of participants can vote to cancel this state; doing so will revert back to the Running state but deleting the domains for which we have not yet successfully generated a key. This can be useful if the current set of participants are no longer all online and we wish to perform a resharing before adding domains again.",
          "type": "object",
          "required": [
            "cancel_votes",
            "domains",
            "epoch_id",
            "generated_keys",
            "generating_key"
          ],
          "properties": {
            "cancel_votes": {
              "description": "Votes that have been cast to cancel the key generation.",
              "type": "array",
              "items": {
                "$ref": "#/definitions/AuthenticatedParticipantId"
              },
              "uniqueItems": true
            },
            "domains": {
              "description": "All domains, including the already existing ones and the ones we're generating a new key for",
              "allOf": [
                {
                  "$ref": "#/definitions/DomainRegistry"
                }
              ]
            },
            "epoch_id": {
              "description": "The epoch ID; this is the same as the Epoch ID of the Running state we transitioned from.",
              "allOf": [
                {
                  "$ref": "#/definitions/EpochId"
                }
              ]
            },
            "generated_keys": {
              "description": "The key for each domain we have already generated a key for; this is in the same order as the domains in the DomainRegistry, except that it only has a prefix of the domains.",
              "type": "array",
              "items": {
                "$ref": "#/definitions/KeyForDomain"
              }
            },
            "generating_key": {
              "description": "The key generation state for the currently generating domain (the next domain after `generated_keys`).",
              "allOf": [
                {
                  "$ref": "#/definitions/KeyEvent"
                }
              ]
            }
          }
        },
        "KeyEvent": {
          "description": "Maintains the state for the current key generation or resharing.",
          "type": "object",
          "required": [
            "domain",
            "epoch_id",
            "next_attempt_id",
            "parameters"
          ],
          "properties": {
            "domain": {
              "description": "The domain that we're generating or resharing the key for.",
              "allOf": [
                {
                  "$ref": "#/definitions/DomainConfig"
                }
              ]
            },
            "epoch_id": {
              "description": "The epoch ID that we're generating or resharing keys for.",
              "allOf": [
                {
                  "$ref": "#/definitions/EpochId"
                }
              ]
            },
            "instance": {
              "description": "If exists, the current attempt to generate or reshare the key.",
              "anyOf": [
                {
                  "$ref": "#/definitions/KeyEventInstance"
                },
                {
                  "type": "null"
                }
              ]
            },
            "next_attempt_id": {
              "description": "The ID of the next attempt to generate or reshare the key.",
              "allOf": [
                {
                  "$ref": "#/definitions/AttemptId"
                }
              ]
            },
            "parameters": {
              "description": "The participants and threshold that shall participate in the key event.",
              "allOf": [
                {
                  "$ref": "#/definitions/ThresholdParameters"
                }
              ]
            }
          }
        },
        "KeyEventId": {
          "description": "A unique identifier for a key event (generation or resharing): `epoch_id`: identifies the ThresholdParameters that this key is intended to function in. `domain_id`: the domain this key is intended for. `attempt_id`: identifies a particular attempt for this key event, in case multiple attempts yielded partially valid results. This is incremented for each attempt within the same epoch and domain.",
          "type": "object",
          "required": [
            "attempt_id",
            "domain_id",
            "epoch_id"
          ],
          "properties": {
            "attempt_id": {
              "$ref": "#/definitions/AttemptId"
            },
            "domain_id": {
              "$ref": "#/definitions/DomainId"
            },
            "epoch_id": {
              "$ref": "#/definitions/EpochId"
            }
          }
        },
        "KeyEventInstance": {
          "description": "State for a single attempt at generating or resharing a key.",
          "type": "object",
          "required": [
            "attempt_id",
            "completed",
            "expires_on",
            "started_in"
          ],
          "properties": {
            "attempt_id": {
              "$ref": "#/definitions/AttemptId"
            },
            "completed": {
              "description": "The participants that voted that they successfully completed the keygen or resharing.",
              "type": "array",
              "items": {
                "$ref": "#/definitions/AuthenticatedParticipantId"
              },
              "uniqueItems": true
            },
            "expires_on": {
              "description": "The block that this attempt expires on. To clarify off-by-one behavior: if the contract were called *on* or after this height, the attempt is considered no longer existent.",
              "type": "integer",
              "format": "uint64",
              "minimum": 0.0
            },
            "public_key": {
              "description": "The public key currently voted for. This is None iff no one has voted.",
              "anyOf": [
                {
                  "$ref": "#/definitions/PublicKeyExtended"
                },
                {
                  "type": "null"
                }
              ]
            },
            "started_in": {
              "description": "The block in which KeyEvent::start() was called.",
              "type": "integer",
              "format": "uint64",
              "minimum": 0.0
            }
          }
        },
        "KeyForDomain": {
          "description": "The identification of a specific distributed key, based on which a node would know exactly what keyshare it has corresponds to this distributed key. (A distributed key refers to a specific set of keyshares that nodes have which can be pieced together to form the secret key.)",
          "type": "object",
          "required": [
            "attempt",
            "domain_id",
            "key"
          ],
          "properties": {
            "attempt": {
              "description": "The attempt ID that generated (initially or as a result of resharing) this distributed key. Nodes may have made multiple attempts to generate the distributed key, and this uniquely identifies which one should ultimately be used.",
              "allOf": [
                {
                  "$ref": "#/definitions/AttemptId"
                }
              ]
            },
            "domain_id": {
              "description": "Identifies the domain this key is intended for.",
              "allOf": [
                {
                  "$ref": "#/definitions/DomainId"
                }
              ]
            },
            "key": {
              "description": "Identifies the public key. Although technically redundant given that we have the AttemptId, we keep it here in the contract so that it can be verified against and queried.",
              "allOf": [
                {
                  "$ref": "#/definitions/PublicKeyExtended"
                }
              ]
            }
          }
        },
        "Keyset": {
          "description": "Represents a key for every domain in a specific epoch.",
          "type": "object",
          "required": [
            "domains",
            "epoch_id"
          ],
          "properties": {
            "domains": {
              "type": "array",
              "items": {
                "$ref": "#/definitions/KeyForDomain"
              }
            },
            "epoch_id": {
              "$ref": "#/definitions/EpochId"
            }
          }
        },
        "MockAttestation": {
          "oneOf": [
            {
              "description": "Always pass validation",
              "type": "string",
              "enum": [
                "Valid"
              ]
            },
            {
              "description": "Always fails validation",
              "type": "string",
              "enum": [
                "Invalid"
              ]
            },
            {
              "description": "Pass validation depending on the set constraints",
              "type": "object",
              "required": [
                "WithConstraints"
              ],
              "properties": {
                "WithConstraints": {
                  "type": "object",
                  "properties": {
                    "expiry_time_stamp_seconds": {
                      "description": "Unix time stamp for when this attestation expires.",
                      "type": [
                        "integer",
                        "null"
                      ],
                      "format": "uint64",
                      "minimum": 0.0
                    },
                    "launcher_docker_compose_hash": {
                      "type": [
                        "array",
                        "null"
                      ],
                      "items": {
                        "type": "integer",
                        "format": "uint8",
                        "minimum": 0.0
                      },
                      "maxItems": 32,
                      "minItems": 32
                    },
                    "mpc_docker_image_hash": {
                      "type": [
                        "array",
                        "null"
                      ],
                      "items": {
                        "type": "integer",
                        "format": "uint8",
                        "minimum": 0.0
                      },
                      "maxItems": 32,
                      "minItems": 32
                    }
                  }
                }
              },
              "additionalProperties": false
            }
          ]
        },
        "NodeId": {
          "type": "object",
          "required": [
            "account_id",
            "tls_public_key"
          ],
          "properties": {
            "account_id": {
              "description": "Operator account",
              "type": "string"
            },
            "account_public_key": {
              "type": [
                "string",
                "null"
              ]
            },
            "tls_public_key": {
              "description": "TLS public key, MUST BE of type Ed25519",
              "type": "string"
            }
          }
        },
        "ParticipantId": {
          "type": "integer",
          "format": "uint32",
          "minimum": 0.0
        },
        "ParticipantInfo": {
          "type": "object",
          "required": [
            "sign_pk",
            "url"
          ],
          "properties": {
            "sign_pk": {
              "description": "The public key used for verifying messages.",
              "type": "string"
            },
            "url": {
              "type": "string"
            }
          }
        },
        "Participants": {
          "type": "object",
          "required": [
            "next_id",
            "participants"
          ],
          "properties": {
            "next_id": {
              "$ref": "#/definitions/ParticipantId"
            },
            "participants": {
              "type": "array",
              "items": {
                "type": "array",
                "items": [
                  {
                    "description": "NEAR Account Identifier.\n\nThis is a unique, syntactically valid, human-readable account identifier on the NEAR network.\n\n[See the crate-level docs for information about validation.](index.html#account-id-rules)\n\nAlso see [Error kind precedence](AccountId#error-kind-precedence).\n\n## Examples\n\n``` use near_account_id::AccountId;\n\nlet alice: AccountId = \"alice.near\".parse().unwrap();\n\nassert!(\"ƒelicia.near\".parse::<AccountId>().is_err()); // (ƒ is not f) ```",
                    "type": "string"
                  },
                  {
                    "$ref": "#/definitions/ParticipantId"
                  },
                  {
                    "$ref": "#/definitions/ParticipantInfo"
                  }
                ],
                "maxItems": 3,
                "minItems": 3
              }
            }
          }
        },
        "Payload": {
          "description": "A signature payload; the right payload must be passed in for the curve. The json encoding for this payload converts the bytes to hex string.",
          "oneOf": [
            {
              "type": "object",
              "required": [
                "Ecdsa"
              ],
              "properties": {
                "Ecdsa": {
                  "type": "array",
                  "items": {
                    "type": "integer",
                    "format": "uint8",
                    "minimum": 0.0
                  },
                  "maxItems": 32,
                  "minItems": 32
                }
              },
              "additionalProperties": false
            },
            {
              "type": "object",
              "required": [
                "Eddsa"
              ],
              "properties": {
                "Eddsa": {
                  "type": "array",
                  "items": {
                    "type": "integer",
                    "format": "uint8",
                    "minimum": 0.0
                  }
                }
              },
              "additionalProperties": false
            }
          ]
        },
        "PromiseOrValueCKDResponse": {
          "type": "object",
          "required": [
            "big_c",
            "big_y"
          ],
          "properties": {
            "big_c": {
              "$ref": "#/definitions/Bls12381G1PublicKey"
            },
            "big_y": {
              "$ref": "#/definitions/Bls12381G1PublicKey"
            }
          }
        },
        "PromiseOrValueSignatureResponse": {
          "oneOf": [
            {
              "type": "object",
              "required": [
                "big_r",
                "recovery_id",
                "s",
                "scheme"
              ],
              "properties": {
                "big_r": {
                  "$ref": "#/definitions/SerializableAffinePoint"
                },
                "recovery_id": {
                  "type": "integer",
                  "format": "uint8",
                  "minimum": 0.0
                },
                "s": {
                  "$ref": "#/definitions/SerializableScalar"
                },
                "scheme": {
                  "type": "string",
                  "enum": [
                    "Secp256k1"
                  ]
                }
              }
            },
            {
              "type": "object",
              "required": [
                "scheme",
                "signature"
              ],
              "properties": {
                "scheme": {
                  "type": "string",
                  "enum": [
                    "Ed25519"
                  ]
                },
                "signature": {
                  "$ref": "#/definitions/Signature"
                }
              }
            }
          ]
        },
        "ProposedUpdates": {
          "description": "A vector of proposed updates",
          "type": "array",
          "items": {
            "$ref": "#/definitions/Update"
          }
        },
        "ProtocolContractState": {
          "oneOf": [
            {
              "type": "string",
              "enum": [
                "NotInitialized"
              ]
            },
            {
              "type": "object",
              "required": [
                "Initializing"
              ],
              "properties": {
                "Initializing": {
                  "$ref": "#/definitions/InitializingContractState"
                }
              },
              "additionalProperties": false
            },
            {
              "type": "object",
              "required": [
                "Running"
              ],
              "properties": {
                "Running": {
                  "$ref": "#/definitions/RunningContractState"
                }
              },
              "additionalProperties": false
            },
            {
              "type": "object",
              "required": [
                "Resharing"
              ],
              "properties": {
                "Resharing": {
                  "$ref": "#/definitions/ResharingContractState"
                }
              },
              "additionalProperties": false
            }
          ]
        },
        "PublicKey": {
          "oneOf": [
            {
              "type": "object",
              "required": [
                "Secp256k1"
              ],
              "properties": {
                "Secp256k1": {
                  "$ref": "#/definitions/Secp256k1PublicKey"
                }
              },
              "additionalProperties": false
            },
            {
              "type": "object",
              "required": [
                "Ed25519"
              ],
              "properties": {
                "Ed25519": {
                  "$ref": "#/definitions/Ed25519PublicKey"
                }
              },
              "additionalProperties": false
            },
            {
              "type": "object",
              "required": [
                "Bls12381"
              ],
              "properties": {
                "Bls12381": {
                  "$ref": "#/definitions/Bls12381G2PublicKey"
                }
              },
              "additionalProperties": false
            }
          ]
        },
        "PublicKeyExtended": {
          "oneOf": [
            {
              "type": "object",
              "required": [
                "Secp256k1"
              ],
              "properties": {
                "Secp256k1": {
                  "type": "object",
                  "required": [
                    "near_public_key"
                  ],
                  "properties": {
                    "near_public_key": {
                      "type": "string"
                    }
                  }
                }
              },
              "additionalProperties": false
            },
            {
              "type": "object",
              "required": [
                "Ed25519"
              ],
              "properties": {
                "Ed25519": {
                  "type": "object",
                  "required": [
                    "edwards_point",
                    "near_public_key_compressed"
                  ],
                  "properties": {
                    "edwards_point": {
                      "description": "Decompressed Edwards point used for curve arithmetic operations.",
                      "allOf": [
                        {
                          "$ref": "#/definitions/SerializableEdwardsPoint"
                        }
                      ]
                    },
                    "near_public_key_compressed": {
                      "description": "Serialized compressed Edwards-y point.",
                      "type": "string"
                    }
                  }
                }
              },
              "additionalProperties": false
            },
            {
              "type": "object",
              "required": [
                "Bls12381"
              ],
              "properties": {
                "Bls12381": {
                  "type": "object",
                  "required": [
                    "public_key"
                  ],
                  "properties": {
                    "public_key": {
                      "$ref": "#/definitions/PublicKey"
                    }
                  }
                }
              },
              "additionalProperties": false
            }
          ]
        },
        "ResharingContractState": {
          "description": "In this state, we reshare the key of every domain onto a new set of participants and threshold. Similar to key generation, we reshare the key of one domain at a time; when we finish resharing for one domain, we move on to the next or transition to the Running state.\n\nThis state is reached by calling vote_new_parameters from the Running state.\n\nThis state keeps the previous running state because: - The previous running state's ThresholdParameters are needed in order to facilitate the possible re-proposal of a new ThresholdParameters, in case the currently proposed set of participants are no longer all online. For tracking the votes we also use the same tracking structure in the running state. - The previous running state's keys are needed to copy the public keys. - We use the previous running state's DomainRegistry.",
          "type": "object",
          "required": [
            "cancellation_requests",
            "previous_running_state",
            "reshared_keys",
            "resharing_key"
          ],
          "properties": {
            "cancellation_requests": {
              "type": "array",
              "items": {
                "$ref": "#/definitions/AuthenticatedAccountId"
              },
              "uniqueItems": true
            },
            "previous_running_state": {
              "$ref": "#/definitions/RunningContractState"
            },
            "reshared_keys": {
              "type": "array",
              "items": {
                "$ref": "#/definitions/KeyForDomain"
              }
            },
            "resharing_key": {
              "$ref": "#/definitions/KeyEvent"
            }
          }
        },
        "RunningContractState": {
          "description": "In this state, the contract is ready to process signature requests.\n\nProposals can be submitted to modify the state: - vote_add_domains, upon threshold agreement, transitions into the Initializing state to generate keys for new domains. - vote_new_parameters, upon threshold agreement, transitions into the Resharing state to reshare keys for new participants and also change the threshold if desired.",
          "type": "object",
          "required": [
            "add_domains_votes",
            "domains",
            "keyset",
            "parameters",
            "parameters_votes"
          ],
          "properties": {
            "add_domains_votes": {
              "description": "Votes for proposals to add new domains.",
              "allOf": [
                {
                  "$ref": "#/definitions/AddDomainsVotes"
                }
              ]
            },
            "domains": {
              "description": "The domains for which we have a key ready for signature processing.",
              "allOf": [
                {
                  "$ref": "#/definitions/DomainRegistry"
                }
              ]
            },
            "keyset": {
              "description": "The keys that are currently in use; for each domain provides an unique identifier for a distributed key, so that the nodes can identify which local keyshare to use.",
              "allOf": [
                {
                  "$ref": "#/definitions/Keyset"
                }
              ]
            },
            "parameters": {
              "description": "The current participants and threshold.",
              "allOf": [
                {
                  "$ref": "#/definitions/ThresholdParameters"
                }
              ]
            },
            "parameters_votes": {
              "description": "Votes for proposals for a new set of participants and threshold.",
              "allOf": [
                {
                  "$ref": "#/definitions/ThresholdParametersVotes"
                }
              ]
            },
            "previously_cancelled_resharing_epoch_id": {
              "description": "The previous epoch id for a resharing state that was cancelled. This epoch id is tracked, as the next time the state transitions to resharing, we can't reuse a previously cancelled epoch id.",
              "anyOf": [
                {
                  "$ref": "#/definitions/EpochId"
                },
                {
                  "type": "null"
                }
              ]
            }
          }
        },
        "Secp256k1PublicKey": {
          "type": "string"
        },
        "SerializableAffinePoint": {
          "type": "object",
          "required": [
            "affine_point"
          ],
          "properties": {
            "affine_point": {
              "type": "array",
              "items": {
                "type": "integer",
                "format": "uint8",
                "minimum": 0.0
              }
            }
          }
        },
        "SerializableEdwardsPoint": {
          "type": "array",
          "items": {
            "type": "integer",
            "format": "uint8",
            "minimum": 0.0
          },
          "maxItems": 32,
          "minItems": 32
        },
        "SerializableScalar": {
          "type": "object",
          "required": [
            "scalar"
          ],
          "properties": {
            "scalar": {
              "type": "string"
            }
          }
        },
        "SignRequestArgs": {
          "type": "object",
          "required": [
            "path"
          ],
          "properties": {
            "domain_id": {
              "anyOf": [
                {
                  "$ref": "#/definitions/DomainId"
                },
                {
                  "type": "null"
                }
              ]
            },
            "key_version": {
              "type": [
                "integer",
                "null"
              ],
              "format": "uint32",
              "minimum": 0.0
            },
            "path": {
              "type": "string"
            },
            "payload": {
              "type": [
                "array",
                "null"
              ],
              "items": {
                "type": "integer",
                "format": "uint8",
                "minimum": 0.0
              },
              "maxItems": 32,
              "minItems": 32
            },
            "payload_v2": {
              "anyOf": [
                {
                  "$ref": "#/definitions/Payload"
                },
                {
                  "type": "null"
                }
              ]
            }
          }
        },
        "Signature": {
          "type": "array",
          "items": {
            "type": "integer",
            "format": "uint8",
            "minimum": 0.0
          }
        },
        "SignatureRequest": {
          "type": "object",
          "required": [
            "domain_id",
            "payload",
            "tweak"
          ],
          "properties": {
            "domain_id": {
              "$ref": "#/definitions/DomainId"
            },
            "payload": {
              "$ref": "#/definitions/Payload"
            },
            "tweak": {
              "$ref": "#/definitions/Tweak"
            }
          }
        },
        "SignatureResponse": {
          "oneOf": [
            {
              "type": "object",
              "required": [
                "big_r",
                "recovery_id",
                "s",
                "scheme"
              ],
              "properties": {
                "big_r": {
                  "$ref": "#/definitions/SerializableAffinePoint"
                },
                "recovery_id": {
                  "type": "integer",
                  "format": "uint8",
                  "minimum": 0.0
                },
                "s": {
                  "$ref": "#/definitions/SerializableScalar"
                },
                "scheme": {
                  "type": "string",
                  "enum": [
                    "Secp256k1"
                  ]
                }
              }
            },
            {
              "type": "object",
              "required": [
                "scheme",
                "signature"
              ],
              "properties": {
                "scheme": {
                  "type": "string",
                  "enum": [
                    "Ed25519"
                  ]
                },
                "signature": {
                  "$ref": "#/definitions/Signature"
                }
              }
            }
          ]
        },
        "SignatureScheme": {
          "description": "Uniquely identifies a specific request algorithm. More protocols may be added in the future. When adding new protocols, both Borsh *and* JSON serialization must be kept compatible.",
          "type": "string",
          "enum": [
            "Secp256k1",
            "Ed25519",
            "Bls12381"
          ]
        },
        "TcbInfo": {
          "description": "Trusted Computing Base information structure",
          "type": "object",
          "required": [
            "app_compose",
            "compose_hash",
            "device_id",
            "event_log",
            "mrtd",
            "rtmr0",
            "rtmr1",
            "rtmr2",
            "rtmr3"
          ],
          "properties": {
            "app_compose": {
              "description": "The app compose",
              "type": "string"
            },
            "compose_hash": {
              "description": "The hash of the compose configuration",
              "type": "string"
            },
            "device_id": {
              "description": "The device identifier",
              "type": "string"
            },
            "event_log": {
              "description": "The event log entries",
              "type": "array",
              "items": {
                "$ref": "#/definitions/EventLog"
              }
            },
            "mrtd": {
              "description": "The measurement root of trust",
              "type": "string"
            },
            "os_image_hash": {
              "description": "The hash of the OS image. This is empty if the OS image is not measured by KMS.",
              "default": "",
              "type": "string"
            },
            "rtmr0": {
              "description": "The value of RTMR0 (Runtime Measurement Register 0)",
              "type": "string"
            },
            "rtmr1": {
              "description": "The value of RTMR1 (Runtime Measurement Register 1)",
              "type": "string"
            },
            "rtmr2": {
              "description": "The value of RTMR2 (Runtime Measurement Register 2)",
              "type": "string"
            },
            "rtmr3": {
              "description": "The value of RTMR3 (Runtime Measurement Register 3)",
              "type": "string"
            }
          }
        },
        "Threshold": {
          "description": "Stores the cryptographic threshold for a distributed key. ``` use mpc_contract::primitives::thresholds::Threshold; let dt = Threshold::new(8); assert!(dt.value() == 8); ```",
          "type": "integer",
          "format": "uint64",
          "minimum": 0.0
        },
        "ThresholdParameters": {
          "description": "Stores information about the threshold key parameters: - owners of key shares - cryptographic threshold",
          "type": "object",
          "required": [
            "participants",
            "threshold"
          ],
          "properties": {
            "participants": {
              "$ref": "#/definitions/Participants"
            },
            "threshold": {
              "$ref": "#/definitions/Threshold"
            }
          }
        },
        "ThresholdParametersVotes": {
          "description": "Tracks votes for ThresholdParameters (new participants and threshold). Each current participant can maintain one vote.",
          "type": "object",
          "required": [
            "proposal_by_account"
          ],
          "properties": {
            "proposal_by_account": {
              "type": "object",
              "additionalProperties": {
                "$ref": "#/definitions/ThresholdParameters"
              }
            }
          }
        },
        "Tweak": {
          "type": "array",
          "items": {
            "type": "integer",
            "format": "uint8",
            "minimum": 0.0
          },
          "maxItems": 32,
          "minItems": 32
        },
        "Update": {
          "description": "A proposed update",
          "type": "object",
          "required": [
            "update_hash",
            "update_id",
            "votes"
          ],
          "properties": {
            "update_hash": {
              "$ref": "#/definitions/UpdateHash"
            },
            "update_id": {
              "type": "integer",
              "format": "uint64",
              "minimum": 0.0
            },
            "votes": {
              "type": "array",
              "items": {
                "$ref": "#/definitions/AccountId"
              }
            }
          }
        },
        "UpdateHash": {
          "description": "An update hash",
          "oneOf": [
            {
              "type": "object",
              "required": [
                "Code"
              ],
              "properties": {
                "Code": {
                  "type": "array",
                  "items": {
                    "type": "integer",
                    "format": "uint8",
                    "minimum": 0.0
                  },
                  "maxItems": 32,
                  "minItems": 32
                }
              },
              "additionalProperties": false
            },
            {
              "type": "object",
              "required": [
                "Config"
              ],
              "properties": {
                "Config": {
                  "type": "array",
                  "items": {
                    "type": "integer",
                    "format": "uint8",
                    "minimum": 0.0
                  },
                  "maxItems": 32,
                  "minItems": 32
                }
              },
              "additionalProperties": false
            }
          ]
        },
        "UpdateId": {
          "type": "integer",
          "format": "uint64",
          "minimum": 0.0
        },
        "YieldIndex": {
          "description": "The index into calling the YieldResume feature of NEAR. This will allow to resume a yield call after the contract has been called back via this index.",
          "type": "object",
          "required": [
            "data_id"
          ],
          "properties": {
            "data_id": {
              "type": "array",
              "items": {
                "type": "integer",
                "format": "uint8",
                "minimum": 0.0
              },
              "maxItems": 32,
              "minItems": 32
            }
          }
        }
      }
    }
  }
}<|MERGE_RESOLUTION|>--- conflicted
+++ resolved
@@ -613,8 +613,6 @@
         }
       },
       {
-<<<<<<< HEAD
-=======
         "name": "proposed_updates",
         "doc": " returns all proposed updates",
         "kind": "view",
@@ -626,14 +624,6 @@
         }
       },
       {
-        "name": "pub_migrate",
-        "kind": "call",
-        "modifiers": [
-          "init"
-        ]
-      },
-      {
->>>>>>> 4374f296
         "name": "public_key",
         "doc": " This is the root public key combined from all the public keys of the participants.\n The domain parameter specifies which domain we're querying the public key for;\n the default is the first domain.",
         "kind": "view",
