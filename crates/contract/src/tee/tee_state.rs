use crate::{
    primitives::{key_state::AuthenticatedParticipantId, participants::Participants},
    storage_keys::StorageKey,
    tee::proposal::{
        AllowedDockerImageHashes, AllowedMpcDockerImage, CodeHashesVotes, MpcDockerImageHash,
    },
};
use attestation::{
    attestation::Attestation,
    report_data::{ReportData, ReportDataV1},
};
use borsh::{BorshDeserialize, BorshSerialize};
use mpc_primitives::hash::LauncherDockerComposeHash;
use near_sdk::{env, near, store::IterableMap, AccountId, PublicKey};
use std::{collections::HashSet, time::Duration};

#[near(serializers=[borsh, json])]
#[derive(Debug, Eq, Ord, PartialEq, PartialOrd, Clone, Hash)]
pub struct NodeId {
    /// Operator account
    pub account_id: AccountId,
    /// TLS public key
    pub tls_public_key: PublicKey,
}

#[derive(Debug, Clone, PartialEq, Eq)]
pub enum TeeQuoteStatus {
    /// TEE quote and Docker image verification both passed successfully.
    /// The participant is considered to have a valid, verified TEE status.
    Valid,

    /// TEE verification failed - either the quote verification failed,
    /// the Docker image verification failed, or both validations failed.
    /// The participant should not be trusted for TEE-dependent operations.
    Invalid,
}

pub enum TeeValidationResult {
    /// All participants are valid
    Full,
    /// Only a subset of the participants have a valid attestation.
    Partial {
        participants_with_valid_attestation: Participants,
    },
}

#[derive(Debug, BorshSerialize, BorshDeserialize)]
pub struct TeeState {
    pub(crate) allowed_docker_image_hashes: AllowedDockerImageHashes,
    pub(crate) allowed_launcher_compose_hashes: Vec<LauncherDockerComposeHash>,
    pub(crate) votes: CodeHashesVotes,
    pub(crate) participants_attestations: IterableMap<NodeId, Attestation>,
}

impl Default for TeeState {
    fn default() -> Self {
        Self {
            allowed_docker_image_hashes: AllowedDockerImageHashes::default(),
            allowed_launcher_compose_hashes: vec![],
            votes: CodeHashesVotes::default(),
            participants_attestations: IterableMap::new(StorageKey::TeeParticipantAttestation),
        }
    }
}

impl TeeState {
    fn current_time_seconds() -> u64 {
        let current_time_milliseconds = env::block_timestamp_ms();
        current_time_milliseconds / 1_000
    }

    pub(crate) fn verify_proposed_participant_attestation(
        &mut self,
        attestation: &Attestation,
        tls_public_key: PublicKey,
        tee_upgrade_deadline_duration: Duration,
    ) -> TeeQuoteStatus {
        let expected_report_data = ReportData::V1(ReportDataV1::new(tls_public_key));
        let is_valid = attestation.verify(
            expected_report_data,
            Self::current_time_seconds(),
            &self.get_allowed_mpc_docker_image_hashes(tee_upgrade_deadline_duration),
            &self.allowed_launcher_compose_hashes,
        );

        if is_valid {
            TeeQuoteStatus::Valid
        } else {
            TeeQuoteStatus::Invalid
        }
    }

    /// Verifies the TEE quote and Docker image
    pub(crate) fn verify_tee_participant(
        &mut self,
        node_id: &NodeId,
        tee_upgrade_deadline_duration: Duration,
    ) -> TeeQuoteStatus {
        let allowed_mpc_docker_image_hashes =
            self.get_allowed_mpc_docker_image_hashes(tee_upgrade_deadline_duration);
        let allowed_launcher_compose_hashes = &self.allowed_launcher_compose_hashes;

        let participant_attestation = self.participants_attestations.get(node_id);
        let Some(participant_attestation) = participant_attestation else {
            return TeeQuoteStatus::Invalid;
        };

        let expected_report_data =
            ReportData::V1(ReportDataV1::new(node_id.tls_public_key.clone()));
        let time_stamp_seconds = Self::current_time_seconds();

        let quote_result = participant_attestation.verify(
            expected_report_data,
            time_stamp_seconds,
            &allowed_mpc_docker_image_hashes,
            allowed_launcher_compose_hashes,
        );

        if quote_result {
            TeeQuoteStatus::Valid
        } else {
            TeeQuoteStatus::Invalid
        }
    }

    /// Performs TEE validation on the given participants.
    pub fn validate_tee(
        &mut self,
        participants: &Participants,
        tee_upgrade_deadline_duration: Duration,
    ) -> TeeValidationResult {
        self.allowed_docker_image_hashes
            .cleanup_expired_hashes(tee_upgrade_deadline_duration);

        let participants_with_valid_attestation: Vec<_> = participants
            .participants()
            .iter()
            .filter(|(account_id, _, participant_info)| {
                let tls_public_key = participant_info.sign_pk.clone();

<<<<<<< HEAD
                let tee_status = self.verify_tee_participant(
                    &NodeId {
                        account_id: account_id.clone(),
                        tls_public_key,
                    },
                    tee_upgrade_deadline_duration_blocks,
                );

                matches!(tee_status, TeeQuoteStatus::Valid)
=======
                matches!(
                    self.verify_tee_participant(
                        &NodeId {
                            account_id: account_id.clone(),
                            tls_public_key
                        },
                        tee_upgrade_deadline_duration
                    ),
                    TeeQuoteStatus::Valid | TeeQuoteStatus::None
                )
>>>>>>> 4f0d37c1
            })
            .cloned()
            .collect();

        if participants_with_valid_attestation.len() != participants.len() {
            let participants_with_valid_attestation =
                Participants::init(participants.next_id(), participants_with_valid_attestation);

            TeeValidationResult::Partial {
                participants_with_valid_attestation,
            }
        } else {
            TeeValidationResult::Full
        }
    }

    /// Adds a participant attestation for the given node.
    ///
    /// Returns:
    /// - `true` if this is the first attestation for the node (i.e., a new participant was added).
    /// - `false` if the node already had an attestation (the existing one was replaced).
    pub fn add_participant(
        &mut self,
        node_id: NodeId,
        proposed_tee_participant: Attestation,
    ) -> bool {
        self.participants_attestations
            .insert(node_id, proposed_tee_participant)
            .is_none()
    }

    pub fn vote(
        &mut self,
        code_hash: MpcDockerImageHash,
        participant: &AuthenticatedParticipantId,
    ) -> u64 {
        self.votes.vote(code_hash.clone(), participant)
    }

    pub fn get_allowed_mpc_docker_image_hashes(
        &self,
        tee_upgrade_deadline_duration: Duration,
    ) -> Vec<MpcDockerImageHash> {
        self.get_allowed_mpc_docker_images(tee_upgrade_deadline_duration)
            .into_iter()
            .map(|entry| entry.image_hash)
            .collect()
    }

    pub fn get_allowed_mpc_docker_images(
        &self,
        tee_upgrade_deadline_duration: Duration,
    ) -> Vec<AllowedMpcDockerImage> {
        self.allowed_docker_image_hashes
            .get(tee_upgrade_deadline_duration)
    }

    pub fn whitelist_tee_proposal(
        &mut self,
        tee_proposal: MpcDockerImageHash,
        tee_upgrade_deadline_duration: Duration,
    ) {
        self.votes.clear_votes();
        self.allowed_launcher_compose_hashes.push(
            AllowedDockerImageHashes::get_docker_compose_hash(tee_proposal.clone()),
        );
        self.allowed_docker_image_hashes
            .insert(tee_proposal, tee_upgrade_deadline_duration);
    }

    /// Removes TEE information for accounts that are not in the provided participants list.
    /// This is used to clean up storage after a resharing concludes.
    pub fn clean_non_participants(&mut self, participants: &Participants) {
        let participant_accounts: HashSet<NodeId> = participants
            .participants()
            .iter()
            .map(|(account_id, _, p_info)| NodeId {
                account_id: account_id.clone(),
                tls_public_key: p_info.sign_pk.clone(),
            })
            .collect();

        // Collect accounts to remove (can't remove while iterating)
        let nodes_to_remove: Vec<NodeId> = self
            .participants_attestations
            .keys()
            .filter(|node_id| !participant_accounts.contains(node_id))
            .cloned()
            .collect();

        // Remove non-participant TEE information
        for node_id in &nodes_to_remove {
            self.participants_attestations.remove(node_id);
        }
    }

    /// Returns the list of accounts that currently have TEE attestations stored.
    /// Note: This may include accounts that are no longer active protocol participants.
    pub fn get_tee_accounts(&self) -> Vec<NodeId> {
        self.participants_attestations.keys().cloned().collect()
    }
}

#[cfg(test)]
mod tests {
    use crate::primitives::test_utils::bogus_ed25519_near_public_key;

    use super::*;
    use attestation::attestation::{Attestation, MockAttestation};
    use near_sdk::AccountId;

    #[test]
    fn test_clean_non_participants() {
        let mut tee_state = TeeState::default();

        // Create some test participants using test utils
        let participants = crate::primitives::test_utils::gen_participants(3);
        let non_participant: AccountId = "dave.near".parse().unwrap();

        // Get participant account IDs for verification
        let participant_nodes: Vec<NodeId> = participants
            .participants()
            .iter()
            .map(|(account_id, _, p_info)| NodeId {
                account_id: account_id.clone(),
                tls_public_key: p_info.sign_pk.clone(),
            })
            .collect();

        // Add TEE information for all participants and non-participant
        let local_attestation = Attestation::Mock(MockAttestation::Valid);

        let non_participant_uid = NodeId {
            account_id: non_participant.clone(),
            tls_public_key: bogus_ed25519_near_public_key(),
        };
        for node_id in &participant_nodes {
            tee_state.add_participant(node_id.clone(), local_attestation.clone());
        }
        tee_state.add_participant(non_participant_uid.clone(), local_attestation.clone());

        // Verify all 4 accounts have TEE info initially
        assert_eq!(tee_state.participants_attestations.len(), 4);
        for node_id in &participant_nodes {
            assert!(tee_state.participants_attestations.contains_key(node_id));
        }
        assert!(tee_state
            .participants_attestations
            .contains_key(&non_participant_uid));

        // Clean non-participants
        tee_state.clean_non_participants(&participants);

        // Verify only participants remain
        assert_eq!(tee_state.participants_attestations.len(), 3);
        for node_id in &participant_nodes {
            assert!(tee_state.participants_attestations.contains_key(node_id));
        }
        assert!(!tee_state
            .participants_attestations
            .contains_key(&non_participant_uid));
    }
}<|MERGE_RESOLUTION|>--- conflicted
+++ resolved
@@ -138,28 +138,15 @@
             .filter(|(account_id, _, participant_info)| {
                 let tls_public_key = participant_info.sign_pk.clone();
 
-<<<<<<< HEAD
                 let tee_status = self.verify_tee_participant(
                     &NodeId {
                         account_id: account_id.clone(),
                         tls_public_key,
                     },
-                    tee_upgrade_deadline_duration_blocks,
+                    tee_upgrade_deadline_duration,
                 );
 
                 matches!(tee_status, TeeQuoteStatus::Valid)
-=======
-                matches!(
-                    self.verify_tee_participant(
-                        &NodeId {
-                            account_id: account_id.clone(),
-                            tls_public_key
-                        },
-                        tee_upgrade_deadline_duration
-                    ),
-                    TeeQuoteStatus::Valid | TeeQuoteStatus::None
-                )
->>>>>>> 4f0d37c1
             })
             .cloned()
             .collect();
