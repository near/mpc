--- conflicted
+++ resolved
@@ -1,4 +1,3 @@
-
 use crate::{
     primitives::{key_state::AuthenticatedParticipantId, participants::Participants},
     storage_keys::StorageKey,
@@ -13,8 +12,8 @@
 use borsh::{BorshDeserialize, BorshSerialize};
 use mpc_primitives::hash::LauncherDockerComposeHash;
 use near_sdk::{env, near, store::IterableMap, AccountId, PublicKey};
+use std::hash::{Hash, Hasher};
 use std::{collections::HashSet, time::Duration};
-use std::hash::{Hash, Hasher};
 
 #[near(serializers=[borsh, json])]
 #[derive(Debug, Ord, PartialOrd, Clone)]
@@ -24,14 +23,13 @@
     /// TLS public key
     pub tls_public_key: PublicKey,
     /// Account signing public key (optional for backward compatibility)
-    pub account_public_key: Option<PublicKey>,
+    pub account_public_key: Option<PublicKey>, // TODO(#823): make mandatory
 }
 
 // Implement Eq + Hash ignoring account_public_key
 impl PartialEq for NodeId {
     fn eq(&self, other: &Self) -> bool {
-        self.account_id == other.account_id
-            && self.tls_public_key == other.tls_public_key
+        self.account_id == other.account_id && self.tls_public_key == other.tls_public_key
     }
 }
 
@@ -87,6 +85,7 @@
 
 impl TeeState {
     /// Creates a [`TeeState`] with an initial set of participants that will receive a valid mocked attestation.
+    /// // TODO(#823): remove after transition to mandatory TE
     pub(crate) fn with_mocked_participant_attestations(participants: &Participants) -> Self {
         let mut participants_attestations = IterableMap::new(StorageKey::TeeParticipantAttestation);
 
@@ -97,6 +96,7 @@
                 let node_id = NodeId {
                     account_id: account_id.clone(),
                     tls_public_key: participant_info.sign_pk.clone(),
+                    account_public_key: None, 
                 };
 
                 participants_attestations
@@ -154,7 +154,7 @@
             return TeeQuoteStatus::Invalid;
         };
 
-        let expected_report_data = ReportData ::new(
+        let expected_report_data = ReportData::new(
             node_id.tls_public_key.clone(),
             node_id.account_public_key.clone(),
         );
@@ -189,31 +189,23 @@
             .iter()
             .filter(|(account_id, _, participant_info)| {
                 let tls_public_key = participant_info.sign_pk.clone();
-               
-
-<<<<<<< HEAD
-                matches!(
-                    self.verify_tee_participant(
-                        &NodeId {
-                            account_id: account_id.clone(),
-                            tls_public_key : tls_public_key,
-                            account_public_key: None,
-                        },
-                        tee_upgrade_deadline_duration
-                    ),
-                    TeeQuoteStatus::Valid | TeeQuoteStatus::None
-                )
-=======
-                let tee_status = self.verify_tee_participant(
-                    &NodeId {
-                        account_id: account_id.clone(),
-                        tls_public_key,
-                    },
-                    tee_upgrade_deadline_duration,
-                );
+
+                // Try to find the existing NodeId for this participant (if attestation was recorded)
+                let maybe_node = self.find_node_id_by_tls_key(&tls_public_key);
+
+                let node_id = NodeId {
+                    account_id: account_id.clone(),
+                    tls_public_key: tls_public_key.clone(),
+                    // If we’re still in transition (mock attestation), allow None.
+                    // TODO(#823): remove this fallback once all MPC nodes are required
+                    // to run inside a TEE and provide a valid account_public_key.
+                    account_public_key: maybe_node.and_then(|n| n.account_public_key.clone()),
+                };
+
+                let tee_status =
+                    self.verify_tee_participant(&node_id, tee_upgrade_deadline_duration);
 
                 matches!(tee_status, TeeQuoteStatus::Valid)
->>>>>>> f369914d
             })
             .cloned()
             .collect();
@@ -317,14 +309,14 @@
         self.participants_attestations.keys().cloned().collect()
     }
 
-     /// Find a NodeId by its TLS public key.
+    /// Find a NodeId by its TLS public key.
     pub fn find_node_id_by_tls_key(&self, tls_public_key: &PublicKey) -> Option<NodeId> {
         self.participants_attestations
             .keys()
             .find(|node_id| &node_id.tls_public_key == tls_public_key)
             .cloned()
     }
-     /// Returns true if the caller belongs to an attested node.
+    /// Returns true if the caller belongs to an attested node.
     ///
     /// Transition phase (non-TEE → TEE):
     /// - If `account_public_key` is `Some`, we validate against the signer public key.
@@ -340,8 +332,8 @@
         self.participants_attestations
             .keys()
             .any(|node_id| match &node_id.account_public_key {
-                Some(pk) => pk == &signer_pk,             
-                None => node_id.account_id == signer_id,  // TODO  legacy mock node (temporary) - remove after transition 
+                Some(pk) => pk == &signer_pk,
+                None => node_id.account_id == signer_id, // TODO (#823)  legacy mock node (temporary) - remove after transition
             })
     }
 
@@ -377,7 +369,7 @@
             .map(|(account_id, _, p_info)| NodeId {
                 account_id: account_id.clone(),
                 tls_public_key: p_info.sign_pk.clone(),
-                account_public_key:  Some(bogus_ed25519_near_public_key()),//TODO check if this is ok.
+                account_public_key: Some(bogus_ed25519_near_public_key()), //TODO check if this is ok.
             })
             .collect();
 
@@ -386,7 +378,7 @@
 
         let non_participant_uid = NodeId {
             account_id: non_participant.clone(),
-            account_public_key: Some(bogus_ed25519_near_public_key()), 
+            account_public_key: Some(bogus_ed25519_near_public_key()),
             tls_public_key: bogus_ed25519_near_public_key(),
         };
         for node_id in &participant_nodes {
