--- conflicted
+++ resolved
@@ -84,14 +84,8 @@
     /// Verifies the TEE quote and Docker image
     pub(crate) fn verify_tee_participant(
         &mut self,
-<<<<<<< HEAD
-        account_id: &AccountId,
-        tls_public_key: PublicKey,
-        tee_upgrade_deadline_duration_blocks: u64,
-=======
         node_id: &NodeId,
-        tee_upgrade_period_blocks: u64,
->>>>>>> 8ce34d6d
+        tee_upgrade_deadline_duration_blocks: u64,
     ) -> TeeQuoteStatus {
         let allowed_mpc_docker_image_hashes =
             self.get_allowed_mpc_docker_image_hashes(tee_upgrade_deadline_duration_blocks);
@@ -141,17 +135,11 @@
 
                 matches!(
                     self.verify_tee_participant(
-<<<<<<< HEAD
-                        account_id,
-                        tls_public_key,
-                        tee_upgrade_deadline_duration_blocks
-=======
                         &NodeId {
                             account_id: account_id.clone(),
                             tls_public_key
                         },
-                        tee_upgrade_period_blocks
->>>>>>> 8ce34d6d
+                        tee_upgrade_deadline_duration_blocks
                     ),
                     TeeQuoteStatus::Valid | TeeQuoteStatus::None
                 )
