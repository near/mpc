#![doc = include_str!("../README.md")]
#![deny(clippy::mod_module_files)]
// We disallow using `near_sdk::AccountId` in our own code.
// However, the `near_bindgen` proc macro expands to code that uses it
// internally, and Clippy applies the `disallowed_types` lint to that
// generated code as well. Since the lint cannot be suppressed only for the
// macro expansion, we allow it in this file to avoid false positives.
#![allow(clippy::disallowed_types)]

pub mod config;
pub mod crypto_shared;
pub mod errors;
pub mod legacy_contract_state;
pub mod node_migrations;
pub mod primitives;
pub mod state;
pub mod storage_keys;
pub mod tee;
pub mod update;
#[cfg(feature = "dev-utils")]
pub mod utils;
pub mod v3_0_2_state;

mod dto_mapping;

use std::{collections::BTreeMap, time::Duration};

use crate::{
    crypto_shared::{near_public_key_to_affine_point, types::CKDResponse},
    dto_mapping::{IntoContractType, IntoInterfaceType, TryIntoInterfaceType},
    errors::{Error, RequestError},
    primitives::ckd::{CKDRequest, CKDRequestArgs},
    storage_keys::StorageKey,
    tee::tee_state::{TeeQuoteStatus, TeeState},
    update::{ProposeUpdateArgs, ProposedUpdates, Update, UpdateId},
};
use borsh::{BorshDeserialize, BorshSerialize};
use config::Config;
use contract_interface::types as dtos;
use crypto_shared::{
    derive_key_secp256k1, derive_tweak,
    kdf::{check_ec_signature, derive_public_key_edwards_point_ed25519},
    types::{PublicKeyExtended, PublicKeyExtendedConversionError, SignatureResponse},
};
use errors::{
    DomainError, InvalidParameters, InvalidState, PublicKeyError, RespondError, TeeError,
};
use k256::elliptic_curve::PrimeField;

use mpc_primitives::hash::LauncherDockerComposeHash;
use near_account_id::AccountId;
use near_sdk::{
    env::{self, ed25519_verify},
    log, near_bindgen,
    state::ContractState,
    store::LookupMap,
    CryptoHash, Gas, GasWeight, NearToken, Promise, PromiseError, PromiseOrValue,
};
use node_migrations::{BackupServiceInfo, DestinationNodeInfo, NodeMigrations};
use primitives::{
    domain::{DomainConfig, DomainId, DomainRegistry, SignatureScheme},
    key_state::{AuthenticatedParticipantId, EpochId, KeyEventId, Keyset},
    signature::{SignRequest, SignRequestArgs, SignatureRequest, YieldIndex},
    thresholds::{Threshold, ThresholdParameters},
};

use state::{running::RunningContractState, ProtocolContractState};
use tee::{
    proposal::MpcDockerImageHash,
    tee_state::{NodeId, TeeValidationResult},
};
use utilities::{AccountIdExtV1, AccountIdExtV2};

impl Default for MpcContract {
    fn default() -> Self {
        env::panic_str("Calling default not allowed.");
    }
}

/// Register used to receive data id from `promise_await_data`.
/// Note: This is an implementation constant, not a configurable policy value.
const DATA_ID_REGISTER: u64 = 0;

/// Minimum deposit required for sign requests
const MINIMUM_SIGN_REQUEST_DEPOSIT: NearToken = NearToken::from_yoctonear(1);

/// Minimum deposit required for CKD requests
const MINIMUM_CKD_REQUEST_DEPOSIT: NearToken = NearToken::from_yoctonear(1);

<<<<<<< HEAD
/// Prepaid gas for a `cleanup_orphaned_node_migrations` call
/// todo: benchmark [#1164](https://github.com/near/mpc/issues/1164)
const CLEAN_NODE_MIGRATIONS: Gas = Gas::from_tgas(3);

impl Default for MpcContract {
    fn default() -> Self {
        env::panic_str("Calling default not allowed.");
    }
}

impl ContractState for MpcContract {}

=======
>>>>>>> cd6f590b
#[near_bindgen]
#[derive(Debug, BorshSerialize, BorshDeserialize)]
pub struct MpcContract {
    protocol_state: ProtocolContractState,
    pending_signature_requests: LookupMap<SignatureRequest, YieldIndex>,
    pending_ckd_requests: LookupMap<CKDRequest, YieldIndex>,
    proposed_updates: ProposedUpdates,
    config: Config,
    tee_state: TeeState,
    accept_requests: bool,
    node_migrations: NodeMigrations,
}

impl MpcContract {
    pub(crate) fn public_key_extended(
        &self,
        domain_id: DomainId,
    ) -> Result<PublicKeyExtended, Error> {
        self.protocol_state.public_key(domain_id)
    }

    fn threshold(&self) -> Result<Threshold, Error> {
        self.protocol_state.threshold()
    }

    /// Returns true if the request was already pending
    fn add_signature_request(&mut self, request: &SignatureRequest, data_id: CryptoHash) -> bool {
        self.pending_signature_requests
            .insert(request.clone(), YieldIndex { data_id })
            .is_some()
    }

    /// Returns true if the request was already pending
    fn add_ckd_request(&mut self, request: &CKDRequest, data_id: CryptoHash) -> bool {
        self.pending_ckd_requests
            .insert(request.clone(), YieldIndex { data_id })
            .is_some()
    }
}

// User contract API
#[near_bindgen]
impl MpcContract {
    /// `key_version` must be less than or equal to the value at `latest_key_version`
    /// To avoid overloading the network with too many requests,
    /// we ask for a small deposit for each signature request.
    #[handle_result]
    #[payable]
    pub fn sign(&mut self, request: SignRequestArgs) {
        log!(
            "sign: predecessor={:?}, request={:?}",
            env::predecessor_account_id(),
            request
        );
        let initial_storage = env::storage_usage();

        let request: SignRequest = request.try_into().unwrap();

        let domains = match self.protocol_state.domain_registry() {
            Ok(domains) => domains,
            Err(err) => env::panic_str(&err.to_string()),
        };
        let Some(domain_config) = domains.get_domain_by_domain_id(request.domain_id) else {
            env::panic_str(
                &InvalidParameters::DomainNotFound {
                    provided: request.domain_id,
                }
                .to_string(),
            );
        };

        // ensure the signer sent a valid signature request
        // It's important we fail here because the MPC nodes will fail in an identical way.
        // This allows users to get the error message
        match domain_config.scheme {
            SignatureScheme::Secp256k1 => {
                let hash = *request.payload.as_ecdsa().expect("Payload is not Ecdsa");
                k256::Scalar::from_repr(hash.into())
                    .into_option()
                    .expect("Ecdsa payload cannot be converted to Scalar");
            }
            SignatureScheme::Ed25519 => {
                request.payload.as_eddsa().expect("Payload is not EdDSA");
            }
            SignatureScheme::Bls12381 => {
                env::panic_str(
                    &InvalidParameters::InvalidDomainId.message("Selected domain is used for Bls12381, which is not compatible with this function")
                    .to_string(),
                );
            }
        }

        let gas_required =
            Gas::from_tgas(self.config.sign_call_gas_attachment_requirement_tera_gas);

        // Make sure sign call will not run out of gas doing yield/resume logic
        if env::prepaid_gas() < gas_required {
            env::panic_str(
                &InvalidParameters::InsufficientGas
                    .message(format!(
                        "Provided: {}, required: {}",
                        env::prepaid_gas(),
                        gas_required
                    ))
                    .to_string(),
            );
        }

        // Check deposit and refund if required
        let predecessor = env::predecessor_account_id();
        let deposit = env::attached_deposit();
        let storage_used = env::storage_usage() - initial_storage;
        let storage_cost = env::storage_byte_cost().saturating_mul(u128::from(storage_used));

        let cost = std::cmp::max(storage_cost, MINIMUM_SIGN_REQUEST_DEPOSIT);

        match deposit.checked_sub(cost) {
            None => {
                env::panic_str(
                    &InvalidParameters::InsufficientDeposit
                        .message(format!(
                            "Require a deposit of {} yoctonear, found: {}",
                            cost.as_yoctonear(),
                            deposit.as_yoctonear(),
                        ))
                        .to_string(),
                );
            }
            Some(diff) => {
                if diff > NearToken::from_yoctonear(0) {
                    log!("refund excess deposit {diff} to {predecessor}");
                    Promise::new(predecessor.clone()).transfer(diff).detach();
                }
            }
        }

        let request = SignatureRequest::new(
            request.domain_id,
            request.payload,
            &predecessor.as_v2_account_id(),
            &request.path,
        );

        if !self.accept_requests {
            env::panic_str(&TeeError::TeeValidationFailed.to_string())
        }

        let callback_gas = Gas::from_tgas(
            self.config
                .return_signature_and_clean_state_on_success_call_tera_gas,
        );

        let promise_index = env::promise_yield_create(
            "return_signature_and_clean_state_on_success",
<<<<<<< HEAD
            serde_json::to_vec(&(&request,)).unwrap(),
            RETURN_SIGNATURE_AND_CLEAN_STATE_ON_SUCCESS_CALL_GAS,
=======
            &serde_json::to_vec(&(&request,)).unwrap(),
            callback_gas,
>>>>>>> cd6f590b
            GasWeight(0),
            DATA_ID_REGISTER,
        );

        // Store the request in the contract's local state
        let return_sig_id: CryptoHash = env::read_register(DATA_ID_REGISTER)
            .expect("read_register failed")
            .try_into()
            .expect("conversion to CryptoHash failed");
        if self.add_signature_request(&request, return_sig_id) {
            log!("signature request already present, overriding callback.")
        }

        env::promise_return(promise_index);
    }

    /// This is the root public key combined from all the public keys of the participants.
    /// The domain parameter specifies which domain we're querying the public key for;
    /// the default is the first domain.
    #[handle_result]
    pub fn public_key(&self, domain_id: Option<DomainId>) -> Result<dtos::PublicKey, Error> {
        let domain_id = domain_id.unwrap_or_else(DomainId::legacy_ecdsa_id);
        self.public_key_extended(domain_id).map(Into::into)
    }

    /// This is the derived public key of the caller given path and predecessor
    /// if predecessor is not provided, it will be the caller of the contract.
    ///
    /// The domain parameter specifies which domain we're deriving the public key for;
    /// the default is the first domain.
    #[handle_result]
    pub fn derived_public_key(
        &self,
        path: String,
        predecessor: Option<AccountId>,
        domain_id: Option<DomainId>,
    ) -> Result<dtos::PublicKey, Error> {
        let predecessor: AccountId =
            predecessor.unwrap_or_else(|| env::predecessor_account_id().as_v2_account_id());
        let tweak = derive_tweak(&predecessor, &path);

        let domain = domain_id.unwrap_or_else(DomainId::legacy_ecdsa_id);
        let public_key = self.public_key_extended(domain)?;

        let derived_public_key: dtos::PublicKey = match public_key {
            PublicKeyExtended::Secp256k1 { near_public_key } => {
                let derived_public_key =
                    derive_key_secp256k1(&near_public_key_to_affine_point(near_public_key), &tweak)
                        .map_err(PublicKeyError::from)?;
                derived_public_key.into_dto_type().into()
            }
            PublicKeyExtended::Ed25519 { edwards_point, .. } => {
                let derived_public_key_edwards_point =
                    derive_public_key_edwards_point_ed25519(&edwards_point, &tweak);
                derived_public_key_edwards_point
                    .compress()
                    .into_dto_type()
                    .into()
            }
            PublicKeyExtended::Bls12381 { public_key } => public_key,
        };

        Ok(derived_public_key)
    }

    /// Key versions refer new versions of the root key that we may choose to generate on cohort
    /// changes. Older key versions will always work but newer key versions were never held by
    /// older signers. Newer key versions may also add new security features, like only existing
    /// within a secure enclave. The signature_scheme parameter specifies which protocol
    /// we're querying the latest version for. The default is Secp256k1. The default is **NOT**
    /// to query across all protocols.
    pub fn latest_key_version(&self, signature_scheme: Option<SignatureScheme>) -> u32 {
        self.state()
            .most_recent_domain_for_protocol(signature_scheme.unwrap_or_default())
            .unwrap()
            .0 as u32
    }

    /// To avoid overloading the network with too many requests,
    /// we ask for a small deposit for each ckd request.
    #[handle_result]
    #[payable]
    pub fn request_app_private_key(&mut self, request: CKDRequestArgs) {
        log!(
            "request_app_private_key: predecessor={:?}, request={:?}",
            env::predecessor_account_id(),
            request
        );
        let initial_storage = env::storage_usage();

        let domains = match self.protocol_state.domain_registry() {
            Ok(domains) => domains,
            Err(err) => env::panic_str(&err.to_string()),
        };
        let Some(domain_config) = domains.get_domain_by_domain_id(request.domain_id) else {
            env::panic_str(
                &InvalidParameters::DomainNotFound {
                    provided: request.domain_id,
                }
                .to_string(),
            );
        };
        if domain_config.scheme != SignatureScheme::Bls12381 {
            env::panic_str(
                &InvalidParameters::InvalidDomainId
                    .message("Provided domain ID key type is not Bls12381")
                    .to_string(),
            );
        }

        let gas_required = Gas::from_tgas(self.config.ckd_call_gas_attachment_requirement_tera_gas);

        // Make sure CKD call will not run out of gas doing yield/resume logic
        if env::prepaid_gas() < gas_required {
            env::panic_str(
                &InvalidParameters::InsufficientGas
                    .message(format!(
                        "Provided: {}, required: {}",
                        env::prepaid_gas(),
                        gas_required
                    ))
                    .to_string(),
            );
        }

        let predecessor = env::predecessor_account_id();
        // Check deposit and refund if required
        let deposit = env::attached_deposit();
        let storage_used = env::storage_usage() - initial_storage;
        let storage_cost = env::storage_byte_cost().saturating_mul(u128::from(storage_used));

        let cost = std::cmp::max(storage_cost, MINIMUM_CKD_REQUEST_DEPOSIT);

        match deposit.checked_sub(cost) {
            None => {
                env::panic_str(
                    &InvalidParameters::InsufficientDeposit
                        .message(format!(
                            "Require a deposit of {} yoctonear, found: {}",
                            cost.as_yoctonear(),
                            deposit.as_yoctonear(),
                        ))
                        .to_string(),
                );
            }
            Some(diff) => {
                if diff > NearToken::from_yoctonear(0) {
                    log!("refund excess deposit {diff} to {predecessor}");
                    Promise::new(predecessor.clone()).transfer(diff).detach();
                }
            }
        }

        let mpc_contract = self;

        if !mpc_contract.accept_requests {
            env::panic_str(&TeeError::TeeValidationFailed.to_string())
        }

        let app_id = env::predecessor_account_id().as_v2_account_id();
        let request = CKDRequest::new(request.app_public_key, app_id, request.domain_id);

        let callback_gas = Gas::from_tgas(
            mpc_contract
                .config
                .return_ck_and_clean_state_on_success_call_tera_gas,
        );

        let promise_index = env::promise_yield_create(
            "return_ck_and_clean_state_on_success",
<<<<<<< HEAD
            serde_json::to_vec(&(&request,)).unwrap(),
            RETURN_CK_AND_CLEAN_STATE_ON_SUCCESS_CALL_GAS,
=======
            &serde_json::to_vec(&(&request,)).unwrap(),
            callback_gas,
>>>>>>> cd6f590b
            GasWeight(0),
            DATA_ID_REGISTER,
        );

        // Store the request in the contract's local state
        let return_ck_id: CryptoHash = env::read_register(DATA_ID_REGISTER)
            .expect("read_register failed")
            .try_into()
            .expect("conversion to CryptoHash failed");
        if mpc_contract.add_ckd_request(&request, return_ck_id) {
            log!("request already present, overriding callback.")
        }

        env::promise_return(promise_index);
    }
}

// Node API
#[near_bindgen]
impl MpcContract {
    #[handle_result]
    pub fn respond(
        &mut self,
        request: SignatureRequest,
        response: SignatureResponse,
    ) -> Result<(), Error> {
        let signer = Self::assert_caller_is_signer();

        log!("respond: signer={}, request={:?}", &signer, &request);

        self.assert_caller_is_attested_participant_and_protocol_active();

        if !self.protocol_state.is_running_or_resharing() {
            return Err(InvalidState::ProtocolStateNotRunning.into());
        }

        if !self.accept_requests {
            return Err(TeeError::TeeValidationFailed.into());
        }

        let domain = request.domain_id;
        let public_key = self.public_key_extended(domain)?;

        let signature_is_valid = match (&response, public_key) {
            (
                SignatureResponse::Secp256k1(signature_response),
                PublicKeyExtended::Secp256k1 { near_public_key },
            ) => {
                // generate the expected public key
                let expected_public_key = derive_key_secp256k1(
                    &near_public_key_to_affine_point(near_public_key),
                    &request.tweak,
                )
                .map_err(RespondError::from)?;

                let payload_hash = request.payload.as_ecdsa().expect("Payload is not ECDSA");

                // Check the signature is correct
                check_ec_signature(
                    &expected_public_key,
                    &signature_response.big_r.affine_point,
                    &signature_response.s.scalar,
                    payload_hash,
                    signature_response.recovery_id,
                )
                .is_ok()
            }
            (
                SignatureResponse::Ed25519 { signature },
                PublicKeyExtended::Ed25519 {
                    edwards_point: public_key_edwards_point,
                    ..
                },
            ) => {
                let derived_public_key_edwards_point = derive_public_key_edwards_point_ed25519(
                    &public_key_edwards_point,
                    &request.tweak,
                );
                let derived_public_key_32_bytes =
                    *derived_public_key_edwards_point.compress().as_bytes();

                let message = request.payload.as_eddsa().expect("Payload is not EdDSA");

                ed25519_verify(signature.as_bytes(), message, &derived_public_key_32_bytes)
            }
            (signature_response, public_key_requested) => {
                return Err(RespondError::SignatureSchemeMismatch.message(format!(
                    "Signature response from MPC: {:?}. Key requested by user {:?}",
                    signature_response, public_key_requested
                )));
            }
        };

        if !signature_is_valid {
            return Err(RespondError::InvalidSignature.into());
        }

        // First get the yield promise of the (potentially timed out) request.
        if let Some(YieldIndex { data_id }) = self.pending_signature_requests.remove(&request) {
            // Finally, resolve the promise. This will have no effect if the request already timed.
            env::promise_yield_resume(&data_id, serde_json::to_vec(&response).unwrap());
            Ok(())
        } else {
            Err(InvalidParameters::RequestNotFound.into())
        }
    }

    #[handle_result]
    pub fn respond_ckd(&mut self, request: CKDRequest, response: CKDResponse) -> Result<(), Error> {
        let signer = Self::assert_caller_is_signer();
        log!("respond_ckd: signer={}, request={:?}", &signer, &request);

        if !self.protocol_state.is_running_or_resharing() {
            return Err(InvalidState::ProtocolStateNotRunning.into());
        }

        if !self.accept_requests {
            return Err(TeeError::TeeValidationFailed.into());
        }

        self.assert_caller_is_attested_participant_and_protocol_active();

        // First get the yield promise of the (potentially timed out) request.
        if let Some(YieldIndex { data_id }) = self.pending_ckd_requests.remove(&request) {
            // Finally, resolve the promise. This will have no effect if the request already timed.
            env::promise_yield_resume(&data_id, serde_json::to_vec(&response).unwrap());
            Ok(())
        } else {
            Err(InvalidParameters::RequestNotFound.into())
        }
    }

    /// (Prospective) Participants can submit their tee participant information through this
    /// endpoint.
    #[payable]
    #[handle_result]
    pub fn submit_participant_info(
        &mut self,
        proposed_participant_attestation: dtos::Attestation,
        tls_public_key: dtos::Ed25519PublicKey,
    ) -> Result<(), Error> {
        let proposed_participant_attestation =
            proposed_participant_attestation.into_contract_type();

        let account_key = env::signer_account_pk();
        let account_id = Self::assert_caller_is_signer();

        log!(
            "submit_participant_info: signer={}, proposed_participant_attestation={:?}, account_key={:?}",
            account_id,
            proposed_participant_attestation,
            account_key
        );

        // Save the initial storage usage to know how much to charge the proposer for the storage
        // used
        let initial_storage = env::storage_usage();

        let tee_upgrade_deadline_duration =
            Duration::from_secs(self.config.tee_upgrade_deadline_duration_seconds);

        // Verify the TEE quote (including TLS and account keys) and Docker image for the proposed participant
        let account_key_dto = account_key.clone().try_into_dto_type()?;
        let status = self.tee_state.verify_proposed_participant_attestation(
            &proposed_participant_attestation,
            tls_public_key.clone(),
            account_key_dto,
            tee_upgrade_deadline_duration,
        );

        if let TeeQuoteStatus::Invalid(reason) = status {
            return Err(InvalidParameters::InvalidTeeRemoteAttestation
                .message(format!("TeeQuoteStatus is invalid: {reason}")));
        }

        // Add the participant information to the contract state
        let is_new_attestation = self.tee_state.add_participant(
            NodeId {
                account_id: account_id.clone(),
                tls_public_key: tls_public_key.into_contract_type(),
                account_public_key: Some(account_key),
            },
            proposed_participant_attestation,
        );

        // Both participants and non-participants can propose. Non-participants must pay for the
        // storage they use; participants do not.
        if self.voter_account().is_err() || is_new_attestation {
            let storage_used = env::storage_usage() - initial_storage;
            let cost = env::storage_byte_cost().saturating_mul(storage_used as u128);
            let attached = env::attached_deposit();

            if attached < cost {
                return Err(InvalidParameters::InsufficientDeposit.message(format!(
                    "Attached {}, Required {}",
                    attached.as_yoctonear(),
                    cost.as_yoctonear(),
                )));
            }

            // Refund the difference if the proposer attached more than required
            if let Some(diff) = attached.checked_sub(cost) {
                if diff > NearToken::from_yoctonear(0) {
                    Promise::new(account_id.as_v1_account_id())
                        .transfer(diff)
                        .detach();
                }
            }
        }

        Ok(())
    }

    #[handle_result]
    pub fn get_attestation(
        &self,
        tls_public_key: dtos::Ed25519PublicKey,
    ) -> Result<Option<dtos::Attestation>, Error> {
        let tls_public_key = tls_public_key.into_contract_type();

        Ok(self
            .tee_state
            .participants_attestations
            .iter()
            .find(|(stored_tls_pk, _)| **stored_tls_pk == tls_public_key)
            .map(|(_, (_, attestation))| attestation.clone().into_dto_type()))
    }

    /// Propose a new set of parameters (participants and threshold) for the MPC network.
    /// If a threshold number of votes are reached on the exact same proposal, this will transition
    /// the contract into the Resharing state.
    ///
    /// The epoch_id must be equal to 1 plus the current epoch ID (if Running) or prospective epoch
    /// ID (if Resharing). Otherwise the vote is ignored. This is to prevent late transactions from
    /// accidentally voting on outdated proposals.
    #[handle_result]
    pub fn vote_new_parameters(
        &mut self,
        prospective_epoch_id: EpochId,
        proposal: ThresholdParameters,
    ) -> Result<(), Error> {
        log!(
            "vote_new_parameters: signer={}, proposal={:?}",
            env::signer_account_id(),
            proposal,
        );

        let tee_upgrade_deadline_duration =
            Duration::from_secs(self.config.tee_upgrade_deadline_duration_seconds);

        let validation_result = self
            .tee_state
            .validate_tee(proposal.participants(), tee_upgrade_deadline_duration);

        let proposed_participants = proposal.participants();
        match validation_result {
            TeeValidationResult::Full => {
                if let Some(new_state) = self
                    .protocol_state
                    .vote_new_parameters(prospective_epoch_id, &proposal)?
                {
                    self.protocol_state = new_state;
                }
                Ok(())
            }
            TeeValidationResult::Partial {
                participants_with_valid_attestation,
            } => {
                let invalid_participants: Vec<_> = proposed_participants
                    .participants()
                    .iter()
                    .filter(|(account_id, _, _)| {
                        participants_with_valid_attestation.is_participant(account_id)
                    })
                    .collect();

                Err(
                    InvalidParameters::InvalidTeeRemoteAttestation.message(format!(
                        "The following participants have invalid TEE status: {:?}",
                        invalid_participants
                    )),
                )
            }
        }
    }

    /// Propose adding a new set of domains for the MPC network.
    /// If a threshold number of votes are reached on the exact same proposal, this will transition
    /// the contract into the Initializing state to generate keys for the new domains.
    ///
    /// The specified list of domains must have increasing and contiguous IDs, and the first ID
    /// must be the same as the `next_domain_id` returned by state().
    #[handle_result]
    pub fn vote_add_domains(&mut self, domains: Vec<DomainConfig>) -> Result<(), Error> {
        log!(
            "vote_add_domains: signer={}, domains={:?}",
            env::signer_account_id(),
            domains,
        );

        if let Some(new_state) = self.protocol_state.vote_add_domains(domains)? {
            self.protocol_state = new_state;
        }
        Ok(())
    }

    /// Starts a new attempt to generate a key for the current domain.
    /// This only succeeds if the signer is the leader (the participant with the lowest ID).
    #[handle_result]
    pub fn start_keygen_instance(&mut self, key_event_id: KeyEventId) -> Result<(), Error> {
        log!("start_keygen_instance: signer={}", env::signer_account_id(),);

        self.assert_caller_is_attested_participant_and_protocol_active();

        self.protocol_state
            .start_keygen_instance(key_event_id, self.config.key_event_timeout_blocks)
    }

    /// Casts a vote for `public_key` for the attempt identified by `key_event_id`.
    ///
    /// The effect of this method is either:
    ///  - Returns error (which aborts with no changes), if there is no active key generation
    ///    attempt (including if the attempt timed out), if the signer is not a participant, or if
    ///    the key_event_id corresponds to a different domain, different epoch, or different attempt
    ///    from the current key generation attempt.
    ///  - Returns Ok(()), with one of the following changes:
    ///    - A vote has been collected but we don't have enough votes yet.
    ///    - This vote is for a public key that disagrees from an earlier voted public key, causing
    ///      the attempt to abort; another call to `start` is then necessary.
    ///    - Everyone has now voted for the same public key; the state transitions into generating a
    ///      key for the next domain.
    ///    - Same as the last case, except that all domains have a generated key now, and the state
    ///      transitions into Running with the newly generated keys.
    #[handle_result]
    pub fn vote_pk(
        &mut self,
        key_event_id: KeyEventId,
        public_key: dtos::PublicKey,
    ) -> Result<(), Error> {
        log!(
            "vote_pk: signer={}, key_event_id={:?}, public_key={:?}",
            env::signer_account_id(),
            key_event_id,
            public_key,
        );

        self.assert_caller_is_attested_participant_and_protocol_active();

        let extended_key =
            public_key
                .try_into()
                .map_err(|err: PublicKeyExtendedConversionError| {
                    InvalidParameters::MalformedPayload.message(err.to_string())
                })?;

        if let Some(new_state) = self.protocol_state.vote_pk(key_event_id, extended_key)? {
            self.protocol_state = new_state;
        }

        Ok(())
    }

    /// Starts a new attempt to reshare the key for the current domain.
    /// This only succeeds if the signer is the leader (the participant with the lowest ID).
    #[handle_result]
    pub fn start_reshare_instance(&mut self, key_event_id: KeyEventId) -> Result<(), Error> {
        log!(
            "start_reshare_instance: signer={}",
            env::signer_account_id()
        );

        self.assert_caller_is_attested_participant_and_protocol_active();
        self.protocol_state
            .start_reshare_instance(key_event_id, self.config.key_event_timeout_blocks)
    }

    /// Casts a vote for the successful resharing of the attempt identified by `key_event_id`.
    ///
    /// The effect of this method is either:
    ///  - Returns error (which aborts with no changes), if there is no active key resharing attempt
    ///    (including if the attempt timed out), if the signer is not a participant, or if the
    ///    key_event_id corresponds to a different domain, different epoch, or different attempt
    ///    from the current key resharing attempt.
    ///  - Returns Ok(()), with one of the following changes:
    ///    - A vote has been collected but we don't have enough votes yet.
    ///    - Everyone has now voted; the state transitions into resharing the key for the next
    ///      domain.
    ///    - Same as the last case, except that all domains' keys have been reshared now, and the
    ///      state transitions into Running with the newly reshared keys.
    #[handle_result]
    pub fn vote_reshared(&mut self, key_event_id: KeyEventId) -> Result<(), Error> {
        log!(
            "vote_reshared: signer={}, resharing_id={:?}",
            env::signer_account_id(),
            key_event_id,
        );

        self.assert_caller_is_attested_participant_and_protocol_active();

        let resharing_concluded =
            if let Some(new_state) = self.protocol_state.vote_reshared(key_event_id)? {
                // Resharing has concluded, transition to running state
                self.protocol_state = new_state;
                true
            } else {
                false
            };

        if resharing_concluded {
            let clean_tee_status_gas = Gas::from_tgas(self.config.clean_tee_status_tera_gas);

            // Spawn a promise to clean up TEE information for non-participants
<<<<<<< HEAD
            Promise::new(env::current_account_id())
                .function_call(
                    "clean_tee_status".to_string(),
                    vec![],
                    NearToken::from_yoctonear(0),
                    CLEAN_TEE_STATUS_GAS,
                )
                .detach();
            // Spawn a promise to clean up orphaned node migrations for non-participants
            Promise::new(env::current_account_id())
                .function_call(
                    "cleanup_orphaned_node_migrations".to_string(),
                    vec![],
                    NearToken::from_yoctonear(0),
                    CLEAN_NODE_MIGRATIONS,
                )
                .detach();
=======
            Promise::new(env::current_account_id()).function_call(
                "clean_tee_status".to_string(),
                vec![],
                NearToken::from_yoctonear(0),
                clean_tee_status_gas,
            );

            let clean_node_migrations_gas =
                Gas::from_tgas(self.config.cleanup_orphaned_node_migrations_tera_gas);

            // Spawn a promise to clean up orphaned node migrations for non-participants
            Promise::new(env::current_account_id()).function_call(
                "cleanup_orphaned_node_migrations".to_string(),
                vec![],
                NearToken::from_yoctonear(0),
                clean_node_migrations_gas,
            );
>>>>>>> cd6f590b
        }

        Ok(())
    }

    /// Casts a vote to cancel the current key resharing. If a threshold number of unique
    /// votes are collected to cancel the resharing, the contract state will revert back to the
    /// previous running state.
    ///
    /// - This method is idempotent, meaning a single account can not make more than one vote.
    /// - Only nodes from the previous running state are allowed to vote.
    ///
    /// Return value:
    /// - [Ok] if the vote was successfully collected.
    /// - [Err] if:
    ///     - The signer is not a participant in the previous running state.
    ///     - The contract is not in a resharing state.
    #[handle_result]
    pub fn vote_cancel_resharing(&mut self) -> Result<(), Error> {
        log!("vote_cancel_resharing: signer={}", env::signer_account_id());

        if let Some(new_state) = self.protocol_state.vote_cancel_resharing()? {
            self.protocol_state = new_state;
        }

        Ok(())
    }

    /// Casts a vote to cancel key generation. Any keys that have already been generated
    /// are kept and we transition into Running state; remaining domains are permanently deleted.
    /// Deleted domain IDs cannot be reused again in future calls to vote_add_domains.
    ///
    /// A next_domain_id that matches that in the state's domains struct must be passed in. This is
    /// to prevent stale requests from accidentally cancelling a future key generation state.
    #[handle_result]
    pub fn vote_cancel_keygen(&mut self, next_domain_id: u64) -> Result<(), Error> {
        log!("vote_cancel_keygen: signer={}", env::signer_account_id());

        if let Some(new_state) = self.protocol_state.vote_cancel_keygen(next_domain_id)? {
            self.protocol_state = new_state;
        }
        Ok(())
    }

    /// Casts a vote to abort the current key event instance. If succesful, the contract aborts the
    /// instance and a new instance with the next attempt_id can be started.
    #[handle_result]
    pub fn vote_abort_key_event_instance(&mut self, key_event_id: KeyEventId) -> Result<(), Error> {
        log!(
            "vote_abort_key_event_instance: signer={}",
            env::signer_account_id()
        );

        self.assert_caller_is_attested_participant_and_protocol_active();

        self.protocol_state
            .vote_abort_key_event_instance(key_event_id)
    }

    /// Propose update to either code or config, but not both of them at the same time.
    #[payable]
    #[handle_result]
    pub fn propose_update(
        &mut self,
        #[serializer(borsh)] args: ProposeUpdateArgs,
    ) -> Result<UpdateId, Error> {
        // Only voters can propose updates:
        let proposer = self.voter_or_panic().as_v1_account_id();
        let update: Update = args.try_into()?;

        let attached = env::attached_deposit();
        let required = ProposedUpdates::required_deposit(&update);
        if attached < required {
            return Err(InvalidParameters::InsufficientDeposit.message(format!(
                "Attached {}, Required {}",
                attached.as_yoctonear(),
                required.as_yoctonear(),
            )));
        }

        let id = self.proposed_updates.propose(update);

        log!(
            "propose_update: signer={}, id={:?}",
            env::signer_account_id(),
            id,
        );

        // Refund the difference if the proposer attached more than required.
        if let Some(diff) = attached.checked_sub(required) {
            if diff > NearToken::from_yoctonear(0) {
                Promise::new(proposer).transfer(diff).detach();
            }
        }

        Ok(id)
    }

    /// Vote for a proposed update given the [`UpdateId`] of the update.
    ///
    /// Returns `Ok(true)` if the amount of voters surpassed the threshold and the update was
    /// executed. Returns `Ok(false)` if the amount of voters did not surpass the threshold.
    /// Returns [`Error`] if the update was not found or if the voter is not a participant
    /// in the protocol.
    #[handle_result]
    pub fn vote_update(&mut self, id: UpdateId) -> Result<bool, Error> {
        log!(
            "vote_update: signer={}, id={:?}",
            env::signer_account_id(),
            id,
        );

        let ProtocolContractState::Running(_running_state) = &self.protocol_state else {
            env::panic_str("protocol must be in running state");
        };

        let threshold = self.threshold()?;

        let voter = self.voter_or_panic();
        let Some(votes) = self.proposed_updates.vote(&id, voter) else {
            return Err(InvalidParameters::UpdateNotFound.into());
        };

        // Not enough votes, wait for more.
        if (votes.len() as u64) < threshold.value() {
            return Ok(false);
        }

        let update_gas_deposit = Gas::from_tgas(self.config.contract_upgrade_deposit_tera_gas);

        let Some(_promise) = self.proposed_updates.do_update(&id, update_gas_deposit) else {
            return Err(InvalidParameters::UpdateNotFound.into());
        };

        Ok(true)
    }

    /// returns all proposed updates
    pub fn proposed_updates(&self) -> dtos::ProposedUpdates {
        self.proposed_updates.into_dto_type()
    }

    /// Removes an update vote by the caller
    /// panics if the contract is not in a running state or if the caller is not a participant
    pub fn remove_update_vote(&mut self) {
        log!("remove_update_vote: signer={}", env::signer_account_id(),);
        let ProtocolContractState::Running(_running_state) = &self.protocol_state else {
            env::panic_str("protocol must be in running state");
        };
        let voter = self.voter_or_panic();
        self.proposed_updates.remove_vote(&voter);
    }

    #[handle_result]
    pub fn vote_code_hash(&mut self, code_hash: MpcDockerImageHash) -> Result<(), Error> {
        log!(
            "vote_code_hash: signer={}, code_hash={:?}",
            env::signer_account_id(),
            code_hash,
        );
        self.voter_or_panic();

        let ProtocolContractState::Running(state) = &self.protocol_state else {
            return Err(InvalidState::ProtocolStateNotRunning.into());
        };

        let participant = AuthenticatedParticipantId::new(state.parameters.participants())?;
        let votes = self.tee_state.vote(code_hash.clone(), &participant);

        let tee_upgrade_deadline_duration =
            Duration::from_secs(self.config.tee_upgrade_deadline_duration_seconds);

        // If the vote threshold is met and the new Docker hash is allowed by the TEE's RTMR3,
        // update the state
        if votes >= self.threshold()?.value() {
            self.tee_state
                .whitelist_tee_proposal(code_hash, tee_upgrade_deadline_duration);
        }

        Ok(())
    }

    /// Returns the latest (most recent) allowed code hash.
    pub fn latest_code_hash(&mut self) -> MpcDockerImageHash {
        log!("latest_code_hash: signer={}", env::signer_account_id());

        let tee_upgrade_deadline_duration =
            Duration::from_secs(self.config.tee_upgrade_deadline_duration_seconds);

        self.tee_state
            .get_allowed_mpc_docker_image_hashes(tee_upgrade_deadline_duration)
            .last()
            .expect("there must be at least one allowed code hash")
            .clone()
    }

    /// Returns all accounts that have TEE attestations stored in the contract.
    /// Note: This includes both current protocol participants and accounts that may have
    /// submitted TEE information but are not currently part of the active participant set.
    pub fn get_tee_accounts(&self) -> Vec<NodeId> {
        log!("get_tee_accounts");
        self.tee_state.get_tee_accounts()
    }

    /// Verifies if all current participants have an accepted TEE state.
    /// Automatically enters a resharing, in case one or more participants do not have an accepted
    /// TEE state.
    /// Returns `false` and stops the contract from accepting new signature requests or responses,
    /// in case less than `threshold` participants run in an accepted TEE State.
    #[handle_result]
    pub fn verify_tee(&mut self) -> Result<bool, Error> {
        log!("verify_tee: signer={}", env::signer_account_id());
        // Caller must be a participant (node or operator).
        self.voter_or_panic();
        let ProtocolContractState::Running(running_state) = &mut self.protocol_state else {
            return Err(InvalidState::ProtocolStateNotRunning.into());
        };
        let current_params = running_state.parameters.clone();

        let tee_upgrade_deadline_duration =
            Duration::from_secs(self.config.tee_upgrade_deadline_duration_seconds);

        match self
            .tee_state
            .validate_tee(current_params.participants(), tee_upgrade_deadline_duration)
        {
            TeeValidationResult::Full => {
                self.accept_requests = true;
                log!("All participants have an accepted Tee status");
                Ok(true)
            }
            TeeValidationResult::Partial {
                participants_with_valid_attestation,
            } => {
                let threshold = current_params.threshold().value() as usize;
                let remaining = participants_with_valid_attestation.len();
                if threshold > remaining {
                    log!(
                        "Less than `threshold` participants are left with a valid TEE status. This requires manual intervention. We will not accept new signature requests as a safety precaution."
                    );
                    self.accept_requests = false;
                    return Ok(false);
                }

                // here, we set it to true, because at this point, we have at least `threshold`
                // number of participants with an accepted Tee status.
                self.accept_requests = true;

                // do we want to adjust the threshold?
                //let n_participants_new = new_participants.len();
                //let new_threshold = (3 * n_participants_new + 4) / 5; // minimum 60%
                //let new_threshold = new_threshold.max(2); // but also minimum 2
                let new_threshold = threshold;

                let threshold_parameters = ThresholdParameters::new(
                    participants_with_valid_attestation,
                    Threshold::new(new_threshold as u64),
                )
                .expect("Require valid threshold parameters"); // this should never happen.
                current_params.validate_incoming_proposal(&threshold_parameters)?;
                let res = running_state.transition_to_resharing_no_checks(&threshold_parameters);
                if let Some(resharing) = res {
                    self.protocol_state = ProtocolContractState::Resharing(resharing);
                }

                Ok(true)
            }
        }
    }

    /// Private endpoint to clean up TEE information for non-participants after resharing.
    /// This can only be called by the contract itself via a promise.
    #[private]
    #[handle_result]
    pub fn clean_tee_status(&mut self) -> Result<(), Error> {
        log!("clean_tee_status: signer={}", env::signer_account_id());

        let participants = match &self.protocol_state {
            ProtocolContractState::Running(state) => state.parameters.participants(),
            _ => {
                return Err(InvalidState::ProtocolStateNotRunning.into());
            }
        };

        self.tee_state.clean_non_participants(participants);
        Ok(())
    }
}

// Contract developer helper API
#[near_bindgen]
impl MpcContract {
    #[handle_result]
    #[init]
    pub fn init(
        parameters: ThresholdParameters,
        init_config: Option<dtos::InitConfig>,
    ) -> Result<Self, Error> {
        log!(
            "init: signer={}, parameters={:?}, init_config={:?}",
            env::signer_account_id(),
            parameters,
            init_config,
        );
        parameters.validate()?;

        parameters.validate().unwrap();

        // TODO: https://github.com/near/mpc/issues/1087
        // Every participant must have a valid attestation, otherwise we risk
        // participants being immediately kicked out once contract transitions into running.
        let initial_participants = parameters.participants();
        let tee_state = TeeState::with_mocked_participant_attestations(initial_participants);

        Ok(Self {
            protocol_state: ProtocolContractState::Running(RunningContractState::new(
                DomainRegistry::default(),
                Keyset::new(EpochId::new(0), Vec::new()),
                parameters,
            )),
            pending_signature_requests: LookupMap::new(StorageKey::PendingSignatureRequestsV2),
            pending_ckd_requests: LookupMap::new(StorageKey::PendingCKDRequests),
            proposed_updates: ProposedUpdates::default(),
            config: init_config.map(Into::into).unwrap_or_default(),
            tee_state,
            accept_requests: true,
            node_migrations: NodeMigrations::default(),
        })
    }

    // This function can be used to transfer the MPC network to a new contract.
    #[private]
    #[init]
    #[handle_result]
    pub fn init_running(
        domains: Vec<DomainConfig>,
        next_domain_id: u64,
        keyset: Keyset,
        parameters: ThresholdParameters,
        init_config: Option<dtos::InitConfig>,
    ) -> Result<Self, Error> {
        log!(
            "init_running: signer={}, domains={:?}, keyset={:?}, parameters={:?}, init_config={:?}",
            env::signer_account_id(),
            domains,
            keyset,
            parameters,
            init_config,
        );
        parameters.validate()?;
        let domains = DomainRegistry::from_raw_validated(domains, next_domain_id)?;

        // Check that the domains match exactly those in the keyset.
        let domain_ids_from_domains = domains.domains().iter().map(|d| d.id).collect::<Vec<_>>();
        let domain_ids_from_keyset = keyset
            .domains
            .iter()
            .map(|k| k.domain_id)
            .collect::<Vec<_>>();
        if domain_ids_from_domains != domain_ids_from_keyset {
            return Err(DomainError::DomainsMismatch.into());
        }

        let initial_participants = parameters.participants();
        let tee_state = TeeState::with_mocked_participant_attestations(initial_participants);

        Ok(MpcContract {
            config: init_config.map(Into::into).unwrap_or_default(),
            protocol_state: ProtocolContractState::Running(RunningContractState::new(
                domains, keyset, parameters,
            )),
            pending_signature_requests: LookupMap::new(StorageKey::PendingSignatureRequestsV2),
            pending_ckd_requests: LookupMap::new(StorageKey::PendingCKDRequests),
            proposed_updates: Default::default(),
            tee_state,
            accept_requests: true,
            node_migrations: NodeMigrations::default(),
        })
    }

    /// This will be called internally by the contract to migrate the state when a new contract
    /// is deployed. This function should be changed every time state is changed to do the proper
    /// migrate flow.
    ///
    /// If nothing is changed, then this function will just return the current state. If it fails
    /// to read the state, then it will return an error.
    #[private]
    #[init(ignore_state)]
    #[handle_result]
    pub fn migrate() -> Result<Self, Error> {
        log!("migrating contract");

        match try_state_read::<v3_0_2_state::MpcContract>() {
            Ok(Some(state)) => return Ok(state.into()),
            Ok(None) => return Err(InvalidState::ContractStateIsMissing.into()),
            Err(_) => (), // Try read as "Self" instead
        };

        match try_state_read::<Self>() {
            Ok(Some(state)) => Ok(state),
            Ok(None) => Err(InvalidState::ContractStateIsMissing.into()),
            Err(err) => env::panic_str(&format!("could not deserialize contract state: {err}")),
        }
    }

    pub fn state(&self) -> &ProtocolContractState {
        &self.protocol_state
    }

    /// Returns all allowed code hashes in order from most recent to least recent allowed code hashes. The first element is the most recent allowed code hash.
    pub fn allowed_docker_image_hashes(&self) -> Vec<MpcDockerImageHash> {
        let tee_upgrade_deadline_duration =
            Duration::from_secs(self.config.tee_upgrade_deadline_duration_seconds);

        let mut hashes: Vec<MpcDockerImageHash> = self
            .tee_state
            .get_allowed_mpc_docker_images(tee_upgrade_deadline_duration)
            .into_iter()
            .map(|allowed_image_hash| allowed_image_hash.image_hash)
            .collect();
        hashes.reverse();
        hashes
    }

    pub fn allowed_launcher_compose_hashes(&self) -> Vec<LauncherDockerComposeHash> {
        self.tee_state.allowed_launcher_compose_hashes.clone()
    }

    pub fn get_pending_request(&self, request: &SignatureRequest) -> Option<YieldIndex> {
        self.pending_signature_requests.get(request).cloned()
    }

    pub fn get_pending_ckd_request(&self, request: &CKDRequest) -> Option<YieldIndex> {
        self.pending_ckd_requests.get(request).cloned()
    }

    pub fn config(&self) -> dtos::Config {
        dtos::Config::from(&self.config)
    }

    // contract version
    pub fn version() -> String {
        env!("CARGO_PKG_VERSION").to_string()
    }

    /// Upon success, removes the signature from state and returns it.
    /// If the signature request times out, removes the signature request from state and panics to
    /// fail the original transaction
    #[private]
    pub fn return_signature_and_clean_state_on_success(
        &mut self,
        request: SignatureRequest, // this change here should actually be ok.
        #[callback_result] signature: Result<SignatureResponse, PromiseError>,
    ) -> PromiseOrValue<SignatureResponse> {
        match signature {
            Ok(signature) => PromiseOrValue::Value(signature),
            Err(_) => {
                self.pending_signature_requests.remove(&request);
                let fail_on_timeout_gas = Gas::from_tgas(self.config.fail_on_timeout_tera_gas);
                let promise = Promise::new(env::current_account_id()).function_call(
                    "fail_on_timeout".to_string(),
                    vec![],
                    NearToken::from_near(0),
                    fail_on_timeout_gas,
                );
                near_sdk::PromiseOrValue::Promise(promise.as_return())
            }
        }
    }

    /// Upon success, removes the confidential key from state and returns it.
    /// If the ckd request times out, removes the ckd request from state and panics to fail the
    /// original transaction
    #[private]
    pub fn return_ck_and_clean_state_on_success(
        &mut self,
        request: CKDRequest,
        #[callback_result] ck: Result<CKDResponse, PromiseError>,
    ) -> PromiseOrValue<CKDResponse> {
        match ck {
            Ok(ck) => PromiseOrValue::Value(ck),
            Err(_) => {
                self.pending_ckd_requests.remove(&request);
                let fail_on_timeout_gas = Gas::from_tgas(self.config.fail_on_timeout_tera_gas);
                let promise = Promise::new(env::current_account_id()).function_call(
                    "fail_on_timeout".to_string(),
                    vec![],
                    NearToken::from_near(0),
                    fail_on_timeout_gas,
                );
                near_sdk::PromiseOrValue::Promise(promise.as_return())
            }
        }
    }

    #[private]
    pub fn fail_on_timeout() {
        // To stay consistent with the old version of the timeout error
        env::panic_str(&RequestError::Timeout.to_string());
    }

    #[private]
    pub fn update_config(&mut self, config: dtos::Config) {
        self.config = config.into();
    }

    /// Get our own account id as a voter. Returns an error if we are not a participant.
    fn voter_account(&self) -> Result<AccountId, Error> {
        if !Self::caller_is_signer() {
            return Err(InvalidParameters::CallerNotSigner.into());
        }
        let voter = env::signer_account_id().as_v2_account_id();
        self.protocol_state.authenticate_update_vote()?;
        Ok(voter)
    }

    /// Returns true if the caller is the signer account.
    fn caller_is_signer() -> bool {
        let signer = env::signer_account_id();
        let predecessor = env::predecessor_account_id();
        signer == predecessor
    }

    /// Get our own account id as a voter. If we are not a participant, panic.
    /// also ensures that the caller is the signer account.
    fn voter_or_panic(&self) -> AccountId {
        Self::assert_caller_is_signer();
        match self.voter_account() {
            Ok(voter) => voter,
            Err(err) => env::panic_str(&format!("not a voter, {:?}", err)),
        }
    }
    /// Ensures that the caller is an attested participant
    /// in the currently active protocol phase.
    ///
    /// Active phases:
    /// - `Initializing` → uses proposed participants from generating_key
    /// - `Running` → uses current active participants
    /// - `Resharing` → uses new participants from resharing proposal
    ///
    /// Panics if:
    /// - The protocol is not active (e.g., NotInitialized)
    /// - The caller is not attested or not in the relevant participants set
    /// - The caller is not the signer account
    fn assert_caller_is_attested_participant_and_protocol_active(&self) {
        let participants = self.protocol_state.active_participants();

        Self::assert_caller_is_signer();

        if !self
            .tee_state
            .is_caller_an_attested_participant(participants)
        {
            panic!("Caller must be an attested participant");
        }
    }

    /// Ensures the current call originates from the signer account itself.
    /// Panics if `signer_account_id` and `predecessor_account_id` differ.
    fn assert_caller_is_signer() -> AccountId {
        let signer_id = env::signer_account_id();
        let predecessor_id = env::predecessor_account_id();

        assert_eq!(
            signer_id, predecessor_id,
            "Caller must be the signer account (signer: {}, predecessor: {})",
            signer_id, predecessor_id
        );

        signer_id.as_v2_account_id()
    }
}

/// Methods for Migration service
#[near_bindgen]
impl MpcContract {
    pub fn migration_info(
        &self,
    ) -> BTreeMap<AccountId, (Option<BackupServiceInfo>, Option<DestinationNodeInfo>)> {
        log!("migration_info");
        self.node_migrations.get_all()
    }

    /// Registers or updates the backup service information for the caller account.
    ///
    /// The caller (`signer_account_id`) must be an existing or prospective participant.
    /// Otherwise, the transaction will fail.
    ///
    /// # Notes
    /// - A deposit requirement may be added in the future.
    #[handle_result]
    pub fn register_backup_service(
        &mut self,
        backup_service_info: BackupServiceInfo,
    ) -> Result<(), Error> {
        let account_id = Self::assert_caller_is_signer();
        log!(
            "register_backup_service: signer={:?}, backup_service_info={:?}",
            account_id,
            backup_service_info
        );
        if !self
            .protocol_state
            .is_existing_or_prospective_participant(&account_id)?
        {
            return Err(errors::InvalidState::NotParticipant.message(format!("account: {} is not in the set of curent or prospective participants and not eligible to store backup service information", account_id)));
        }
        self.node_migrations
            .set_backup_service_info(account_id, backup_service_info);
        Ok(())
    }

    /// Sets the destination node for the calling account.
    ///
    /// This function can only be called while the protocol is in a `Running` state.
    /// The signer must be a current participant of the current epoch, otherwise an error is returned.
    /// On success, the provided [`DestinationNodeInfo`] is stored in the contract state
    /// under the signer’s account ID.
    ///
    /// # Errors
    /// - [`InvalidState::ProtocolStateNotRunning`] if the protocol is not in the `Running` state.  
    /// - [`InvalidState::NotParticipant`] if the signer is not a current participant.
    /// # Note:
    /// - might require a deposit
    #[handle_result]
    pub fn start_node_migration(
        &mut self,
        destination_node_info: DestinationNodeInfo,
    ) -> Result<(), Error> {
        // todo: require a deposit [#1163](https://github.com/near/mpc/issues/1163)

        let account_id = Self::assert_caller_is_signer();

        log!(
            "start_node_migration: signer={:?}, destination_node_info={:?}",
            account_id,
            destination_node_info
        );
        let ProtocolContractState::Running(running_state) = &self.protocol_state else {
            return Err(errors::InvalidState::ProtocolStateNotRunning.message(
                "migration of nodes is only possible while the protocol is in `Running` state."
                    .to_string(),
            ));
        };

        if !running_state.is_participant(&account_id) {
            return Err(errors::InvalidState::NotParticipant.message(format!("account:  {} is not in the set of curent participants and thus not eligible to initiate a node migration.", account_id)));
        }
        self.node_migrations
            .set_destination_node_info(account_id, destination_node_info);
        Ok(())
    }

    /// Finalizes a node migration for the calling account.
    ///
    /// This method can only be called while the protocol is in a `Running` state
    /// and by an existing participant. On success, the participant’s information is
    /// updated to the new destination node.
    ///
    /// # Errors
    /// Returns the following errors:
    /// - `InvalidState::ProtocolStateNotRunning`: if protocol is not in `Running` state
    /// - `InvalidState::NotParticipant`: if caller is not a current participant
    /// - `NodeMigrationError::KeysetMismatch`: if provided keyset does not match the expected keyset
    /// - `NodeMigrationError::MigrationNotFound`: if no migration record exists for the caller
    /// - `NodeMigrationError::AccountPublicKeyMismatch`: if caller’s public key does not match the expected destination node
    /// - `InvalidParameters::InvalidTeeRemoteAttestation`: if destination node’s TEE quote is invalid
    #[handle_result]
    pub fn conclude_node_migration(&mut self, keyset: &Keyset) -> Result<(), Error> {
        let account_id = Self::assert_caller_is_signer();
        let signer_pk = env::signer_account_pk();
        log!(
            "conclude_node_migration: signer={:?}, signer_pk={:?} keyset={:?}",
            account_id,
            signer_pk,
            keyset
        );
        let ProtocolContractState::Running(running_state) = &mut self.protocol_state else {
            return Err(errors::InvalidState::ProtocolStateNotRunning.message(
                "migration of nodes is only possible while the protocol is in `Running` state."
                    .to_string(),
            ));
        };

        if !running_state.is_participant(&account_id) {
            return Err(errors::InvalidState::NotParticipant.message(format!("account:  {} is not in the set of curent participants and thus eligible to initiate a node migration.", account_id)));
        }

        let expected_keyset = &running_state.keyset;
        if expected_keyset != keyset {
            return Err(errors::NodeMigrationError::KeysetMismatch.message(format!(
                "keyset={:?}, expected_keyset={:?}",
                keyset, expected_keyset
            )));
        }

        let Some(expected_destination_node) = self.node_migrations.remove_migration(&account_id)
        else {
            return Err(errors::NodeMigrationError::MigrationNotFound.into());
        };
        if expected_destination_node.signer_account_pk != signer_pk {
            return Err(
                errors::NodeMigrationError::AccountPublicKeyMismatch.message(format!(
                    "found  {:?}, expected {:?}",
                    signer_pk, expected_destination_node.signer_account_pk
                )),
            );
        }
        // ensure that this node has a valid TEE quote
        let node_id = NodeId {
            account_id: account_id.clone(),
            account_public_key: Some(expected_destination_node.signer_account_pk.clone()),
            tls_public_key: expected_destination_node
                .destination_node_info
                .sign_pk
                .clone(),
        };

        if !(matches!(
            self.tee_state.verify_tee_participant(
                &node_id,
                Duration::from_secs(self.config.tee_upgrade_deadline_duration_seconds)
            ),
            TeeQuoteStatus::Valid
        )) {
            return Err(errors::InvalidParameters::InvalidTeeRemoteAttestation.into());
        };

        log!(
            "Moving Account {:?} to {:?}",
            account_id,
            expected_destination_node.destination_node_info
        );

        running_state
            .parameters
            .update_info(account_id, expected_destination_node.destination_node_info)?;
        Ok(())
    }

    #[private]
    #[handle_result]
    pub fn cleanup_orphaned_node_migrations(&mut self) -> Result<(), Error> {
        log!(
            "cleanup_orphaned_node_migrations signer={:?}",
            env::signer_account_id(),
        );
        let backup_services: Vec<AccountId> = self
            .node_migrations
            .backup_services_info()
            .keys()
            .cloned()
            .collect();

        for account_id in &backup_services {
            if !self
                .protocol_state
                .is_existing_or_prospective_participant(account_id)?
            {
                self.node_migrations.remove_account_data(account_id);
            }
        }
        Ok(())
    }
}

fn try_state_read<T: borsh::BorshDeserialize>() -> Result<Option<T>, std::io::Error> {
    env::storage_read(b"STATE")
        .map(|data| T::try_from_slice(&data))
        .transpose()
}

#[cfg(not(target_arch = "wasm32"))]
#[cfg(test)]
mod tests {
    use std::str::FromStr;

    use super::*;
    use crate::crypto_shared::k256_types;
    use crate::errors::{ErrorKind, NodeMigrationError};
    use crate::primitives::participants::{ParticipantId, ParticipantInfo};
    use crate::primitives::test_utils::{
        bogus_ed25519_near_public_key, bogus_ed25519_public_key, gen_account_id, gen_participant,
    };
    use crate::primitives::{
        domain::{DomainConfig, DomainId, SignatureScheme},
        participants::Participants,
        signature::{Payload, Tweak},
        test_utils::gen_participants,
    };
    use crate::state::key_event::tests::Environment;
    use crate::state::test_utils::{
        gen_initializing_state, gen_resharing_state, gen_running_state,
    };
    use dtos::{Attestation, Ed25519PublicKey, MockAttestation};
    use elliptic_curve::Field as _;
    use elliptic_curve::Group;
    use k256::elliptic_curve::sec1::ToEncodedPoint as _;
    use k256::{
        self,
        ecdsa::SigningKey,
        elliptic_curve::point::DecompactPoint,
        {elliptic_curve, AffinePoint, Secp256k1},
    };
    use near_sdk::{test_utils::VMContextBuilder, testing_env, NearToken, VMContext};
    use primitives::key_state::{AttemptId, KeyForDomain};
    use rand::seq::SliceRandom;
    use rand::SeedableRng;
    use rand::{rngs::OsRng, RngCore};
    use rand_core::CryptoRngCore;
    use sha2::{Digest, Sha256};
    use test_utils::contract_types::dummy_config;
    use threshold_signatures::confidential_key_derivation as ckd;
    use threshold_signatures::frost_core::Group as _;
    use threshold_signatures::frost_ed25519::Ed25519Group;
    use threshold_signatures::frost_secp256k1::Secp256K1Group;

    pub fn migration_info(
        contract_state: &MpcContract,
        account_id: &AccountId,
    ) -> (
        AccountId,
        Option<BackupServiceInfo>,
        Option<DestinationNodeInfo>,
    ) {
        contract_state.node_migrations.get_for_account(account_id)
    }

    #[derive(Debug)]
    #[allow(dead_code)]
    pub enum SharedSecretKey {
        Secp256k1(k256::Scalar),
        Ed25519(curve25519_dalek::Scalar),
        Bls12381(ckd::Scalar),
    }

    pub fn derive_secret_key(secret_key: &k256::SecretKey, tweak: &Tweak) -> k256::SecretKey {
        let tweak = k256::Scalar::from_repr(tweak.as_bytes().into()).unwrap();
        k256::SecretKey::new((tweak + secret_key.to_nonzero_scalar().as_ref()).into())
    }

    pub fn new_secp256k1(rng: &mut impl CryptoRngCore) -> (dtos::Secp256k1PublicKey, k256::Scalar) {
        let scalar = k256::Scalar::random(rng);
        let public_key_element = Secp256K1Group::generator() * scalar;

        let compressed_key = public_key_element.to_encoded_point(false);
        let mut bytes = [0u8; 64];
        bytes.copy_from_slice(&compressed_key.as_bytes()[1..]);
        let pk = dtos::Secp256k1PublicKey::from(bytes);

        (pk, scalar)
    }

    pub fn new_ed25519(
        rng: &mut impl CryptoRngCore,
    ) -> (dtos::Ed25519PublicKey, curve25519_dalek::Scalar) {
        let scalar = curve25519_dalek::Scalar::random(rng);
        let public_key_element = Ed25519Group::generator() * scalar;

        let compressed_key = public_key_element.compress().as_bytes().to_vec();
        let mut bytes = [0u8; 32];
        bytes.copy_from_slice(&compressed_key);
        let pk = dtos::Ed25519PublicKey::from(bytes);

        (pk, scalar)
    }

    pub fn new_bls12381g2(
        rng: &mut impl CryptoRngCore,
    ) -> (dtos::Bls12381G2PublicKey, ckd::Scalar) {
        let scalar = ckd::Scalar::random(rng);
        let public_key_element = ckd::ElementG2::generator() * scalar;

        let compressed_key = public_key_element.to_compressed();
        let pk = dtos::Bls12381G2PublicKey::from(compressed_key);

        (pk, scalar)
    }

    pub fn make_public_key_for_domain(
        domain_scheme: SignatureScheme,
        rng: &mut impl CryptoRngCore,
    ) -> (dtos::PublicKey, SharedSecretKey) {
        match domain_scheme {
            SignatureScheme::Secp256k1 => {
                let (pk, sk) = new_secp256k1(rng);
                (pk.into(), SharedSecretKey::Secp256k1(sk))
            }
            SignatureScheme::Ed25519 => {
                let (pk, sk) = new_ed25519(rng);
                (pk.into(), SharedSecretKey::Ed25519(sk))
            }
            SignatureScheme::Bls12381 => {
                let (pk, sk) = new_bls12381g2(rng);
                (pk.into(), SharedSecretKey::Bls12381(sk))
            }
        }
    }

    fn basic_setup(
        scheme: SignatureScheme,
        rng: &mut impl CryptoRngCore,
    ) -> (VMContext, MpcContract, SharedSecretKey) {
        let contract_account_id = AccountId::from_str("contract_account.near")
            .unwrap()
            .as_v1_account_id();
        let context = VMContextBuilder::new()
            .attached_deposit(NearToken::from_yoctonear(1))
            .predecessor_account_id(contract_account_id.clone())
            .current_account_id(contract_account_id)
            .build();
        testing_env!(context.clone());
        let domain_id = DomainId::default();
        let domains = vec![DomainConfig {
            id: domain_id,
            scheme,
        }];
        let epoch_id = EpochId::new(0);
        let (pk, sk) = make_public_key_for_domain(scheme, rng);
        let key_for_domain = KeyForDomain {
            domain_id,
            key: pk.try_into().unwrap(),
            attempt: AttemptId::new(),
        };
        let keyset = Keyset::new(epoch_id, vec![key_for_domain]);
        let parameters = ThresholdParameters::new(gen_participants(4), Threshold::new(3)).unwrap();
        let contract = MpcContract::init_running(domains, 1, keyset, parameters, None).unwrap();
        (context, contract, sk)
    }

    /// Temporarily sets the testing environment so that calls appear
    /// to come from an attested MPC node registered in the contract's `tee_state`.
    /// Returns the `AccountId` of the node used.
    pub fn with_attested_context(contract: &MpcContract) -> AccountId {
        let (_account_id, (node_id, _)) = contract
            .tee_state
            .participants_attestations
            .iter()
            .next()
            .expect("No attested participants in tee_state");

        // Build a new simulated environment with this node as caller
        let mut ctx_builder = VMContextBuilder::new();
        ctx_builder
            .signer_account_id(node_id.account_id.clone().as_v1_account_id())
            .predecessor_account_id(node_id.account_id.clone().as_v1_account_id())
            .attached_deposit(NearToken::from_yoctonear(1));

        testing_env!(ctx_builder.build());
        node_id.account_id.clone()
    }

    fn test_signature_common(success: bool, legacy_v1_api: bool) {
        let (context, mut contract, secret_key) =
            basic_setup(SignatureScheme::Secp256k1, &mut OsRng);
        let SharedSecretKey::Secp256k1(secret_key) = secret_key else {
            unreachable!();
        };
        let mut payload_hash = [0u8; 32];
        OsRng.fill_bytes(&mut payload_hash);
        let payload = Payload::from_legacy_ecdsa(payload_hash);
        let key_path = "m/44'\''/60'\''/0'\''/0/0".to_string();

        let request = if legacy_v1_api {
            SignRequestArgs {
                deprecated_payload: Some(payload_hash),
                deprecated_key_version: Some(0),
                path: key_path.clone(),
                ..Default::default()
            }
        } else {
            SignRequestArgs {
                payload_v2: Some(payload.clone()),
                path: key_path.clone(),
                domain_id: Some(DomainId::legacy_ecdsa_id()),
                ..Default::default()
            }
        };
        let signature_request = SignatureRequest::new(
            DomainId::default(),
            payload.clone(),
            &context.predecessor_account_id.as_v2_account_id(),
            &request.path,
        );
        contract.sign(request);
        contract.get_pending_request(&signature_request).unwrap();

        // simulate signature and response to the signing request
        let derivation_path = derive_tweak(
            &context.predecessor_account_id.as_v2_account_id(),
            &key_path,
        );
        let secret_key_ec: elliptic_curve::SecretKey<Secp256k1> =
            elliptic_curve::SecretKey::from_bytes(&secret_key.to_bytes()).unwrap();
        let derived_secret_key = derive_secret_key(&secret_key_ec, &derivation_path);
        let secret_key = SigningKey::from_bytes(&derived_secret_key.to_bytes()).unwrap();
        let (signature, recovery_id) = secret_key
            .sign_prehash_recoverable(payload.as_ecdsa().unwrap())
            .unwrap();
        let (r, s) = signature.split_bytes();
        let mut bytes = [0u8; 32];
        bytes.copy_from_slice(s.as_ref());
        let signature_response = if success {
            SignatureResponse::Secp256k1(k256_types::Signature::new(
                AffinePoint::decompact(&r).unwrap(),
                k256::Scalar::from_repr(bytes.into()).unwrap(),
                recovery_id.to_byte(),
            ))
        } else {
            // submit an incorrect signature to make the respond call fail
            SignatureResponse::Secp256k1(k256_types::Signature::new(
                AffinePoint::decompact(&r).unwrap(),
                k256::Scalar::from_repr([0u8; 32].into()).unwrap(),
                recovery_id.to_byte(),
            ))
        };

        with_attested_context(&contract);

        match contract.respond(signature_request.clone(), signature_response.clone()) {
            Ok(_) => {
                assert!(success);
                contract
                    .return_signature_and_clean_state_on_success(
                        signature_request.clone(),
                        Ok(signature_response),
                    )
                    .detach();

                assert!(contract.get_pending_request(&signature_request).is_none(),);
            }
            Err(_) => assert!(!success),
        }
    }

    #[test]
    fn test_signature_simple() {
        test_signature_common(true, false);
        test_signature_common(false, false);
    }

    #[test]
    fn test_signature_simple_legacy() {
        test_signature_common(true, true);
        test_signature_common(false, true);
    }

    #[test]
    fn test_signature_timeout() {
        let (context, mut contract, _) = basic_setup(SignatureScheme::Secp256k1, &mut OsRng);
        let payload = Payload::from_legacy_ecdsa([0u8; 32]);
        let key_path = "m/44'\''/60'\''/0'\''/0/0".to_string();

        let request = SignRequestArgs {
            payload_v2: Some(payload.clone()),
            path: key_path.clone(),
            domain_id: Some(DomainId::legacy_ecdsa_id()),
            ..Default::default()
        };
        let signature_request = SignatureRequest::new(
            DomainId::default(),
            payload,
            &context.predecessor_account_id.as_v2_account_id(),
            &request.path,
        );
        contract.sign(request);
        assert!(matches!(
            contract.return_signature_and_clean_state_on_success(
                signature_request.clone(),
                Err(PromiseError::Failed)
            ),
            PromiseOrValue::Promise(_)
        ));
        assert!(contract.get_pending_request(&signature_request).is_none());
    }

    #[test]
    fn test_ckd_simple() {
        let (context, mut contract, _secret_key) =
            basic_setup(SignatureScheme::Bls12381, &mut OsRng);
        let app_public_key: dtos::Bls12381G1PublicKey =
            "bls12381g1:6KtVVcAAGacrjNGePN8bp3KV6fYGrw1rFsyc7cVJCqR16Zc2ZFg3HX3hSZxSfv1oH6"
                .parse()
                .unwrap();
        let request = CKDRequestArgs {
            app_public_key: app_public_key.clone(),
            domain_id: DomainId::default(),
        };
        let ckd_request = CKDRequest::new(
            app_public_key,
            context.predecessor_account_id.as_v2_account_id(),
            request.domain_id,
        );
        contract.request_app_private_key(request);
        contract.get_pending_ckd_request(&ckd_request).unwrap();

        let response = CKDResponse {
            big_y: dtos::Bls12381G1PublicKey([1u8; 48]),
            big_c: dtos::Bls12381G1PublicKey([2u8; 48]),
        };

        with_attested_context(&contract);

        match contract.respond_ckd(ckd_request.clone(), response.clone()) {
            Ok(_) => {
                contract
                    .return_ck_and_clean_state_on_success(ckd_request.clone(), Ok(response))
                    .detach();

                assert!(contract.get_pending_ckd_request(&ckd_request).is_none(),);
            }
            Err(_) => panic!("respond_ckd should not fail"),
        }
    }

    #[test]
    fn test_ckd_timeout() {
        let (context, mut contract, _secret_key) =
            basic_setup(SignatureScheme::Bls12381, &mut OsRng);
        let app_public_key: dtos::Bls12381G1PublicKey =
            "bls12381g1:6KtVVcAAGacrjNGePN8bp3KV6fYGrw1rFsyc7cVJCqR16Zc2ZFg3HX3hSZxSfv1oH6"
                .parse()
                .unwrap();
        let request = CKDRequestArgs {
            app_public_key: app_public_key.clone(),
            domain_id: DomainId::default(),
        };
        let ckd_request = CKDRequest::new(
            app_public_key,
            context.predecessor_account_id.as_v2_account_id(),
            request.domain_id,
        );
        contract.request_app_private_key(request);
        assert!(matches!(
            contract.return_ck_and_clean_state_on_success(
                ckd_request.clone(),
                Err(PromiseError::Failed)
            ),
            PromiseOrValue::Promise(_)
        ));
        assert!(contract.get_pending_ckd_request(&ckd_request).is_none());
    }

    fn setup_tee_test_contract(
        num_participants: usize,
        threshold_value: u64,
    ) -> (MpcContract, Participants, AccountId) {
        let participants = primitives::test_utils::gen_participants(num_participants);
        let first_participant_id = participants.participants()[0].0.clone();

        let context = VMContextBuilder::new()
            .signer_account_id(first_participant_id.clone().as_v1_account_id())
            .predecessor_account_id(first_participant_id.clone().as_v1_account_id())
            .attached_deposit(NearToken::from_near(1))
            .build();
        testing_env!(context);

        let threshold = Threshold::new(threshold_value);
        let parameters = ThresholdParameters::new(participants.clone(), threshold).unwrap();
        let contract = MpcContract::init(parameters, None).unwrap();

        (contract, participants, first_participant_id)
    }

    fn submit_attestation(
        contract: &mut MpcContract,
        participants: &Participants,
        participant_index: usize,
        is_valid: bool,
    ) -> Result<(), Error> {
        let participants_list = participants.participants();
        let (account_id, _, participant_info) = &participants_list[participant_index];
        let attestation = if is_valid {
            MockAttestation::Valid
        } else {
            MockAttestation::Invalid
        };

        let dto_public_key = participant_info
            .sign_pk
            .clone()
            .try_into_dto_type()
            .unwrap();

        let participant_context = VMContextBuilder::new()
            .signer_account_id(account_id.clone().as_v1_account_id())
            .predecessor_account_id(account_id.clone().as_v1_account_id())
            .attached_deposit(NearToken::from_near(1))
            .build();
        testing_env!(participant_context);

        contract.submit_participant_info(Attestation::Mock(attestation), dto_public_key)
    }

    fn submit_valid_attestations(
        contract: &mut MpcContract,
        participants: &Participants,
        participant_indices: &[usize],
    ) {
        for &participant_index in participant_indices {
            let result = submit_attestation(contract, participants, participant_index, true);
            assert!(
                result.is_ok(),
                "submit_participant_info should succeed with valid attestation for participant {}",
                participant_index
            );
        }
    }

    /// Sets up the voting context and calls [`VersionedMpcContract::vote_new_parameters`] with the
    /// given parameters.
    fn setup_voting_context_and_vote(
        contract: &mut MpcContract,
        first_participant_id: &AccountId,
        participants: Participants,
        threshold: Threshold,
    ) -> Result<(), Error> {
        let voting_context = VMContextBuilder::new()
            .signer_account_id(first_participant_id.clone().as_v1_account_id())
            .predecessor_account_id(first_participant_id.clone().as_v1_account_id())
            .attached_deposit(NearToken::from_yoctonear(0))
            .build();
        testing_env!(voting_context);

        let proposal = ThresholdParameters::new(participants, threshold).unwrap();
        contract.vote_new_parameters(EpochId::new(1), proposal)
    }

    /// Test that [`VersionedMpcContract::vote_new_parameters`] succeeds when all participants have
    /// default TEE status ([`TeeQuoteStatus::None`]). This tests the basic scenario where no
    /// participants have submitted attestation information, and all have the default TEE status
    /// of [`TeeQuoteStatus::None`], which is considered acceptable.
    #[test]
    fn test_vote_new_parameters_succeeds_with_default_tee_status() {
        let (mut contract, participants, first_participant_id) = setup_tee_test_contract(3, 2);
        let threshold = Threshold::new(2);

        // No attestations submitted - all participants have default TEE status None
        let result = setup_voting_context_and_vote(
            &mut contract,
            &first_participant_id,
            participants,
            threshold,
        );
        assert!(
            result.is_ok(),
            "Should succeed when all participants have default TEE status None"
        );
    }

    /// Test that [`MpcContract::vote_new_parameters`] succeeds when all participants
    /// submit valid TEE attestations. This tests the scenario where all participants successfully
    /// submit valid attestations through [`MpcContract::submit_participant_info`],
    /// resulting in [`TeeQuoteStatus::Valid`] TEE status for all participants.
    #[test]
    fn test_vote_new_parameters_succeeds_when_all_participants_have_valid_tee() {
        let (mut contract, participants, first_participant_id) = setup_tee_test_contract(3, 2);
        let threshold = Threshold::new(2);

        // Submit valid attestations for all participants
        submit_valid_attestations(&mut contract, &participants, &[0, 1, 2]);

        // This should succeed because all participants now have valid TEE status
        let result = setup_voting_context_and_vote(
            &mut contract,
            &first_participant_id,
            participants,
            threshold,
        );
        assert!(
            result.is_ok(),
            "Should succeed when all participants have valid TEE status"
        );
    }

    /// Test that attempts to submit invalid attestations are rejected by
    /// [`MpcContract::submit_participant_info`]. This test demonstrates that
    /// participants cannot have Invalid TEE status because the contract proactively rejects
    /// invalid attestations at submission time. The 4th participant tries to submit an invalid
    /// attestation but is rejected, leaving them with [`TeeQuoteStatus::Invalid`] status, which
    /// combined with valid participants still allows successful voting.
    #[test]
    fn test_vote_new_parameters_succeeds_after_invalid_attestation_rejected() {
        let (mut contract, participants, first_participant_id) = setup_tee_test_contract(4, 3);
        let threshold = Threshold::new(3);

        // Submit valid attestations for first 3 participants
        submit_valid_attestations(&mut contract, &participants, &[0, 1, 2]);

        // Try to submit invalid attestation for the 4th participant
        let participant_index = 3;
        let result = submit_attestation(&mut contract, &participants, participant_index, false);
        assert!(
            result.is_err(),
            "Invalid attestation should be rejected by submit_participant_info"
        );

        if let Err(error) = result {
            let error_string = error.to_string();
            assert!(
                error_string.contains("TeeQuoteStatus is invalid"),
                "Error should mention invalid TEE status, got: {}",
                error_string
            );
        }

        // This should succeed because:
        // - 3 participants have Valid TEE status (from successful attestations)
        // - 1 participant has None TEE status (invalid attestation was rejected)
        // - Both Valid and None are allowed by the TEE validation
        let result = setup_voting_context_and_vote(
            &mut contract,
            &first_participant_id,
            participants,
            threshold,
        );
        assert!(
            result.is_ok(),
            "Should succeed when participants have Valid or None TEE status (invalid attestations rejected)"
        );
    }

    #[test]
    #[should_panic(expected = "Caller must be the signer account")]
    fn test_submit_participant_info_panics_if_predecessor_differs() {
        use near_sdk::test_utils::VMContextBuilder;
        use near_sdk::{testing_env, NearToken};

        let (mut contract, participants, _first_participant_id) = setup_tee_test_contract(3, 2);

        submit_valid_attestations(&mut contract, &participants, &[0, 1, 2]);

        let (participant_id, _, participant_info) = participants
            .participants()
            .first()
            .expect("at least one participant")
            .clone();

        let valid_attestation = Attestation::Mock(MockAttestation::Valid);

        // ❌ Case: signer != predecessor — should panic
        let ctx = VMContextBuilder::new()
            .signer_account_id(participant_id.clone().as_v1_account_id())
            .predecessor_account_id("outsider.near".parse().unwrap())
            .attached_deposit(NearToken::from_near(1))
            .build();
        testing_env!(ctx);

        contract
            .submit_participant_info(
                valid_attestation,
                participant_info
                    .sign_pk
                    .clone()
                    .try_into_dto_type()
                    .unwrap(),
            )
            .expect("Expected panic if predecessor != signer");
    }

    #[test]
    #[should_panic(expected = "Caller must be an attested participant")]
    fn test_attested_but_not_participant_panics() {
        use near_sdk::test_utils::VMContextBuilder;
        use near_sdk::{testing_env, NearToken};

        let (mut contract, participants, _first_participant_id) = setup_tee_test_contract(3, 2);

        submit_valid_attestations(&mut contract, &participants, &[0, 1, 2]);

        let outsider_id: AccountId = "outsider.near".parse().unwrap();

        let fake_tls_pk = bogus_ed25519_near_public_key(); // unique TLS key for outsider
        let dto_public_key = fake_tls_pk.clone().try_into_dto_type().unwrap();

        let valid_attestation = Attestation::Mock(MockAttestation::Valid);

        // use outsider account to call submit_participant_info
        let ctx = VMContextBuilder::new()
            .signer_account_id(outsider_id.clone().as_v1_account_id())
            .predecessor_account_id(outsider_id.clone().as_v1_account_id())
            .attached_deposit(NearToken::from_near(1))
            .build();
        testing_env!(ctx);

        contract
            .submit_participant_info(valid_attestation, dto_public_key)
            .expect("Outsider attestation submission should succeed");

        contract.assert_caller_is_attested_participant_and_protocol_active();
    }

    #[test]
    fn test_respond_ckd_fails_for_attested_non_participant() {
        use near_sdk::{test_utils::VMContextBuilder, testing_env, NearToken};
        use std::panic;

        // --- Step 1: Setup standard contract with Bls domain and threshold=2 ---
        let (context, mut contract, _secret_key) =
            basic_setup(SignatureScheme::Bls12381, &mut OsRng);

        // Submit valid attestations for all participants (so contract is in Running state)
        // 2. Extract participants list (we have 4 by default)
        let participants = match &contract.protocol_state {
            ProtocolContractState::Running(state) => state.parameters.participants().clone(),
            _ => panic!("Contract should be in Running state"),
        };

        submit_valid_attestations(&mut contract, &participants, &[0, 1, 2]);

        // --- Step 2: Create a valid CKD request by a legitimate participant ---
        let app_public_key: dtos::Bls12381G1PublicKey =
            "bls12381g1:6KtVVcAAGacrjNGePN8bp3KV6fYGrw1rFsyc7cVJCqR16Zc2ZFg3HX3hSZxSfv1oH6"
                .parse()
                .unwrap();
        let request = CKDRequestArgs {
            app_public_key: app_public_key.clone(),
            domain_id: DomainId::default(),
        };
        let ckd_request = CKDRequest::new(
            app_public_key.clone(),
            context.predecessor_account_id.clone().as_v2_account_id(),
            request.domain_id,
        );

        // Legit participant makes the CKD request
        testing_env!(VMContextBuilder::new()
            .signer_account_id(context.predecessor_account_id.clone())
            .predecessor_account_id(context.predecessor_account_id.clone())
            .attached_deposit(NearToken::from_near(1))
            .build());
        contract.request_app_private_key(request);
        assert!(contract.get_pending_ckd_request(&ckd_request).is_some());

        // --- Step 3: Attested outsider (not a participant) joins ---
        let outsider_id: AccountId = "outsider.near".parse().unwrap();
        let tls_key = bogus_ed25519_near_public_key();
        let dto_public_key = tls_key.clone().try_into_dto_type().unwrap();

        testing_env!(VMContextBuilder::new()
            .signer_account_id(outsider_id.clone().as_v1_account_id())
            .predecessor_account_id(outsider_id.clone().as_v1_account_id())
            .attached_deposit(NearToken::from_near(1))
            .build());
        contract
            .submit_participant_info(Attestation::Mock(MockAttestation::Valid), dto_public_key)
            .unwrap();

        // --- Step 4: Verify that a participant can still respond successfully ---
        with_attested_context(&contract); // sets env to a real attested participant

        let valid_response = CKDResponse {
            big_y: dtos::Bls12381G1PublicKey([1u8; 48]),
            big_c: dtos::Bls12381G1PublicKey([2u8; 48]),
        };

        // This should succeed (attested participant)
        contract
            .respond_ckd(ckd_request.clone(), valid_response.clone())
            .expect("Participant should be allowed to respond_ckd");

        // --- Step 5: Now switch to attested outsider and verify it panics ---
        testing_env!(VMContextBuilder::new()
            .signer_account_id(outsider_id.clone().as_v1_account_id())
            .predecessor_account_id(outsider_id.clone().as_v1_account_id())
            .attached_deposit(NearToken::from_near(1))
            .build());

        let outsider_response = CKDResponse {
            big_y: dtos::Bls12381G1PublicKey([3u8; 48]),
            big_c: dtos::Bls12381G1PublicKey([4u8; 48]),
        };
        let result = std::panic::catch_unwind(std::panic::AssertUnwindSafe(|| {
            contract
                .respond_ckd(ckd_request.clone(), outsider_response)
                .unwrap();
        }));

        assert!(
            result.is_err(),
            "Expected panic from attested non-participant"
        );

        if let Err(err) = result {
            if let Some(msg) = err.downcast_ref::<&str>() {
                assert!(
                    msg.contains("Caller must be an attested participant"),
                    "Unexpected panic message: {}",
                    msg
                );
            } else if let Some(msg) = err.downcast_ref::<String>() {
                assert!(
                    msg.contains("Caller must be an attested participant"),
                    "Unexpected panic message: {}",
                    msg
                );
            } else {
                panic!("Unexpected panic payload type");
            }
        }
    }

    impl MpcContract {
        pub fn new_from_protocol_state(protocol_state: ProtocolContractState) -> Self {
            MpcContract {
                protocol_state,
                pending_signature_requests: LookupMap::new(StorageKey::PendingSignatureRequestsV2),
                pending_ckd_requests: LookupMap::new(StorageKey::PendingCKDRequests),
                proposed_updates: ProposedUpdates::default(),
                config: Config::default(),
                tee_state: TeeState::default(),
                accept_requests: true,
                node_migrations: NodeMigrations::default(),
            }
        }
    }

    #[test]
    fn test_start_node_migration_failure_not_participant() {
        let running_state = ProtocolContractState::Running(gen_running_state(2));
        let mut contract = MpcContract::new_from_protocol_state(running_state);

        // sanity check
        assert!(contract.migration_info().is_empty());
        let destination_node_info = gen_random_destination_info();

        let non_participant = gen_account_id();
        Environment::new(None, Some(non_participant), None);

        let res = contract.start_node_migration(destination_node_info);
        assert!(res.is_err());
        assert!(contract.migration_info().is_empty());
    }

    #[test]
    fn test_start_node_migration_success() {
        let running_state = ProtocolContractState::Running(gen_running_state(2));
        let mut contract = MpcContract::new_from_protocol_state(running_state);

        // sanity check
        assert!(contract.migration_info().is_empty());

        let participants = {
            let ProtocolContractState::Running(running) = &contract.protocol_state else {
                panic!("expected running state");
            };
            running.parameters.participants().clone()
        };
        let mut expected_migration_state = BTreeMap::new();
        let mut test_env = Environment::new(None, None, None);
        for (account_id, _, _) in participants.participants() {
            test_env.set_signer(account_id);
            // sanity check
            assert_eq!(
                migration_info(&contract, account_id),
                (account_id.clone(), None, None)
            );
            let destination_node_info = gen_random_destination_info();
            let res = contract.start_node_migration(destination_node_info.clone());
            assert!(res.is_ok(), "res: {:?}", res);
            let expected_res = (account_id.clone(), None, Some(destination_node_info));
            assert_eq!(migration_info(&contract, account_id), expected_res);
            expected_migration_state.insert(expected_res.0, (expected_res.1, expected_res.2));
        }
        let expected_migration_state = expected_migration_state.into_iter().collect();
        let result = contract.migration_info();

        assert_eq!(result, expected_migration_state);
    }

    fn gen_random_destination_info() -> DestinationNodeInfo {
        let node_signer_pk = bogus_ed25519_near_public_key();
        let url_id: usize = rand::random();
        let (_, participant_info) = gen_participant(url_id);
        DestinationNodeInfo {
            signer_account_pk: node_signer_pk,
            destination_node_info: participant_info,
        }
    }

    fn test_start_migration_node_failure_not_running(mut contract: MpcContract) {
        assert!(contract.migration_info().is_empty());
        let destination_node_info = gen_random_destination_info();
        let res = contract.start_node_migration(destination_node_info);
        let expected_error_kind = &ErrorKind::InvalidState(InvalidState::ProtocolStateNotRunning);
        assert_eq!(res.unwrap_err().kind(), expected_error_kind);
        assert!(contract.migration_info().is_empty());
    }

    #[test]
    fn test_start_node_migration_failure_initializing() {
        let initializing_state =
            ProtocolContractState::Initializing(gen_initializing_state(2, 0).1);
        let contract = MpcContract::new_from_protocol_state(initializing_state);
        test_start_migration_node_failure_not_running(contract);
    }

    #[test]
    fn test_start_node_migration_failure_resharing() {
        let resharing_state = ProtocolContractState::Resharing(gen_resharing_state(2).1);
        let contract = MpcContract::new_from_protocol_state(resharing_state);
        test_start_migration_node_failure_not_running(contract);
    }

    fn test_register_backup_service_fail_non_participant(mut contract: MpcContract) {
        // sanity check
        assert!(contract.migration_info().is_empty());
        let backup_service_info = BackupServiceInfo {
            public_key: bogus_ed25519_public_key(),
        };

        let non_participant = gen_account_id();
        Environment::new(None, Some(non_participant), None);
        let res = contract.register_backup_service(backup_service_info);
        let expected_error_kind = &ErrorKind::InvalidState(InvalidState::NotParticipant);
        assert_eq!(res.unwrap_err().kind(), expected_error_kind);
        assert!(contract.migration_info().is_empty());
    }

    #[test]
    fn test_register_backup_service_fail_non_participant_running() {
        let running_state = ProtocolContractState::Running(gen_running_state(2));
        let contract = MpcContract::new_from_protocol_state(running_state);
        test_register_backup_service_fail_non_participant(contract);
    }

    #[test]
    fn test_register_backup_service_fail_non_participant_initializing() {
        let initializing_state =
            ProtocolContractState::Initializing(gen_initializing_state(2, 0).1);
        let contract = MpcContract::new_from_protocol_state(initializing_state);
        test_register_backup_service_fail_non_participant(contract);
    }

    #[test]
    fn test_register_backup_service_fail_non_participant_resharnig() {
        let resharing_state = ProtocolContractState::Resharing(gen_resharing_state(2).1);
        let contract = MpcContract::new_from_protocol_state(resharing_state);
        test_register_backup_service_fail_non_participant(contract);
    }

    fn test_register_backup_service_success(
        participants: &Participants,
        mut contract: MpcContract,
    ) {
        // sanity check
        assert!(contract.migration_info().is_empty());
        let mut expected_migration_state = BTreeMap::new();
        let mut test_env = Environment::new(None, None, None);
        for (account_id, _, _) in participants.participants() {
            test_env.set_signer(account_id);
            // sanity check
            assert_eq!(
                migration_info(&contract, account_id),
                (account_id.clone(), None, None)
            );
            let backup_service_info = BackupServiceInfo {
                public_key: bogus_ed25519_public_key(),
            };
            let res = contract.register_backup_service(backup_service_info.clone());
            assert!(res.is_ok(), "res: {:?}", res);
            let expected_res = (account_id.clone(), Some(backup_service_info), None);
            assert_eq!(migration_info(&contract, account_id), expected_res);
            expected_migration_state.insert(expected_res.0, (expected_res.1, expected_res.2));
        }
        let result = contract.migration_info();

        assert_eq!(result, expected_migration_state);
    }

    #[test]
    fn test_register_backup_service_success_running() {
        let running_state = gen_running_state(2);
        let participants = running_state.parameters.participants().clone();
        let running_state = ProtocolContractState::Running(running_state);
        let contract = MpcContract::new_from_protocol_state(running_state);
        test_register_backup_service_success(&participants, contract);
    }

    #[test]
    fn test_register_backup_service_success_resharing() {
        let resharing_state = gen_resharing_state(2).1;
        let participants = resharing_state
            .resharing_key
            .proposed_parameters()
            .participants()
            .clone();
        let resharing_state = ProtocolContractState::Resharing(resharing_state);
        let contract = MpcContract::new_from_protocol_state(resharing_state);
        test_register_backup_service_success(&participants, contract);
    }

    #[test]
    fn test_register_backup_service_success_initializing() {
        let initializing_state = gen_initializing_state(2, 0).1;
        let participants = initializing_state
            .generating_key
            .proposed_parameters()
            .participants()
            .clone();
        let initializing_state = ProtocolContractState::Initializing(initializing_state);
        let contract = MpcContract::new_from_protocol_state(initializing_state);
        test_register_backup_service_success(&participants, contract);
    }

    #[test]
    fn test_conclude_node_migration_success() {
        let running_state = gen_running_state(2);
        let keyset = running_state.keyset.clone();
        let participants = running_state.parameters.participants().clone();
        let running_state = ProtocolContractState::Running(running_state);
        let mut contract = MpcContract::new_from_protocol_state(running_state);
        for (account_id, expected_participant_id, _) in participants.participants() {
            let destination_node_info = gen_random_destination_info();
            let setup = ConcludeNodeMigrationTestSetup {
                destination_node_info: Some(destination_node_info.clone()),
                attestation_tls_key: destination_node_info
                    .destination_node_info
                    .sign_pk
                    .clone()
                    .try_into_dto_type()
                    .unwrap(),
                signer_account_id: account_id.clone(),
                signer_account_pk: destination_node_info.signer_account_pk,
                expected_error_kind: None,
                expected_post_call_info: Some((
                    expected_participant_id.clone(),
                    destination_node_info.destination_node_info.clone(),
                )),
            };
            setup.run(&mut contract, &keyset);
        }
        assert!(contract.node_migrations.get_all().is_empty());
    }

    #[test]
    fn test_conclude_node_migration_invalid_tee() {
        let running_state = gen_running_state(2);
        let keyset = running_state.keyset.clone();
        let participants = running_state.parameters.participants().clone();
        let running_state = ProtocolContractState::Running(running_state);
        let mut contract = MpcContract::new_from_protocol_state(running_state);
        for (account_id, expected_participant_id, expected_participant_info) in
            participants.participants()
        {
            let destination_node_info = gen_random_destination_info();
            let setup = ConcludeNodeMigrationTestSetup {
                destination_node_info: Some(destination_node_info.clone()),
                attestation_tls_key: bogus_ed25519_public_key(),
                signer_account_id: account_id.clone(),
                signer_account_pk: destination_node_info.signer_account_pk,
                expected_error_kind: Some(ErrorKind::InvalidParameters(
                    InvalidParameters::InvalidTeeRemoteAttestation,
                )),
                expected_post_call_info: Some((
                    expected_participant_id.clone(),
                    expected_participant_info.clone(),
                )),
            };
            setup.run(&mut contract, &keyset);
        }
    }

    #[test]
    fn test_conclude_node_migration_migration_not_found() {
        let running_state = gen_running_state(2);
        let keyset = running_state.keyset.clone();
        let participants = running_state.parameters.participants().clone();
        let running_state = ProtocolContractState::Running(running_state);
        let mut contract = MpcContract::new_from_protocol_state(running_state);
        for (account_id, expected_participant_id, expected_participant_info) in
            participants.participants()
        {
            let destination_node_info = gen_random_destination_info();
            let setup = ConcludeNodeMigrationTestSetup {
                destination_node_info: None,
                attestation_tls_key: destination_node_info
                    .destination_node_info
                    .sign_pk
                    .clone()
                    .try_into_dto_type()
                    .unwrap(),
                signer_account_id: account_id.clone(),
                signer_account_pk: destination_node_info.signer_account_pk.clone(),
                expected_error_kind: Some(ErrorKind::NodeMigrationError(
                    NodeMigrationError::MigrationNotFound,
                )),
                expected_post_call_info: Some((
                    expected_participant_id.clone(),
                    expected_participant_info.clone(),
                )),
            };
            setup.run(&mut contract, &keyset);
        }
    }

    #[test]
    fn test_conclude_node_migration_keyset_mismatch() {
        let running_state = gen_running_state(2);
        let mut keyset = running_state.keyset.clone();
        keyset.epoch_id = keyset.epoch_id.next();
        let participants = running_state.parameters.participants().clone();
        let running_state = ProtocolContractState::Running(running_state);
        let mut contract = MpcContract::new_from_protocol_state(running_state);
        for (account_id, expected_participant_id, expected_participant_info) in
            participants.participants()
        {
            let destination_node_info = gen_random_destination_info();
            let setup = ConcludeNodeMigrationTestSetup {
                destination_node_info: Some(destination_node_info.clone()),
                attestation_tls_key: destination_node_info
                    .destination_node_info
                    .sign_pk
                    .clone()
                    .try_into_dto_type()
                    .unwrap(),
                signer_account_id: account_id.clone(),
                signer_account_pk: destination_node_info.signer_account_pk,
                expected_error_kind: Some(ErrorKind::NodeMigrationError(
                    NodeMigrationError::KeysetMismatch,
                )),
                expected_post_call_info: Some((
                    expected_participant_id.clone(),
                    expected_participant_info.clone(),
                )),
            };
            setup.run(&mut contract, &keyset);
        }
    }

    #[test]
    fn test_conclude_node_migration_not_participant() {
        let running_state = gen_running_state(2);
        let keyset = running_state.keyset.clone();
        let running_state = ProtocolContractState::Running(running_state);
        let mut contract = MpcContract::new_from_protocol_state(running_state);
        let non_participant_account_id = gen_account_id();
        let destination_node_info = gen_random_destination_info();
        let setup = ConcludeNodeMigrationTestSetup {
            destination_node_info: Some(destination_node_info.clone()),
            attestation_tls_key: destination_node_info
                .destination_node_info
                .sign_pk
                .clone()
                .try_into_dto_type()
                .unwrap(),
            signer_account_id: non_participant_account_id.clone(),
            signer_account_pk: destination_node_info.signer_account_pk,
            expected_error_kind: Some(ErrorKind::InvalidState(InvalidState::NotParticipant)),
            expected_post_call_info: None,
        };
        setup.run(&mut contract, &keyset);
    }

    fn test_conclude_node_migration_failure_not_running(
        participants: &Participants,
        contract: &mut MpcContract,
        keyset: &Keyset,
    ) {
        for (account_id, expected_participant_id, expected_participant_info) in
            participants.participants()
        {
            let destination_node_info = gen_random_destination_info();
            let setup = ConcludeNodeMigrationTestSetup {
                destination_node_info: Some(destination_node_info.clone()),
                attestation_tls_key: destination_node_info
                    .destination_node_info
                    .sign_pk
                    .clone()
                    .try_into_dto_type()
                    .unwrap(),
                signer_account_id: account_id.clone(),
                signer_account_pk: destination_node_info.signer_account_pk,
                expected_error_kind: Some(ErrorKind::InvalidState(
                    InvalidState::ProtocolStateNotRunning,
                )),
                expected_post_call_info: Some((
                    expected_participant_id.clone(),
                    expected_participant_info.clone(),
                )),
            };
            setup.run(contract, keyset);
        }
    }

    #[test]
    fn test_conclude_node_migration_failure_resharing() {
        let (_, resharing_state) = gen_resharing_state(2);

        let keyset = resharing_state.previous_running_state.keyset.clone();
        let participants = resharing_state
            .previous_running_state
            .parameters
            .participants()
            .clone();
        let resharing_state = ProtocolContractState::Resharing(resharing_state);
        let mut contract = MpcContract::new_from_protocol_state(resharing_state);
        test_conclude_node_migration_failure_not_running(&participants, &mut contract, &keyset);
    }

    #[test]
    fn test_conclude_node_migration_failure_initializing() {
        let (_, initializing) = gen_initializing_state(2, 0);

        let keyset = Keyset::new(
            initializing.generating_key.epoch_id(),
            initializing.generated_keys.clone(),
        );
        let participants = initializing
            .generating_key
            .proposed_parameters()
            .participants()
            .clone();
        let initializing_state = ProtocolContractState::Initializing(initializing);
        let mut contract = MpcContract::new_from_protocol_state(initializing_state);
        test_conclude_node_migration_failure_not_running(&participants, &mut contract, &keyset);
    }

    struct ConcludeNodeMigrationTestSetup {
        // a destination node info to store in the migration state
        destination_node_info: Option<DestinationNodeInfo>,
        // the tls key to store for the attestation
        attestation_tls_key: Ed25519PublicKey,
        signer_account_id: AccountId,
        signer_account_pk: near_sdk::PublicKey,
        expected_error_kind: Option<ErrorKind>,
        expected_post_call_info: Option<(ParticipantId, ParticipantInfo)>,
    }

    impl ConcludeNodeMigrationTestSetup {
        fn setup(&self, contract: &mut MpcContract) {
            if let Some(destination_node_info) = self.destination_node_info.clone() {
                contract.node_migrations.set_destination_node_info(
                    self.signer_account_id.clone(),
                    destination_node_info,
                );
            }
            let valid_participant_attestation = attestation::attestation::Attestation::Mock(
                attestation::attestation::MockAttestation::Valid,
            );
            contract.tee_state.add_participant(
                NodeId {
                    account_id: self.signer_account_id.clone(),
                    tls_public_key: self.attestation_tls_key.clone().into_contract_type(),
                    account_public_key: Some(self.signer_account_pk.clone()),
                },
                valid_participant_attestation,
            );
        }

        pub fn run(&self, contract: &mut MpcContract, keyset: &Keyset) {
            self.setup(contract);
            let mut test_env = Environment::new(None, None, None);
            test_env.set_signer(&self.signer_account_id);
            test_env.set_pk(self.signer_account_pk.clone());

            let res = contract.conclude_node_migration(keyset);

            if let Some(expected_error_kind) = &self.expected_error_kind {
                assert_eq!(res.unwrap_err().kind(), expected_error_kind);
            } else {
                assert!(res.is_ok());
            }
            if let Some((expected_participant_id, expected_participant_info)) =
                &self.expected_post_call_info
            {
                let res_participants = {
                    match &contract.protocol_state {
                        ProtocolContractState::Running(running) => {
                            running.parameters.participants()
                        }
                        ProtocolContractState::Resharing(resharing) => {
                            resharing.previous_running_state.parameters.participants()
                        }
                        ProtocolContractState::Initializing(initializing) => initializing
                            .generating_key
                            .proposed_parameters()
                            .participants(),
                        _ => panic!("expected different state"),
                    }
                };
                let found_info = res_participants.info(&self.signer_account_id).unwrap();
                assert_eq!(found_info, expected_participant_info);
                let found_id = res_participants.id(&self.signer_account_id).unwrap();
                assert_eq!(&found_id, expected_participant_id);
            }
        }
    }

    #[test]
    pub fn test_cleanup_orphaned_node_migrations() {
        let running_state = gen_running_state(2);
        let participants = running_state.parameters.participants().clone();
        let running_state = ProtocolContractState::Running(running_state);
        let mut contract = MpcContract::new_from_protocol_state(running_state);
        let mut expected_vals = BTreeMap::new();
        for (account_id, _, _) in participants.participants() {
            let destination_node_info = gen_random_destination_info();

            contract
                .node_migrations
                .set_destination_node_info(account_id.clone(), destination_node_info.clone());
            let backup_service_info = BackupServiceInfo {
                public_key: bogus_ed25519_public_key(),
            };
            contract
                .node_migrations
                .set_backup_service_info(account_id.clone(), backup_service_info.clone());
            expected_vals.insert(
                account_id.clone(),
                (Some(backup_service_info), Some(destination_node_info)),
            );
        }
        let destination_node_info = gen_random_destination_info();

        let non_participant_account_id = gen_account_id();
        contract.node_migrations.set_destination_node_info(
            non_participant_account_id.clone(),
            destination_node_info.clone(),
        );
        let backup_service_info = BackupServiceInfo {
            public_key: bogus_ed25519_public_key(),
        };
        contract
            .node_migrations
            .set_backup_service_info(non_participant_account_id.clone(), backup_service_info);

        assert!(contract.cleanup_orphaned_node_migrations().is_ok());
        let result = contract.migration_info();
        assert_eq!(result, expected_vals);
    }

    fn propose_and_vote(
        contract: &mut MpcContract,
        update: Update,
        expected_update_id: u64,
    ) -> Vec<dtos::AccountId> {
        let update_id = contract.proposed_updates.propose(update.clone());
        assert_eq!(update_id.0, expected_update_id);
        // generate two accounts for voting
        let account_id_0 = gen_account_id();
        let account_id_1 = gen_account_id();
        contract
            .proposed_updates
            .vote(&update_id, account_id_0.clone())
            .unwrap();
        contract
            .proposed_updates
            .vote(&update_id, account_id_1.clone())
            .unwrap();

        let mut expected_votes = vec![
            dtos::AccountId(account_id_0.to_string()),
            dtos::AccountId(account_id_1.to_string()),
        ];
        expected_votes.sort();
        expected_votes
    }

    fn propose_and_vote_code(expected_update_id: u64, contract: &mut MpcContract) -> dtos::Update {
        let code: [u8; 1000] = std::array::from_fn(|_| rand::random());
        let hash = Sha256::digest(code);
        let update = Update::Contract(code.into());
        let expected_update_hash = dtos::UpdateHash::Code(hash.into());
        let expected_votes = propose_and_vote(contract, update, expected_update_id);
        dtos::Update {
            update_id: expected_update_id,
            update_hash: expected_update_hash,
            votes: expected_votes,
        }
    }

    fn test_proposed_updates_case_given_state(protocol_contract_state: ProtocolContractState) {
        let mut contract = MpcContract::new_from_protocol_state(protocol_contract_state);

        assert_eq!(contract.proposed_updates(), dtos::ProposedUpdates(vec![]));

        let code_update = propose_and_vote_code(0, &mut contract);

        let config_update = {
            let update_config = dummy_config(1);
            let hash = Sha256::digest(serde_json::to_vec(&update_config).unwrap());
            let expected_update_hash = dtos::UpdateHash::Config(hash.into());

            let update = Update::Config(update_config.clone());

            let expected_update_id = 1;
            let expected_votes = propose_and_vote(&mut contract, update, expected_update_id);
            dtos::Update {
                update_id: expected_update_id,
                update_hash: expected_update_hash,
                votes: expected_votes,
            }
        };
        let mut expected = vec![code_update, config_update];
        // sorting to have consistent order
        expected.sort();

        let mut res = contract.proposed_updates();
        res.0.iter_mut().for_each(|update| update.votes.sort());
        // sorting to have consistent order
        res.0.sort();

        assert_eq!(dtos::ProposedUpdates(expected), res);
    }

    #[test]
    pub fn test_proposed_updates_interface_running() {
        let protocol_contract_state = ProtocolContractState::Running(gen_running_state(2));
        test_proposed_updates_case_given_state(protocol_contract_state);
    }

    #[test]
    pub fn test_proposed_updates_interface_resharing() {
        let protocol_contract_state = ProtocolContractState::Resharing(gen_resharing_state(2).1);
        test_proposed_updates_case_given_state(protocol_contract_state);
    }

    #[test]
    pub fn test_proposed_updates_interface_initialzing() {
        let protocol_contract_state =
            ProtocolContractState::Initializing(gen_initializing_state(2, 1).1);
        test_proposed_updates_case_given_state(protocol_contract_state);
    }

    #[test]
    pub fn test_remove_update_vote_running() {
        let running_state = gen_running_state(2);
        let participants = running_state.parameters.participants().clone();
        let protocol_contract_state = ProtocolContractState::Running(running_state);
        let mut contract = MpcContract::new_from_protocol_state(protocol_contract_state);
        let expected = propose_and_vote_code(0, &mut contract);
        for (account_id, _, _) in participants.participants() {
            contract
                .proposed_updates
                .vote(&UpdateId::from(expected.update_id), account_id.clone());
            let mut expected_with_participant_vote = expected.clone();
            expected_with_participant_vote
                .votes
                .push(account_id.into_dto_type());
            expected_with_participant_vote.votes.sort();
            let mut res = contract.proposed_updates();
            res.0.iter_mut().for_each(|update| update.votes.sort());
            assert_eq!(
                res,
                dtos::ProposedUpdates(vec![expected_with_participant_vote])
            );

            testing_env!(VMContextBuilder::new()
                .signer_account_id(account_id.as_v1_account_id())
                .predecessor_account_id(account_id.as_v1_account_id())
                .build());

            contract.remove_update_vote();
            let mut expected_without_participant_vote = expected.clone();
            expected_without_participant_vote.votes.sort();
            let mut res = contract.proposed_updates();
            res.0.iter_mut().for_each(|update| update.votes.sort());
            assert_eq!(
                res,
                dtos::ProposedUpdates(vec![expected_without_participant_vote])
            );
        }
    }

    #[test]
    #[should_panic(expected = "not a voter")]
    fn test_remove_update_vote_panics_if_non_voter() {
        let running_state = gen_running_state(2);
        let protocol_contract_state = ProtocolContractState::Running(running_state);
        let mut contract = MpcContract::new_from_protocol_state(protocol_contract_state);
        let expected = propose_and_vote_code(0, &mut contract);

        let mut rng = rand::rngs::StdRng::seed_from_u64(42);
        let account_id = expected.votes.choose(&mut rng).unwrap();
        let account_id: AccountId = account_id.0.parse().unwrap();
        testing_env!(VMContextBuilder::new()
            .signer_account_id(account_id.as_v1_account_id())
            .predecessor_account_id(account_id.as_v1_account_id())
            .build());

        contract.remove_update_vote();
    }

    #[test]
    #[should_panic(expected = "protocol must be in running state")]
    pub fn test_remove_update_vote_resharing() {
        let protocol_contract_state = ProtocolContractState::Resharing(gen_resharing_state(2).1);
        let mut contract = MpcContract::new_from_protocol_state(protocol_contract_state);
        let account_id = gen_account_id();
        testing_env!(VMContextBuilder::new()
            .signer_account_id(account_id.as_v1_account_id())
            .predecessor_account_id(account_id.as_v1_account_id())
            .build());
        contract.remove_update_vote();
    }

    #[test]
    #[should_panic(expected = "protocol must be in running state")]
    pub fn test_remove_update_vote_initializing() {
        let protocol_contract_state =
            ProtocolContractState::Initializing(gen_initializing_state(2, 1).1);
        let mut contract = MpcContract::new_from_protocol_state(protocol_contract_state);
        let account_id = gen_account_id();
        testing_env!(VMContextBuilder::new()
            .signer_account_id(account_id.as_v1_account_id())
            .predecessor_account_id(account_id.as_v1_account_id())
            .build());
        contract.remove_update_vote();
    }
}<|MERGE_RESOLUTION|>--- conflicted
+++ resolved
@@ -71,37 +71,23 @@
 };
 use utilities::{AccountIdExtV1, AccountIdExtV2};
 
+/// Register used to receive data id from `promise_await_data`.
+/// Note: This is an implementation constant, not a configurable policy value.
+const DATA_ID_REGISTER: u64 = 0;
+
+/// Minimum deposit required for sign requests
+const MINIMUM_SIGN_REQUEST_DEPOSIT: NearToken = NearToken::from_yoctonear(1);
+
+/// Minimum deposit required for CKD requests
+const MINIMUM_CKD_REQUEST_DEPOSIT: NearToken = NearToken::from_yoctonear(1);
+
 impl Default for MpcContract {
     fn default() -> Self {
         env::panic_str("Calling default not allowed.");
     }
 }
-
-/// Register used to receive data id from `promise_await_data`.
-/// Note: This is an implementation constant, not a configurable policy value.
-const DATA_ID_REGISTER: u64 = 0;
-
-/// Minimum deposit required for sign requests
-const MINIMUM_SIGN_REQUEST_DEPOSIT: NearToken = NearToken::from_yoctonear(1);
-
-/// Minimum deposit required for CKD requests
-const MINIMUM_CKD_REQUEST_DEPOSIT: NearToken = NearToken::from_yoctonear(1);
-
-<<<<<<< HEAD
-/// Prepaid gas for a `cleanup_orphaned_node_migrations` call
-/// todo: benchmark [#1164](https://github.com/near/mpc/issues/1164)
-const CLEAN_NODE_MIGRATIONS: Gas = Gas::from_tgas(3);
-
-impl Default for MpcContract {
-    fn default() -> Self {
-        env::panic_str("Calling default not allowed.");
-    }
-}
-
 impl ContractState for MpcContract {}
 
-=======
->>>>>>> cd6f590b
 #[near_bindgen]
 #[derive(Debug, BorshSerialize, BorshDeserialize)]
 pub struct MpcContract {
@@ -256,13 +242,8 @@
 
         let promise_index = env::promise_yield_create(
             "return_signature_and_clean_state_on_success",
-<<<<<<< HEAD
             serde_json::to_vec(&(&request,)).unwrap(),
-            RETURN_SIGNATURE_AND_CLEAN_STATE_ON_SUCCESS_CALL_GAS,
-=======
-            &serde_json::to_vec(&(&request,)).unwrap(),
             callback_gas,
->>>>>>> cd6f590b
             GasWeight(0),
             DATA_ID_REGISTER,
         );
@@ -433,13 +414,8 @@
 
         let promise_index = env::promise_yield_create(
             "return_ck_and_clean_state_on_success",
-<<<<<<< HEAD
             serde_json::to_vec(&(&request,)).unwrap(),
-            RETURN_CK_AND_CLEAN_STATE_ON_SUCCESS_CALL_GAS,
-=======
-            &serde_json::to_vec(&(&request,)).unwrap(),
             callback_gas,
->>>>>>> cd6f590b
             GasWeight(0),
             DATA_ID_REGISTER,
         );
@@ -852,43 +828,27 @@
             let clean_tee_status_gas = Gas::from_tgas(self.config.clean_tee_status_tera_gas);
 
             // Spawn a promise to clean up TEE information for non-participants
-<<<<<<< HEAD
             Promise::new(env::current_account_id())
                 .function_call(
                     "clean_tee_status".to_string(),
                     vec![],
                     NearToken::from_yoctonear(0),
-                    CLEAN_TEE_STATUS_GAS,
+                    clean_tee_status_gas,
                 )
                 .detach();
+
+            let clean_node_migrations_gas =
+                Gas::from_tgas(self.config.cleanup_orphaned_node_migrations_tera_gas);
+
             // Spawn a promise to clean up orphaned node migrations for non-participants
             Promise::new(env::current_account_id())
                 .function_call(
                     "cleanup_orphaned_node_migrations".to_string(),
                     vec![],
                     NearToken::from_yoctonear(0),
-                    CLEAN_NODE_MIGRATIONS,
+                    clean_node_migrations_gas,
                 )
                 .detach();
-=======
-            Promise::new(env::current_account_id()).function_call(
-                "clean_tee_status".to_string(),
-                vec![],
-                NearToken::from_yoctonear(0),
-                clean_tee_status_gas,
-            );
-
-            let clean_node_migrations_gas =
-                Gas::from_tgas(self.config.cleanup_orphaned_node_migrations_tera_gas);
-
-            // Spawn a promise to clean up orphaned node migrations for non-participants
-            Promise::new(env::current_account_id()).function_call(
-                "cleanup_orphaned_node_migrations".to_string(),
-                vec![],
-                NearToken::from_yoctonear(0),
-                clean_node_migrations_gas,
-            );
->>>>>>> cd6f590b
         }
 
         Ok(())
