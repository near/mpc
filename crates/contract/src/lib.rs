#![deny(clippy::mod_module_files)]
pub mod config;
pub mod crypto_shared;
pub mod errors;
pub mod legacy_contract_state;
pub mod primitives;
pub mod state;
pub mod storage_keys;
pub mod tee;
pub mod update;
#[cfg(feature = "dev-utils")]
pub mod utils;
pub mod v0_state;

use crate::{
    crypto_shared::types::CKDResponse,
    errors::{Error, RequestError},
    primitives::ckd::{CKDRequest, CKDRequestArgs},
    storage_keys::StorageKey,
    tee::{proposal::AllowedMpcDockerImage, quote::TeeQuoteStatus, tee_state::TeeState},
    update::{ProposeUpdateArgs, ProposedUpdates, Update, UpdateId},
};
use attestation::attestation::Attestation;
use config::{Config, InitConfig};
use crypto_shared::{
    derive_key_secp256k1, derive_tweak,
    kdf::{check_ec_signature, derive_public_key_edwards_point_ed25519},
    near_public_key_to_affine_point,
    types::{PublicKeyExtended, PublicKeyExtendedConversionError, SignatureResponse},
};
use errors::{
    DomainError, InvalidParameters, InvalidState, PublicKeyError, RespondError, TeeError,
};
use k256::elliptic_curve::{sec1::ToEncodedPoint, PrimeField};
use near_sdk::{
    env::{self, ed25519_verify},
    log, near, near_bindgen,
    store::LookupMap,
    AccountId, CryptoHash, CurveType, Gas, GasWeight, NearToken, Promise, PromiseError,
    PromiseOrValue, PublicKey,
};
use primitives::{
    domain::{DomainConfig, DomainId, DomainRegistry, SignatureScheme},
    key_state::{AuthenticatedParticipantId, EpochId, KeyEventId, Keyset},
    signature::{SignRequest, SignRequestArgs, SignatureRequest, YieldIndex},
    thresholds::{Threshold, ThresholdParameters},
};
use state::{running::RunningContractState, ProtocolContractState};
use tee::{
    proposal::MpcDockerImageHash,
    tee_state::{NodeId, TeeValidationResult},
};

/// Gas required for a sign request
const GAS_FOR_SIGN_CALL: Gas = Gas::from_tgas(15);

/// Gas required for a CKD request
const GAS_FOR_CKD_CALL: Gas = Gas::from_tgas(15);

/// Register used to receive data id from `promise_await_data`
const DATA_ID_REGISTER: u64 = 0;

/// Prepaid gas for a `return_signature_and_clean_state_on_success` call
const RETURN_SIGNATURE_AND_CLEAN_STATE_ON_SUCCESS_CALL_GAS: Gas = Gas::from_tgas(7);

/// Prepaid gas for a `return_ck_and_clean_state_on_success` call
const RETURN_CK_AND_CLEAN_STATE_ON_SUCCESS_CALL_GAS: Gas = Gas::from_tgas(7);

/// Prepaid gas for a `update_config` call
const UPDATE_CONFIG_GAS: Gas = Gas::from_tgas(5);

/// Prepaid gas for a `fail_on_timeout` call
const FAIL_ON_TIMEOUT_GAS: Gas = Gas::from_tgas(2);

/// Prepaid gas for a `clean_tee_status` call
const CLEAN_TEE_STATUS_GAS: Gas = Gas::from_tgas(3);

/// Confidential Key Derivation only supports secp256k1
const CDK_SUPPORTED_SIGNATURE_CURVE: CurveType = CurveType::SECP256K1;

impl Default for MpcContract {
    fn default() -> Self {
        env::panic_str("Calling default not allowed.");
    }
}

#[near_bindgen]
#[near(serializers=[borsh])]
#[derive(Debug)]
pub struct MpcContract {
    protocol_state: ProtocolContractState,
    pending_signature_requests: LookupMap<SignatureRequest, YieldIndex>,
    pending_ckd_requests: LookupMap<CKDRequest, YieldIndex>,
    proposed_updates: ProposedUpdates,
    config: Config,
    tee_state: TeeState,
    accept_requests: bool,
}

impl MpcContract {
    pub(crate) fn public_key_extended(
        &self,
        domain_id: DomainId,
    ) -> Result<PublicKeyExtended, Error> {
        self.protocol_state.public_key(domain_id)
    }

    fn threshold(&self) -> Result<Threshold, Error> {
        self.protocol_state.threshold()
    }

    /// Returns true if the request was already pending
    fn add_signature_request(&mut self, request: &SignatureRequest, data_id: CryptoHash) -> bool {
        self.pending_signature_requests
            .insert(request.clone(), YieldIndex { data_id })
            .is_some()
    }

    /// Returns true if the request was already pending
    fn add_ckd_request(&mut self, request: &CKDRequest, data_id: CryptoHash) -> bool {
        self.pending_ckd_requests
            .insert(request.clone(), YieldIndex { data_id })
            .is_some()
    }
<<<<<<< HEAD

    fn get_pending_ckd_request(&self, request: &CKDRequest) -> Option<YieldIndex> {
        self.pending_ckd_requests.get(request).cloned()
    }

    pub fn init(parameters: ThresholdParameters, init_config: Option<InitConfig>) -> Self {
        log!(
            "init: parameters={:?}, init_config={:?}",
            parameters,
            init_config,
        );
        parameters.validate().unwrap();

        Self {
            protocol_state: ProtocolContractState::Running(RunningContractState::new(
                DomainRegistry::default(),
                Keyset::new(EpochId::new(0), Vec::new()),
                parameters,
            )),
            pending_signature_requests: LookupMap::new(StorageKey::PendingSignatureRequestsV2),
            pending_ckd_requests: LookupMap::new(StorageKey::PendingCKDRequests),
            proposed_updates: ProposedUpdates::default(),
            config: Config::from(init_config),
            tee_state: TeeState::default(),
            accept_requests: true,
        }
    }

    pub fn start_keygen_instance(&mut self, key_event_id: KeyEventId) -> Result<(), Error> {
        self.protocol_state
            .start_keygen_instance(key_event_id, self.config.key_event_timeout_blocks)
    }

    pub fn start_reshare_instance(&mut self, key_event_id: KeyEventId) -> Result<(), Error> {
        self.protocol_state
            .start_reshare_instance(key_event_id, self.config.key_event_timeout_blocks)
    }

    pub fn vote_reshared(&mut self, key_event_id: KeyEventId) -> Result<bool, Error> {
        if let Some(new_state) = self.protocol_state.vote_reshared(key_event_id)? {
            // Resharing has concluded, transition to running state
            self.protocol_state = new_state;
            Ok(true)
        } else {
            Ok(false)
        }
    }

    pub fn vote_cancel_resharing(&mut self) -> Result<(), Error> {
        if let Some(new_state) = self.protocol_state.vote_cancel_resharing()? {
            self.protocol_state = new_state;
        }

        Ok(())
    }

    pub fn vote_pk(
        &mut self,
        key_event_id: KeyEventId,
        public_key: PublicKey,
    ) -> Result<(), Error> {
        let extended_key =
            public_key
                .try_into()
                .map_err(|err: PublicKeyExtendedConversionError| {
                    InvalidParameters::MalformedPayload.message(err.to_string())
                })?;

        if let Some(new_state) = self.protocol_state.vote_pk(key_event_id, extended_key)? {
            self.protocol_state = new_state;
        }

        Ok(())
    }

    pub fn vote_abort_key_event_instance(&mut self, key_event_id: KeyEventId) -> Result<(), Error> {
        self.protocol_state
            .vote_abort_key_event_instance(key_event_id)
    }

    pub fn vote_cancel_keygen(&mut self, next_domain_id: u64) -> Result<(), Error> {
        if let Some(new_state) = self.protocol_state.vote_cancel_keygen(next_domain_id)? {
            self.protocol_state = new_state;
        }
        Ok(())
    }

    pub fn vote_new_parameters(
        &mut self,
        prospective_epoch_id: EpochId,
        proposal: &ThresholdParameters,
    ) -> Result<(), Error> {
        if let Some(new_state) = self
            .protocol_state
            .vote_new_parameters(prospective_epoch_id, proposal)?
        {
            self.protocol_state = new_state;
        }
        Ok(())
    }

    pub fn vote_add_domains(&mut self, domains: Vec<DomainConfig>) -> Result<(), Error> {
        if let Some(new_state) = self.protocol_state.vote_add_domains(domains)? {
            self.protocol_state = new_state;
        }
        Ok(())
    }

    pub fn vote_code_hash(&mut self, code_hash: MpcDockerImageHash) -> Result<(), Error> {
        let ProtocolContractState::Running(state) = &self.protocol_state else {
            return Err(InvalidState::ProtocolStateNotRunning.into());
        };

        let participant = AuthenticatedParticipantId::new(state.parameters.participants())?;
        let votes = self.tee_state.vote(code_hash.clone(), &participant);

        // If the vote threshold is met and the new Docker hash is allowed by the TEE's RTMR3,
        // update the state
        if votes >= self.threshold()?.value() {
            self.tee_state.whitelist_tee_proposal(
                code_hash,
                self.config.tee_upgrade_deadline_duration_blocks,
            );
        }

        Ok(())
    }

    pub fn latest_code_hash(&self) -> MpcDockerImageHash {
        self.tee_state
            .get_allowed_mpc_docker_image_hashes(self.config.tee_upgrade_deadline_duration_blocks)
            .last()
            .expect("there must be at least one allowed code hash")
            .clone()
    }

    pub fn clean_tee_status(&mut self) -> Result<(), Error> {
        let participants = match &self.protocol_state {
            ProtocolContractState::Running(state) => state.parameters.participants(),
            _ => {
                return Err(InvalidState::ProtocolStateNotRunning.into());
            }
        };

        self.tee_state.clean_non_participants(participants);
        Ok(())
    }
=======
>>>>>>> 8ce34d6d
}

// User contract API
#[near_bindgen]
impl MpcContract {
    /// `key_version` must be less than or equal to the value at `latest_key_version`
    /// To avoid overloading the network with too many requests,
    /// we ask for a small deposit for each signature request.
    #[handle_result]
    #[payable]
    pub fn sign(&mut self, request: SignRequestArgs) {
        log!(
            "sign: predecessor={:?}, request={:?}",
            env::predecessor_account_id(),
            request
        );

        let request: SignRequest = request.try_into().unwrap();
        let Ok(public_key) = self.public_key(Some(request.domain_id)) else {
            env::panic_str(
                &InvalidParameters::DomainNotFound {
                    provided: request.domain_id,
                }
                .to_string(),
            );
        };

        let curve_type = public_key.curve_type();

        // ensure the signer sent a valid signature request
        // It's important we fail here because the MPC nodes will fail in an identical way.
        // This allows users to get the error message
        match &curve_type {
            CurveType::SECP256K1 => {
                let hash = *request.payload.as_ecdsa().expect("Payload is not Ecdsa");
                k256::Scalar::from_repr(hash.into())
                    .into_option()
                    .expect("Ecdsa payload cannot be converted to Scalar");
            }
            CurveType::ED25519 => {
                request.payload.as_eddsa().expect("Payload is not EdDSA");
            }
        }

        // Make sure sign call will not run out of gas doing yield/resume logic
        if env::prepaid_gas() < GAS_FOR_SIGN_CALL {
            env::panic_str(
                &InvalidParameters::InsufficientGas
                    .message(format!(
                        "Provided: {}, required: {}",
                        env::prepaid_gas(),
                        GAS_FOR_SIGN_CALL
                    ))
                    .to_string(),
            );
        }

        let predecessor = env::predecessor_account_id();
        // Check deposit and refund if required
        let deposit = env::attached_deposit();
        match deposit.checked_sub(NearToken::from_yoctonear(1)) {
            None => {
                env::panic_str(
                    &InvalidParameters::InsufficientDeposit
                        .message(format!(
                            "Require a deposit of 1 yoctonear, found: {}",
                            deposit.as_yoctonear(),
                        ))
                        .to_string(),
                );
            }
            Some(diff) => {
                if diff > NearToken::from_yoctonear(0) {
                    log!("refund excess deposit {diff} to {predecessor}");
                    Promise::new(predecessor.clone()).transfer(diff);
                }
            }
        }

        let request = SignatureRequest::new(
            request.domain_id,
            request.payload,
            &predecessor,
            &request.path,
        );

        if !self.accept_requests {
            env::panic_str(&TeeError::TeeValidationFailed.to_string())
        }

        let promise_index = env::promise_yield_create(
            "return_signature_and_clean_state_on_success",
            &serde_json::to_vec(&(&request,)).unwrap(),
            RETURN_SIGNATURE_AND_CLEAN_STATE_ON_SUCCESS_CALL_GAS,
            GasWeight(0),
            DATA_ID_REGISTER,
        );

        // Store the request in the contract's local state
        let return_sig_id: CryptoHash = env::read_register(DATA_ID_REGISTER)
            .expect("read_register failed")
            .try_into()
            .expect("conversion to CryptoHash failed");
        if self.add_signature_request(&request, return_sig_id) {
            log!("signature request already present, overriding callback.")
        }

        env::promise_return(promise_index);
    }

    /// This is the root public key combined from all the public keys of the participants.
    /// The domain parameter specifies which domain we're querying the public key for;
    /// the default is the first domain.
    #[handle_result]
    pub fn public_key(&self, domain_id: Option<DomainId>) -> Result<PublicKey, Error> {
        let domain_id = domain_id.unwrap_or_else(DomainId::legacy_ecdsa_id);
        self.public_key_extended(domain_id).map(Into::into)
    }

    /// This is the derived public key of the caller given path and predecessor
    /// if predecessor is not provided, it will be the caller of the contract.
    ///
    /// The domain parameter specifies which domain we're deriving the public key for;
    /// the default is the first domain.
    #[handle_result]
    pub fn derived_public_key(
        &self,
        path: String,
        predecessor: Option<AccountId>,
        domain_id: Option<DomainId>,
    ) -> Result<PublicKey, Error> {
        let predecessor: AccountId = predecessor.unwrap_or_else(env::predecessor_account_id);
        let tweak = derive_tweak(&predecessor, &path);

        let domain = domain_id.unwrap_or_else(DomainId::legacy_ecdsa_id);
        let public_key = self.public_key_extended(domain)?;

        let derived_public_key = match public_key {
            PublicKeyExtended::Secp256k1 { near_public_key } => {
                let derived_public_key =
                    derive_key_secp256k1(&near_public_key_to_affine_point(near_public_key), &tweak)
                        .map_err(PublicKeyError::from)?;

                let encoded_point = derived_public_key.to_encoded_point(false);
                let slice: &[u8] = &encoded_point.as_bytes()[1..65];
                PublicKey::from_parts(CurveType::SECP256K1, slice.to_vec())
            }
            PublicKeyExtended::Ed25519 { edwards_point, .. } => {
                let derived_public_key_edwards_point =
                    derive_public_key_edwards_point_ed25519(&edwards_point, &tweak);

                let encoded_point: [u8; 32] =
                    derived_public_key_edwards_point.compress().to_bytes();

                PublicKey::from_parts(CurveType::ED25519, encoded_point.into())
            }
        };

        derived_public_key.map_err(|_| PublicKeyError::DerivedKeyConversionFailed.into())
    }

    /// Key versions refer new versions of the root key that we may choose to generate on cohort
    /// changes. Older key versions will always work but newer key versions were never held by
    /// older signers. Newer key versions may also add new security features, like only existing
    /// within a secure enclave. The signature_scheme parameter specifies which protocol
    /// we're querying the latest version for. The default is Secp256k1. The default is **NOT**
    /// to query across all protocols.
    pub fn latest_key_version(&self, signature_scheme: Option<SignatureScheme>) -> u32 {
        self.state()
            .most_recent_domain_for_protocol(signature_scheme.unwrap_or_default())
            .unwrap()
            .0 as u32
    }

    /// To avoid overloading the network with too many requests,
    /// we ask for a small deposit for each ckd request.
    #[handle_result]
    #[payable]
    pub fn request_app_private_key(&mut self, request: CKDRequestArgs) {
        log!(
            "request_app_private_key: predecessor={:?}, request={:?}",
            env::predecessor_account_id(),
            request
        );

        let Ok(public_key) = self.public_key(Some(request.domain_id)) else {
            env::panic_str(
                &InvalidParameters::DomainNotFound {
                    provided: request.domain_id,
                }
                .to_string(),
            );
        };

        if public_key.curve_type() != CDK_SUPPORTED_SIGNATURE_CURVE {
            env::panic_str(
                &InvalidParameters::InvalidDomainId
                    .message("Provided domain ID key type is not secp256k1")
                    .to_string(),
            )
        }

        if request.app_public_key.curve_type() != CDK_SUPPORTED_SIGNATURE_CURVE {
            env::panic_str(
                &InvalidParameters::InvalidDomainId
                    .message("Provided app public key type is not secp256k1")
                    .to_string(),
            )
        }

        // Make sure CKD call will not run out of gas doing yield/resume logic
        if env::prepaid_gas() < GAS_FOR_CKD_CALL {
            env::panic_str(
                &InvalidParameters::InsufficientGas
                    .message(format!(
                        "Provided: {}, required: {}",
                        env::prepaid_gas(),
                        GAS_FOR_CKD_CALL
                    ))
                    .to_string(),
            );
        }

        let predecessor = env::predecessor_account_id();
        // Check deposit and refund if required
        let deposit = env::attached_deposit();
        match deposit.checked_sub(NearToken::from_yoctonear(1)) {
            None => {
                env::panic_str(
                    &InvalidParameters::InsufficientDeposit
                        .message(format!(
                            "Require a deposit of 1 yoctonear, found: {}",
                            deposit.as_yoctonear(),
                        ))
                        .to_string(),
                );
            }
            Some(diff) => {
                if diff > NearToken::from_yoctonear(0) {
                    log!("refund excess deposit {diff} to {predecessor}");
                    Promise::new(predecessor.clone()).transfer(diff);
                }
            }
        }

        let mpc_contract = self;

        if !mpc_contract.accept_requests {
            env::panic_str(&TeeError::TeeValidationFailed.to_string())
        }

        let app_id = env::predecessor_account_id();
        let request = CKDRequest::new(request.app_public_key, app_id, request.domain_id);

        let promise_index = env::promise_yield_create(
            "return_ck_and_clean_state_on_success",
            &serde_json::to_vec(&(&request,)).unwrap(),
            RETURN_CK_AND_CLEAN_STATE_ON_SUCCESS_CALL_GAS,
            GasWeight(0),
            DATA_ID_REGISTER,
        );

        // Store the request in the contract's local state
        let return_ck_id: CryptoHash = env::read_register(DATA_ID_REGISTER)
            .expect("read_register failed")
            .try_into()
            .expect("conversion to CryptoHash failed");
        if mpc_contract.add_ckd_request(&request, return_ck_id) {
            log!("request already present, overriding callback.")
        }

        env::promise_return(promise_index);
    }
}

// Node API
#[near_bindgen]
impl MpcContract {
    #[handle_result]
    pub fn respond(
        &mut self,
        request: SignatureRequest,
        response: SignatureResponse,
    ) -> Result<(), Error> {
        let signer = env::signer_account_id();
        log!("respond: signer={}, request={:?}", &signer, &request);

        if !self.protocol_state.is_running_or_resharing() {
            return Err(InvalidState::ProtocolStateNotRunning.into());
        }

        if !self.accept_requests {
            return Err(TeeError::TeeValidationFailed.into());
        }

        let domain = request.domain_id;
        let public_key = self.public_key_extended(domain)?;

        let signature_is_valid = match (&response, public_key) {
            (
                SignatureResponse::Secp256k1(signature_response),
                PublicKeyExtended::Secp256k1 { near_public_key },
            ) => {
                // generate the expected public key
                let expected_public_key = derive_key_secp256k1(
                    &near_public_key_to_affine_point(near_public_key),
                    &request.tweak,
                )
                .map_err(RespondError::from)?;

                let payload_hash = request.payload.as_ecdsa().expect("Payload is not ECDSA");

                // Check the signature is correct
                check_ec_signature(
                    &expected_public_key,
                    &signature_response.big_r.affine_point,
                    &signature_response.s.scalar,
                    payload_hash,
                    signature_response.recovery_id,
                )
                .is_ok()
            }
            (
                SignatureResponse::Ed25519 { signature },
                PublicKeyExtended::Ed25519 {
                    edwards_point: public_key_edwards_point,
                    ..
                },
            ) => {
                let derived_public_key_edwards_point = derive_public_key_edwards_point_ed25519(
                    &public_key_edwards_point,
                    &request.tweak,
                );
                let derived_public_key_32_bytes =
                    *derived_public_key_edwards_point.compress().as_bytes();

                let message = request.payload.as_eddsa().expect("Payload is not EdDSA");

                ed25519_verify(signature.as_bytes(), message, &derived_public_key_32_bytes)
            }
            (signature_response, public_key_requested) => {
                return Err(RespondError::SignatureSchemeMismatch.message(format!(
                    "Signature response from MPC: {:?}. Key requested by user {:?}",
                    signature_response, public_key_requested
                )));
            }
        };

        if !signature_is_valid {
            return Err(RespondError::InvalidSignature.into());
        }

        // First get the yield promise of the (potentially timed out) request.
        if let Some(YieldIndex { data_id }) = self.pending_signature_requests.remove(&request) {
            // Finally, resolve the promise. This will have no effect if the request already timed.
            env::promise_yield_resume(&data_id, &serde_json::to_vec(&response).unwrap());
            Ok(())
        } else {
            Err(InvalidParameters::RequestNotFound.into())
        }
    }

    #[handle_result]
    pub fn respond_ckd(&mut self, request: CKDRequest, response: CKDResponse) -> Result<(), Error> {
        let signer = env::signer_account_id();
        log!("respond_ckd: signer={}, request={:?}", &signer, &request);

        if !self.protocol_state.is_running_or_resharing() {
            return Err(InvalidState::ProtocolStateNotRunning.into());
        }

        if !self.accept_requests {
            return Err(TeeError::TeeValidationFailed.into());
        }

        // First get the yield promise of the (potentially timed out) request.
        if let Some(YieldIndex { data_id }) = self.pending_ckd_requests.remove(&request) {
            // Finally, resolve the promise. This will have no effect if the request already timed.
            env::promise_yield_resume(&data_id, &serde_json::to_vec(&response).unwrap());
            Ok(())
        } else {
            Err(InvalidParameters::RequestNotFound.into())
        }
    }

    /// (Prospective) Participants can submit their tee participant information through this
    /// endpoint.
    #[payable]
    #[handle_result]
    pub fn submit_participant_info(
        &mut self,
        #[serializer(borsh)] proposed_participant_attestation: Attestation,
        #[serializer(borsh)] tls_public_key: PublicKey,
    ) -> Result<(), Error> {
        let account_id = env::signer_account_id();
        let account_key = env::signer_account_pk();

        log!(
            "submit_participant_info: signer={}, proposed_participant_attestation={:?}, account_key={:?}",
            account_id,
            proposed_participant_attestation,
            account_key
        );

        // Save the initial storage usage to know how much to charge the proposer for the storage
        // used
        let initial_storage = env::storage_usage();

        // Verify the TEE quote and Docker image for the proposed participant
        let status = self.tee_state.verify_proposed_participant_attestation(
            &proposed_participant_attestation,
            tls_public_key.clone(),
            self.config.tee_upgrade_deadline_duration_blocks,
        );

        if status == TeeQuoteStatus::Invalid {
            return Err(InvalidParameters::InvalidTeeRemoteAttestation
                .message("TeeQuoteStatus is invalid".to_string()));
        }

        // Add the participant information to the contract state
        let is_new_attestation = self.tee_state.add_participant(
            NodeId {
                account_id: account_id.clone(),
                tls_public_key,
            },
            proposed_participant_attestation,
        );

        // Both participants and non-participants can propose. Non-participants must pay for the
        // storage they use; participants do not.
        if self.voter_account().is_err() || is_new_attestation {
            let storage_used = env::storage_usage() - initial_storage;
            let cost = env::storage_byte_cost().saturating_mul(storage_used as u128);
            let attached = env::attached_deposit();

            if attached < cost {
                return Err(InvalidParameters::InsufficientDeposit.message(format!(
                    "Attached {}, Required {}",
                    attached.as_yoctonear(),
                    cost.as_yoctonear(),
                )));
            }

            // Refund the difference if the proposer attached more than required
            if let Some(diff) = attached.checked_sub(cost) {
                if diff > NearToken::from_yoctonear(0) {
                    Promise::new(account_id).transfer(diff);
                }
            }
        }

        Ok(())
    }

    /// Propose a new set of parameters (participants and threshold) for the MPC network.
    /// If a threshold number of votes are reached on the exact same proposal, this will transition
    /// the contract into the Resharing state.
    ///
    /// The epoch_id must be equal to 1 plus the current epoch ID (if Running) or prospective epoch
    /// ID (if Resharing). Otherwise the vote is ignored. This is to prevent late transactions from
    /// accidentally voting on outdated proposals.
    #[handle_result]
    pub fn vote_new_parameters(
        &mut self,
        prospective_epoch_id: EpochId,
        proposal: ThresholdParameters,
    ) -> Result<(), Error> {
        log!(
            "vote_new_parameters: signer={}, proposal={:?}",
            env::signer_account_id(),
            proposal,
        );

        let validation_result = self.tee_state.validate_tee(
            proposal.participants(),
            self.config.tee_upgrade_deadline_duration_blocks,
        );

        let proposed_participants = proposal.participants();

        match validation_result {
            TeeValidationResult::Full => {
                if let Some(new_state) = self
                    .protocol_state
                    .vote_new_parameters(prospective_epoch_id, &proposal)?
                {
                    self.protocol_state = new_state;
                }
                Ok(())
            }
            TeeValidationResult::Partial {
                participants_with_valid_attestation,
            } => {
                let invalid_participants: Vec<_> = proposed_participants
                    .participants()
                    .iter()
                    .filter(|(account_id, _, _)| {
                        participants_with_valid_attestation.is_participant(account_id)
                    })
                    .collect();

                Err(
                    InvalidParameters::InvalidTeeRemoteAttestation.message(format!(
                        "The following participants have invalid TEE status: {:#?}",
                        invalid_participants
                    )),
                )
            }
        }
    }

    /// Propose adding a new set of domains for the MPC network.
    /// If a threshold number of votes are reached on the exact same proposal, this will transition
    /// the contract into the Initializing state to generate keys for the new domains.
    ///
    /// The specified list of domains must have increasing and contiguous IDs, and the first ID
    /// must be the same as the `next_domain_id` returned by state().
    #[handle_result]
    pub fn vote_add_domains(&mut self, domains: Vec<DomainConfig>) -> Result<(), Error> {
        log!(
            "vote_add_domains: signer={}, domains={:?}",
            env::signer_account_id(),
            domains,
        );

        if let Some(new_state) = self.protocol_state.vote_add_domains(domains)? {
            self.protocol_state = new_state;
        }
        Ok(())
    }

    /// Starts a new attempt to generate a key for the current domain.
    /// This only succeeds if the signer is the leader (the participant with the lowest ID).
    #[handle_result]
    pub fn start_keygen_instance(&mut self, key_event_id: KeyEventId) -> Result<(), Error> {
        log!("start_keygen_instance: signer={}", env::signer_account_id(),);
        self.protocol_state
            .start_keygen_instance(key_event_id, self.config.key_event_timeout_blocks)
    }

    /// Casts a vote for `public_key` for the attempt identified by `key_event_id`.
    ///
    /// The effect of this method is either:
    ///  - Returns error (which aborts with no changes), if there is no active key generation
    ///    attempt (including if the attempt timed out), if the signer is not a participant, or if
    ///    the key_event_id corresponds to a different domain, different epoch, or different attempt
    ///    from the current key generation attempt.
    ///  - Returns Ok(()), with one of the following changes:
    ///    - A vote has been collected but we don't have enough votes yet.
    ///    - This vote is for a public key that disagrees from an earlier voted public key, causing
    ///      the attempt to abort; another call to `start` is then necessary.
    ///    - Everyone has now voted for the same public key; the state transitions into generating a
    ///      key for the next domain.
    ///    - Same as the last case, except that all domains have a generated key now, and the state
    ///      transitions into Running with the newly generated keys.
    #[handle_result]
    pub fn vote_pk(
        &mut self,
        key_event_id: KeyEventId,
        public_key: PublicKey,
    ) -> Result<(), Error> {
        log!(
            "vote_pk: signer={}, key_event_id={:?}, public_key={:?}",
            env::signer_account_id(),
            key_event_id,
            public_key,
        );

        let extended_key =
            public_key
                .try_into()
                .map_err(|err: PublicKeyExtendedConversionError| {
                    InvalidParameters::MalformedPayload.message(err.to_string())
                })?;

        if let Some(new_state) = self.protocol_state.vote_pk(key_event_id, extended_key)? {
            self.protocol_state = new_state;
        }

        Ok(())
    }

    /// Starts a new attempt to reshare the key for the current domain.
    /// This only succeeds if the signer is the leader (the participant with the lowest ID).
    #[handle_result]
    pub fn start_reshare_instance(&mut self, key_event_id: KeyEventId) -> Result<(), Error> {
        log!(
            "start_reshare_instance: signer={}",
            env::signer_account_id()
        );
        self.protocol_state
            .start_reshare_instance(key_event_id, self.config.key_event_timeout_blocks)
    }

    /// Casts a vote for the successful resharing of the attempt identified by `key_event_id`.
    ///
    /// The effect of this method is either:
    ///  - Returns error (which aborts with no changes), if there is no active key resharing attempt
    ///    (including if the attempt timed out), if the signer is not a participant, or if the
    ///    key_event_id corresponds to a different domain, different epoch, or different attempt
    ///    from the current key resharing attempt.
    ///  - Returns Ok(()), with one of the following changes:
    ///    - A vote has been collected but we don't have enough votes yet.
    ///    - Everyone has now voted; the state transitions into resharing the key for the next
    ///      domain.
    ///    - Same as the last case, except that all domains' keys have been reshared now, and the
    ///      state transitions into Running with the newly reshared keys.
    #[handle_result]
    pub fn vote_reshared(&mut self, key_event_id: KeyEventId) -> Result<(), Error> {
        log!(
            "vote_reshared: signer={}, resharing_id={:?}",
            env::signer_account_id(),
            key_event_id,
        );

        let resharing_concluded =
            if let Some(new_state) = self.protocol_state.vote_reshared(key_event_id)? {
                // Resharing has concluded, transition to running state
                self.protocol_state = new_state;
                true
            } else {
                false
            };

        if resharing_concluded {
            // Spawn a promise to clean up TEE information for non-participants
            Promise::new(env::current_account_id()).function_call(
                "clean_tee_status".to_string(),
                vec![],
                NearToken::from_yoctonear(0),
                CLEAN_TEE_STATUS_GAS,
            );
        }

        Ok(())
    }

    /// Casts a vote to cancel the current key resharing. If a threshold number of unique
    /// votes are collected to cancel the resharing, the contract state will revert back to the
    /// previous running state.
    ///
    /// - This method is idempotent, meaning a single account can not make more than one vote.
    /// - Only nodes from the previous running state are allowed to vote.
    ///
    /// Return value:
    /// - [Ok] if the vote was successfully collected.
    /// - [Err] if:
    ///     - The signer is not a participant in the previous running state.
    ///     - The contract is not in a resharing state.
    #[handle_result]
    pub fn vote_cancel_resharing(&mut self) -> Result<(), Error> {
        log!("vote_cancel_resharing: signer={}", env::signer_account_id());

        if let Some(new_state) = self.protocol_state.vote_cancel_resharing()? {
            self.protocol_state = new_state;
        }

        Ok(())
    }

    /// Casts a vote to cancel key generation. Any keys that have already been generated
    /// are kept and we transition into Running state; remaining domains are permanently deleted.
    /// Deleted domain IDs cannot be reused again in future calls to vote_add_domains.
    ///
    /// A next_domain_id that matches that in the state's domains struct must be passed in. This is
    /// to prevent stale requests from accidentally cancelling a future key generation state.
    #[handle_result]
    pub fn vote_cancel_keygen(&mut self, next_domain_id: u64) -> Result<(), Error> {
        log!("vote_cancel_keygen: signer={}", env::signer_account_id());

        if let Some(new_state) = self.protocol_state.vote_cancel_keygen(next_domain_id)? {
            self.protocol_state = new_state;
        }
        Ok(())
    }

    /// Casts a vote to abort the current key event instance. If succesful, the contract aborts the
    /// instance and a new instance with the next attempt_id can be started.
    #[handle_result]
    pub fn vote_abort_key_event_instance(&mut self, key_event_id: KeyEventId) -> Result<(), Error> {
        log!(
            "vote_abort_key_event_instance: signer={}",
            env::signer_account_id()
        );

        self.protocol_state
            .vote_abort_key_event_instance(key_event_id)
    }

    /// Propose update to either code or config, but not both of them at the same time.
    #[payable]
    #[handle_result]
    pub fn propose_update(
        &mut self,
        #[serializer(borsh)] args: ProposeUpdateArgs,
    ) -> Result<UpdateId, Error> {
        // Only voters can propose updates:
        let proposer = self.voter_or_panic();
        let update: Update = args.try_into()?;

        let attached = env::attached_deposit();
        let required = ProposedUpdates::required_deposit(&update);
        if attached < required {
            return Err(InvalidParameters::InsufficientDeposit.message(format!(
                "Attached {}, Required {}",
                attached.as_yoctonear(),
                required.as_yoctonear(),
            )));
        }

        let id = self.proposed_updates.propose(update);

        log!(
            "propose_update: signer={}, id={:?}",
            env::signer_account_id(),
            id,
        );

        // Refund the difference if the proposer attached more than required.
        if let Some(diff) = attached.checked_sub(required) {
            if diff > NearToken::from_yoctonear(0) {
                Promise::new(proposer).transfer(diff);
            }
        }

        Ok(id)
    }

    /// Vote for a proposed update given the [`UpdateId`] of the update.
    ///
    /// Returns Ok(true) if the amount of voters surpassed the threshold and the update was
    /// executed. Returns Ok(false) if the amount of voters did not surpass the threshold.
    /// Returns Err if the update was not found or if the voter is not a participant in the
    /// protocol.
    #[handle_result]
    pub fn vote_update(&mut self, id: UpdateId) -> Result<bool, Error> {
        log!(
            "vote_update: signer={}, id={:?}",
            env::signer_account_id(),
            id,
        );
        let ProtocolContractState::Running(_running_state) = &self.protocol_state else {
            env::panic_str("protocol must be in running state");
        };

        let threshold = self.threshold()?;

        let voter = self.voter_or_panic();
        let Some(votes) = self.proposed_updates.vote(&id, voter) else {
            return Err(InvalidParameters::UpdateNotFound.into());
        };

        // Not enough votes, wait for more.
        if (votes.len() as u64) < threshold.value() {
            return Ok(false);
        }

        let Some(_promise) = self.proposed_updates.do_update(&id, UPDATE_CONFIG_GAS) else {
            return Err(InvalidParameters::UpdateNotFound.into());
        };

        Ok(true)
    }

    #[handle_result]
    pub fn vote_code_hash(&mut self, code_hash: MpcDockerImageHash) -> Result<(), Error> {
        log!(
            "vote_code_hash: signer={}, code_hash={:?}",
            env::signer_account_id(),
            code_hash,
        );
        self.voter_or_panic();

        let ProtocolContractState::Running(state) = &self.protocol_state else {
            return Err(InvalidState::ProtocolStateNotRunning.into());
        };

        let participant = AuthenticatedParticipantId::new(state.parameters.participants())?;
        let votes = self.tee_state.vote(code_hash.clone(), &participant);

        // If the vote threshold is met and the new Docker hash is allowed by the TEE's RTMR3,
        // update the state
        if votes >= self.threshold()?.value() {
            self.tee_state.whitelist_tee_proposal(
                code_hash,
                self.config.tee_upgrade_deadline_duration_blocks,
            );
        }

        Ok(())
    }

<<<<<<< HEAD
    #[handle_result]
    pub fn allowed_code_hashes(&self) -> Result<Vec<MpcDockerImageHash>, Error> {
        log!("allowed_code_hashes: signer={}", env::signer_account_id());
        match self {
            Self::V2(contract) => {
                let tee_upgrade_deadline_duration_blocks =
                    contract.config.tee_upgrade_deadline_duration_blocks;

                Ok(contract
                    .tee_state
                    .get_allowed_mpc_docker_image_hashes(tee_upgrade_deadline_duration_blocks))
            }
            _ => env::panic_str("expected V2"),
        }
    }

    #[handle_result]
    pub fn latest_code_hash(&self) -> Result<MpcDockerImageHash, Error> {
=======
    pub fn allowed_code_hashes(&mut self) -> Vec<MpcDockerImageHash> {
        log!("allowed_code_hashes: signer={}", env::signer_account_id());
        let tee_upgrade_deadline_duration_blocks = self.config.tee_upgrade_deadline_duration_blocks;

        self.tee_state
            .get_allowed_hashes(tee_upgrade_deadline_duration_blocks)
    }

    pub fn latest_code_hash(&mut self) -> MpcDockerImageHash {
>>>>>>> 8ce34d6d
        log!("latest_code_hash: signer={}", env::signer_account_id());

        self.tee_state
            .get_allowed_hashes(self.config.tee_upgrade_deadline_duration_blocks)
            .last()
            .expect("there must be at least one allowed code hash")
            .clone()
    }

    /// Returns all accounts that have TEE attestations stored in the contract.
    /// Note: This includes both current protocol participants and accounts that may have
    /// submitted TEE information but are not currently part of the active participant set.
    pub fn get_tee_accounts(&self) -> Vec<NodeId> {
        log!("get_tee_accounts: signer={}", env::signer_account_id());
        self.tee_state.get_tee_accounts()
    }

    /// Verifies if all current participants have an accepted TEE state.
    /// Automatically enters a resharing, in case one or more participants do not have an accepted
    /// TEE state.
    /// Returns `false` and stops the contract from accepting new signature requests or responses,
    /// in case less than `threshold` participants run in an accepted TEE State.
    #[handle_result]
    pub fn verify_tee(&mut self) -> Result<bool, Error> {
        log!("verify_tee: signer={}", env::signer_account_id());
        let ProtocolContractState::Running(running_state) = &mut self.protocol_state else {
            return Err(InvalidState::ProtocolStateNotRunning.into());
        };
        let current_params = running_state.parameters.clone();

        let tee_upgrade_deadline_duration_blocks = self.config.tee_upgrade_deadline_duration_blocks;

        match self.tee_state.validate_tee(
            current_params.participants(),
            tee_upgrade_deadline_duration_blocks,
        ) {
            TeeValidationResult::Full => {
                self.accept_requests = true;
                log!("All participants have an accepted Tee status");
                Ok(true)
            }
            TeeValidationResult::Partial {
                participants_with_valid_attestation,
            } => {
                let threshold = current_params.threshold().value() as usize;
                let remaining = participants_with_valid_attestation.len();
                if threshold > remaining {
                    log!("Less than `threshold` participants are left with a valid TEE status. This requires manual intervention. We will not accept new signature requests as a safety precaution.");
                    self.accept_requests = false;
                    return Ok(false);
                }

                // here, we set it to true, because at this point, we have at least `threshold`
                // number of participants with an accepted Tee status.
                self.accept_requests = true;

                // do we want to adjust the threshold?
                //let n_participants_new = new_participants.len();
                //let new_threshold = (3 * n_participants_new + 4) / 5; // minimum 60%
                //let new_threshold = new_threshold.max(2); // but also minimum 2
                let new_threshold = threshold;

                let threshold_parameters = ThresholdParameters::new(
                    participants_with_valid_attestation,
                    Threshold::new(new_threshold as u64),
                )
                .expect("Require valid threshold parameters"); // this should never happen.
                current_params.validate_incoming_proposal(&threshold_parameters)?;
                let res = running_state.transition_to_resharing_no_checks(&threshold_parameters);
                if let Some(resharing) = res {
                    self.protocol_state = ProtocolContractState::Resharing(resharing);
                }

                Ok(true)
            }
        }
    }

    /// Private endpoint to clean up TEE information for non-participants after resharing.
    /// This can only be called by the contract itself via a promise.
    #[private]
    #[handle_result]
    pub fn clean_tee_status(&mut self) -> Result<(), Error> {
        log!("clean_tee_status: signer={}", env::signer_account_id());

        let participants = match &self.protocol_state {
            ProtocolContractState::Running(state) => state.parameters.participants(),
            _ => {
                return Err(InvalidState::ProtocolStateNotRunning.into());
            }
        };

        self.tee_state.clean_non_participants(participants);
        Ok(())
    }
}

// Contract developer helper API
#[near_bindgen]
impl MpcContract {
    #[handle_result]
    #[init]
    pub fn init(
        parameters: ThresholdParameters,
        init_config: Option<InitConfig>,
    ) -> Result<Self, Error> {
        log!(
            "init: signer={}, parameters={:?}, init_config={:?}",
            env::signer_account_id(),
            parameters,
            init_config,
        );
        parameters.validate()?;

        parameters.validate().unwrap();

        Ok(Self {
            protocol_state: ProtocolContractState::Running(RunningContractState::new(
                DomainRegistry::default(),
                Keyset::new(EpochId::new(0), Vec::new()),
                parameters,
            )),
            pending_signature_requests: LookupMap::new(StorageKey::PendingSignatureRequestsV2),
            pending_ckd_requests: LookupMap::new(StorageKey::PendingCKDRequests),
            proposed_updates: ProposedUpdates::default(),
            config: Config::from(init_config),
            tee_state: TeeState::default(),
            accept_requests: true,
        })
    }

    // This function can be used to transfer the MPC network to a new contract.
    #[private]
    #[init]
    #[handle_result]
    pub fn init_running(
        domains: Vec<DomainConfig>,
        next_domain_id: u64,
        keyset: Keyset,
        parameters: ThresholdParameters,
        init_config: Option<InitConfig>,
    ) -> Result<Self, Error> {
        log!(
            "init_running: signer={}, domains={:?}, keyset={:?}, parameters={:?}, init_config={:?}",
            env::signer_account_id(),
            domains,
            keyset,
            parameters,
            init_config,
        );
        parameters.validate()?;
        let domains = DomainRegistry::from_raw_validated(domains, next_domain_id)?;

        // Check that the domains match exactly those in the keyset.
        let domain_ids_from_domains = domains.domains().iter().map(|d| d.id).collect::<Vec<_>>();
        let domain_ids_from_keyset = keyset
            .domains
            .iter()
            .map(|k| k.domain_id)
            .collect::<Vec<_>>();
        if domain_ids_from_domains != domain_ids_from_keyset {
            return Err(DomainError::DomainsMismatch.into());
        }

        Ok(MpcContract {
            config: Config::from(init_config),
            protocol_state: ProtocolContractState::Running(RunningContractState::new(
                domains, keyset, parameters,
            )),
            pending_signature_requests: LookupMap::new(StorageKey::PendingSignatureRequestsV2),
            pending_ckd_requests: LookupMap::new(StorageKey::PendingCKDRequests),
            proposed_updates: Default::default(),
            tee_state: Default::default(),
            accept_requests: true,
        })
    }

    /// This will be called internally by the contract to migrate the state when a new contract
    /// is deployed. This function should be changed every time state is changed to do the proper
    /// migrate flow.
    ///
    /// If nothing is changed, then this function will just return the current state. If it fails
    /// to read the state, then it will return an error.
    #[private]
    #[init(ignore_state)]
    #[handle_result]
    pub fn migrate() -> Result<Self, Error> {
        log!("migrating contract");
        if let Some(contract) = env::state_read::<v0_state::VersionedMpcContract>() {
            return match contract {
                v0_state::VersionedMpcContract::V1(x) => Ok(x.into()),
                _ => env::panic_str("expected V1"),
            };
        }
        Err(InvalidState::ContractStateIsMissing.into())
    }

    pub fn state(&self) -> &ProtocolContractState {
        &self.protocol_state
    }

<<<<<<< HEAD
    pub fn allowed_docker_image_hashes(&self) -> Vec<AllowedMpcDockerImage> {
        match self {
            Self::V2(mpc_contract) => mpc_contract
                .tee_state
                .get_allowed_mpc_docker_images(
                    mpc_contract.config.tee_upgrade_deadline_duration_blocks,
                )
                .into_iter()
                .cloned()
                .collect(),
            _ => env::panic_str("expected V2"),
        }
=======
    pub fn allowed_docker_image_hashes(&self) -> Vec<AllowedDockerImageHash> {
        let tee_upgrade_deadline_duration_blocks = self.config.tee_upgrade_deadline_duration_blocks;

        let current_block_height = env::block_height();

        // this is a query method, meaning no `&mut self`, so we need to clone.
        let mut allowed_image_hashes = self.tee_state.allowed_docker_image_hashes.clone();

        allowed_image_hashes
            .get(current_block_height, tee_upgrade_deadline_duration_blocks)
            .to_vec()
>>>>>>> 8ce34d6d
    }

    pub fn get_pending_request(&self, request: &SignatureRequest) -> Option<YieldIndex> {
        self.pending_signature_requests.get(request).cloned()
    }

    pub fn get_pending_ckd_request(&self, request: &CKDRequest) -> Option<YieldIndex> {
        self.pending_ckd_requests.get(request).cloned()
    }

    pub fn config(&self) -> &Config {
        &self.config
    }

    // contract version
    pub fn version(&self) -> String {
        env!("CARGO_PKG_VERSION").to_string()
    }

    /// Upon success, removes the signature from state and returns it.
    /// If the signature request times out, removes the signature request from state and panics to
    /// fail the original transaction
    #[private]
    pub fn return_signature_and_clean_state_on_success(
        &mut self,
        request: SignatureRequest, // this change here should actually be ok.
        #[callback_result] signature: Result<SignatureResponse, PromiseError>,
    ) -> PromiseOrValue<SignatureResponse> {
        match signature {
            Ok(signature) => PromiseOrValue::Value(signature),
            Err(_) => {
                self.pending_signature_requests.remove(&request);
                let promise = Promise::new(env::current_account_id()).function_call(
                    "fail_on_timeout".to_string(),
                    vec![],
                    NearToken::from_near(0),
                    FAIL_ON_TIMEOUT_GAS,
                );
                near_sdk::PromiseOrValue::Promise(promise.as_return())
            }
        }
    }

    /// Upon success, removes the confidential key from state and returns it.
    /// If the ckd request times out, removes the ckd request from state and panics to fail the
    /// original transaction
    #[private]
    pub fn return_ck_and_clean_state_on_success(
        &mut self,
        request: CKDRequest,
        #[callback_result] ck: Result<CKDResponse, PromiseError>,
    ) -> PromiseOrValue<CKDResponse> {
        match ck {
            Ok(ck) => PromiseOrValue::Value(ck),
            Err(_) => {
                self.pending_ckd_requests.remove(&request);
                let promise = Promise::new(env::current_account_id()).function_call(
                    "fail_on_timeout".to_string(),
                    vec![],
                    NearToken::from_near(0),
                    FAIL_ON_TIMEOUT_GAS,
                );
                near_sdk::PromiseOrValue::Promise(promise.as_return())
            }
        }
    }

    #[private]
    pub fn fail_on_timeout(&self) {
        // To stay consistent with the old version of the timeout error
        env::panic_str(&RequestError::Timeout.to_string());
    }

    #[private]
    pub fn update_config(&mut self, config: Config) {
        self.config = config;
    }

    /// Get our own account id as a voter. Returns an error if we are not a participant.
    fn voter_account(&self) -> Result<AccountId, Error> {
        let voter = env::signer_account_id();
        self.protocol_state.authenticate_update_vote()?;
        Ok(voter)
    }

    /// Get our own account id as a voter. If we are not a participant, panic.
    fn voter_or_panic(&self) -> AccountId {
        match self.voter_account() {
            Ok(voter) => voter,
            Err(err) => env::panic_str(&format!("not a voter, {:?}", err)),
        }
    }
}

#[cfg(not(target_arch = "wasm32"))]
#[cfg(test)]
mod tests {
    use super::*;
    use crate::crypto_shared::k256_types::{self, SerializableAffinePoint};
    use crate::primitives::{
        domain::{DomainConfig, DomainId, SignatureScheme},
        participants::Participants,
        signature::{Payload, Tweak},
        test_utils::gen_participants,
    };
    use attestation::attestation::{Attestation, MockAttestation};
    use k256::{
        self,
        ecdsa::SigningKey,
        elliptic_curve::point::DecompactPoint,
        {elliptic_curve, AffinePoint, Secp256k1},
    };
    use near_sdk::{test_utils::VMContextBuilder, testing_env, NearToken, VMContext};
    use primitives::key_state::{AttemptId, KeyForDomain};
    use rand::{rngs::OsRng, RngCore};

    pub fn derive_secret_key(secret_key: &k256::SecretKey, tweak: &Tweak) -> k256::SecretKey {
        let tweak = k256::Scalar::from_repr(tweak.as_bytes().into()).unwrap();
        k256::SecretKey::new((tweak + secret_key.to_nonzero_scalar().as_ref()).into())
    }

    fn basic_setup() -> (VMContext, MpcContract, SigningKey) {
        let context = VMContextBuilder::new()
            .attached_deposit(NearToken::from_yoctonear(1))
            .build();
        testing_env!(context.clone());
        let secret_key = SigningKey::random(&mut OsRng);
        let encoded_point = secret_key.verifying_key().to_encoded_point(false);
        // The first byte of the binary representation of `EncodedPoint` is the tag, so we take the
        // rest 64 bytes
        let public_key_data = encoded_point.as_bytes()[1..].to_vec();
        let domain_id = DomainId::legacy_ecdsa_id();
        let domains = vec![DomainConfig {
            id: domain_id,
            scheme: SignatureScheme::Secp256k1,
        }];
        let epoch_id = EpochId::new(0);
        let near_public_key =
            PublicKey::from_parts(near_sdk::CurveType::SECP256K1, public_key_data).unwrap();
        let key_for_domain = KeyForDomain {
            domain_id,
            key: PublicKeyExtended::Secp256k1 { near_public_key },
            attempt: AttemptId::new(),
        };
        let keyset = Keyset::new(epoch_id, vec![key_for_domain]);
        let parameters = ThresholdParameters::new(gen_participants(4), Threshold::new(3)).unwrap();
        let contract = MpcContract::init_running(domains, 1, keyset, parameters, None).unwrap();
        (context, contract, secret_key)
    }

    fn test_signature_common(success: bool, legacy_v1_api: bool) {
        let (context, mut contract, secret_key) = basic_setup();
        let mut payload_hash = [0u8; 32];
        OsRng.fill_bytes(&mut payload_hash);
        let payload = Payload::from_legacy_ecdsa(payload_hash);
        let key_path = "m/44'\''/60'\''/0'\''/0/0".to_string();

        let request = if legacy_v1_api {
            SignRequestArgs {
                deprecated_payload: Some(payload_hash),
                deprecated_key_version: Some(0),
                path: key_path.clone(),
                ..Default::default()
            }
        } else {
            SignRequestArgs {
                payload_v2: Some(payload.clone()),
                path: key_path.clone(),
                domain_id: Some(DomainId::legacy_ecdsa_id()),
                ..Default::default()
            }
        };
        let signature_request = SignatureRequest::new(
            DomainId::default(),
            payload.clone(),
            &context.predecessor_account_id,
            &request.path,
        );
        contract.sign(request);
        contract.get_pending_request(&signature_request).unwrap();

        // simulate signature and response to the signing request
        let derivation_path = derive_tweak(&context.predecessor_account_id, &key_path);
        let secret_key_ec: elliptic_curve::SecretKey<Secp256k1> =
            elliptic_curve::SecretKey::from_bytes(&secret_key.to_bytes()).unwrap();
        let derived_secret_key = derive_secret_key(&secret_key_ec, &derivation_path);
        let secret_key = SigningKey::from_bytes(&derived_secret_key.to_bytes()).unwrap();
        let (signature, recovery_id) = secret_key
            .sign_prehash_recoverable(payload.as_ecdsa().unwrap())
            .unwrap();
        let (r, s) = signature.split_bytes();
        let mut bytes = [0u8; 32];
        bytes.copy_from_slice(s.as_slice());
        let signature_response = if success {
            SignatureResponse::Secp256k1(k256_types::Signature::new(
                AffinePoint::decompact(&r).unwrap(),
                k256::Scalar::from_repr(bytes.into()).unwrap(),
                recovery_id.to_byte(),
            ))
        } else {
            // submit an incorrect signature to make the respond call fail
            SignatureResponse::Secp256k1(k256_types::Signature::new(
                AffinePoint::decompact(&r).unwrap(),
                k256::Scalar::from_repr([0u8; 32].into()).unwrap(),
                recovery_id.to_byte(),
            ))
        };

        match contract.respond(signature_request.clone(), signature_response.clone()) {
            Ok(_) => {
                assert!(success);
                contract.return_signature_and_clean_state_on_success(
                    signature_request.clone(),
                    Ok(signature_response),
                );

                assert!(contract.get_pending_request(&signature_request).is_none(),);
            }
            Err(_) => assert!(!success),
        }
    }

    #[test]
    fn test_signature_simple() {
        test_signature_common(true, false);
        test_signature_common(false, false);
    }

    #[test]
    fn test_signature_simple_legacy() {
        test_signature_common(true, true);
        test_signature_common(false, true);
    }

    #[test]
    fn test_signature_timeout() {
        let (context, mut contract, _) = basic_setup();
        let payload = Payload::from_legacy_ecdsa([0u8; 32]);
        let key_path = "m/44'\''/60'\''/0'\''/0/0".to_string();

        let request = SignRequestArgs {
            payload_v2: Some(payload.clone()),
            path: key_path.clone(),
            domain_id: Some(DomainId::legacy_ecdsa_id()),
            ..Default::default()
        };
        let signature_request = SignatureRequest::new(
            DomainId::default(),
            payload,
            &context.predecessor_account_id,
            &request.path,
        );
        contract.sign(request);
        assert!(matches!(
            contract.return_signature_and_clean_state_on_success(
                signature_request.clone(),
                Err(PromiseError::Failed)
            ),
            PromiseOrValue::Promise(_)
        ));
        assert!(contract.get_pending_request(&signature_request).is_none());
    }

    #[test]
    fn test_ckd_simple() {
        let (context, mut contract, _secret_key) = basic_setup();
        let app_public_key: near_sdk::PublicKey =
            "secp256k1:4Ls3DBDeFDaf5zs2hxTBnJpKnfsnjNahpKU9HwQvij8fTXoCP9y5JQqQpe273WgrKhVVj1EH73t5mMJKDFMsxoEd"
                .parse()
                .unwrap();
        let request = CKDRequestArgs {
            app_public_key: app_public_key.clone(),
            domain_id: DomainId::default(),
        };
        let ckd_request = CKDRequest::new(
            app_public_key,
            context.predecessor_account_id,
            request.domain_id,
        );
        contract.request_app_private_key(request);
        contract.get_pending_ckd_request(&ckd_request).unwrap();

        let response = CKDResponse {
            big_y: SerializableAffinePoint {
                affine_point: AffinePoint::GENERATOR,
            },
            big_c: SerializableAffinePoint {
                affine_point: AffinePoint::GENERATOR,
            },
        };

        match contract.respond_ckd(ckd_request.clone(), response.clone()) {
            Ok(_) => {
                contract.return_ck_and_clean_state_on_success(ckd_request.clone(), Ok(response));

                assert!(contract.get_pending_ckd_request(&ckd_request).is_none(),);
            }
            Err(_) => panic!("respond_ckd should not fail"),
        }
    }

    #[test]
    fn test_ckd_timeout() {
        let (context, mut contract, _secret_key) = basic_setup();
        let app_public_key: near_sdk::PublicKey =
            "secp256k1:4Ls3DBDeFDaf5zs2hxTBnJpKnfsnjNahpKU9HwQvij8fTXoCP9y5JQqQpe273WgrKhVVj1EH73t5mMJKDFMsxoEd"
                .parse()
                .unwrap();
        let request = CKDRequestArgs {
            app_public_key: app_public_key.clone(),
            domain_id: DomainId::default(),
        };
        let ckd_request = CKDRequest::new(
            app_public_key,
            context.predecessor_account_id,
            request.domain_id,
        );
        contract.request_app_private_key(request);
        assert!(matches!(
            contract.return_ck_and_clean_state_on_success(
                ckd_request.clone(),
                Err(PromiseError::Failed)
            ),
            PromiseOrValue::Promise(_)
        ));
        assert!(contract.get_pending_ckd_request(&ckd_request).is_none());
    }

    fn setup_tee_test_contract(
        num_participants: usize,
        threshold_value: u64,
    ) -> (MpcContract, Participants, AccountId) {
        let participants = primitives::test_utils::gen_participants(num_participants);
        let first_participant_id = participants.participants()[0].0.clone();

        let context = VMContextBuilder::new()
            .signer_account_id(first_participant_id.clone())
            .attached_deposit(NearToken::from_near(1))
            .build();
        testing_env!(context);

        let threshold = Threshold::new(threshold_value);
        let parameters = ThresholdParameters::new(participants.clone(), threshold).unwrap();
        let contract = MpcContract::init(parameters, None).unwrap();

        (contract, participants, first_participant_id)
    }

    fn submit_attestation(
        contract: &mut MpcContract,
        participants: &Participants,
        participant_index: usize,
        is_valid: bool,
    ) -> Result<(), crate::errors::Error> {
        let participants_list = participants.participants();
        let (account_id, _, participant_info) = &participants_list[participant_index];
        let attestation = if is_valid {
            MockAttestation::Valid
        } else {
            MockAttestation::Invalid
        };

        let tls_public_key = participant_info.sign_pk.clone();

        let participant_context = VMContextBuilder::new()
            .signer_account_id(account_id.clone())
            .attached_deposit(NearToken::from_near(1))
            .build();
        testing_env!(participant_context);

        contract.submit_participant_info(Attestation::Mock(attestation), tls_public_key)
    }

    fn submit_valid_attestations(
        contract: &mut MpcContract,
        participants: &Participants,
        participant_indices: &[usize],
    ) {
        for &participant_index in participant_indices {
            let result = submit_attestation(contract, participants, participant_index, true);
            assert!(
                result.is_ok(),
                "submit_participant_info should succeed with valid attestation for participant {}",
                participant_index
            );
        }
    }

    /// Sets up the voting context and calls [`VersionedMpcContract::vote_new_parameters`] with the
    /// given parameters.
    fn setup_voting_context_and_vote(
        contract: &mut MpcContract,
        first_participant_id: &AccountId,
        participants: Participants,
        threshold: Threshold,
    ) -> Result<(), crate::errors::Error> {
        let voting_context = VMContextBuilder::new()
            .signer_account_id(first_participant_id.clone())
            .attached_deposit(NearToken::from_yoctonear(0))
            .build();
        testing_env!(voting_context);

        let proposal = ThresholdParameters::new(participants, threshold).unwrap();
        contract.vote_new_parameters(EpochId::new(1), proposal)
    }

    /// Test that [`VersionedMpcContract::vote_new_parameters`] succeeds when all participants have
    /// default TEE status ([`TeeQuoteStatus::None`]). This tests the basic scenario where no
    /// participants have submitted attestation information, and all have the default TEE status
    /// of [`TeeQuoteStatus::None`], which is considered acceptable.
    #[test]
    fn test_vote_new_parameters_succeeds_with_default_tee_status() {
        let (mut contract, participants, first_participant_id) = setup_tee_test_contract(3, 2);
        let threshold = Threshold::new(2);

        // No attestations submitted - all participants have default TEE status None
        let result = setup_voting_context_and_vote(
            &mut contract,
            &first_participant_id,
            participants,
            threshold,
        );
        assert!(
            result.is_ok(),
            "Should succeed when all participants have default TEE status None"
        );
    }

    /// Test that [`VersionedMpcContract::vote_new_parameters`] succeeds when all participants
    /// submit valid TEE attestations. This tests the scenario where all participants successfully
    /// submit valid attestations through [`VersionedMpcContract::submit_participant_info`],
    /// resulting in [`TeeQuoteStatus::Valid`] TEE status for all participants.
    #[test]
    fn test_vote_new_parameters_succeeds_when_all_participants_have_valid_tee() {
        let (mut contract, participants, first_participant_id) = setup_tee_test_contract(3, 2);
        let threshold = Threshold::new(2);

        // Submit valid attestations for all participants
        submit_valid_attestations(&mut contract, &participants, &[0, 1, 2]);

        // This should succeed because all participants now have valid TEE status
        let result = setup_voting_context_and_vote(
            &mut contract,
            &first_participant_id,
            participants,
            threshold,
        );
        assert!(
            result.is_ok(),
            "Should succeed when all participants have valid TEE status"
        );
    }

    /// Test that [`VersionedMpcContract::vote_new_parameters`] succeeds with mixed TEE statuses:
    /// some [`TeeQuoteStatus::Valid`], some [`TeeQuoteStatus::None`]. This tests a realistic
    /// scenario where some participants have submitted valid attestations (resulting in
    /// [`TeeQuoteStatus::Valid`] TEE status) while others haven't submitted any attestation
    /// info (resulting in [`TeeQuoteStatus::None`] TEE status). Both statuses are acceptable
    /// for TEE validation.
    #[test]
    fn test_vote_new_parameters_succeeds_with_mixed_valid_and_none_tee_status() {
        let (mut contract, participants, first_participant_id) = setup_tee_test_contract(4, 3);
        let threshold = Threshold::new(3);

        // Submit valid attestations for first 3 participants, leave the 4th without attestation
        submit_valid_attestations(&mut contract, &participants, &[0, 1, 2]);

        // This should succeed because:
        // - 3 participants have Valid TEE status (from successful attestations)
        // - 1 participant has None TEE status (no attestation submitted)
        // - Both Valid and None are allowed by the TEE validation
        let result = setup_voting_context_and_vote(
            &mut contract,
            &first_participant_id,
            participants,
            threshold,
        );
        assert!(
            result.is_ok(),
            "Should succeed when participants have Valid or None TEE status"
        );
    }

    /// Test that attempts to submit invalid attestations are rejected by
    /// [`VersionedMpcContract::submit_participant_info`]. This test demonstrates that
    /// participants cannot have Invalid TEE status because the contract proactively rejects
    /// invalid attestations at submission time. The 4th participant tries to submit an invalid
    /// attestation but is rejected, leaving them with [`TeeQuoteStatus::None`] status, which
    /// combined with valid participants still allows successful voting.
    #[test]
    fn test_vote_new_parameters_succeeds_after_invalid_attestation_rejected() {
        let (mut contract, participants, first_participant_id) = setup_tee_test_contract(4, 3);
        let threshold = Threshold::new(3);

        // Submit valid attestations for first 3 participants
        submit_valid_attestations(&mut contract, &participants, &[0, 1, 2]);

        // Try to submit invalid attestation for the 4th participant
        let participant_index = 3;
        let result = submit_attestation(&mut contract, &participants, participant_index, false);
        assert!(
            result.is_err(),
            "Invalid attestation should be rejected by submit_participant_info"
        );

        if let Err(error) = result {
            let error_string = error.to_string();
            assert!(
                error_string.contains("TeeQuoteStatus is invalid"),
                "Error should mention invalid TEE status, got: {}",
                error_string
            );
        }

        // This should succeed because:
        // - 3 participants have Valid TEE status (from successful attestations)
        // - 1 participant has None TEE status (invalid attestation was rejected)
        // - Both Valid and None are allowed by the TEE validation
        let result = setup_voting_context_and_vote(
            &mut contract,
            &first_participant_id,
            participants,
            threshold,
        );
        assert!(result.is_ok(), "Should succeed when participants have Valid or None TEE status (invalid attestations rejected)");
    }
}<|MERGE_RESOLUTION|>--- conflicted
+++ resolved
@@ -122,156 +122,6 @@
             .insert(request.clone(), YieldIndex { data_id })
             .is_some()
     }
-<<<<<<< HEAD
-
-    fn get_pending_ckd_request(&self, request: &CKDRequest) -> Option<YieldIndex> {
-        self.pending_ckd_requests.get(request).cloned()
-    }
-
-    pub fn init(parameters: ThresholdParameters, init_config: Option<InitConfig>) -> Self {
-        log!(
-            "init: parameters={:?}, init_config={:?}",
-            parameters,
-            init_config,
-        );
-        parameters.validate().unwrap();
-
-        Self {
-            protocol_state: ProtocolContractState::Running(RunningContractState::new(
-                DomainRegistry::default(),
-                Keyset::new(EpochId::new(0), Vec::new()),
-                parameters,
-            )),
-            pending_signature_requests: LookupMap::new(StorageKey::PendingSignatureRequestsV2),
-            pending_ckd_requests: LookupMap::new(StorageKey::PendingCKDRequests),
-            proposed_updates: ProposedUpdates::default(),
-            config: Config::from(init_config),
-            tee_state: TeeState::default(),
-            accept_requests: true,
-        }
-    }
-
-    pub fn start_keygen_instance(&mut self, key_event_id: KeyEventId) -> Result<(), Error> {
-        self.protocol_state
-            .start_keygen_instance(key_event_id, self.config.key_event_timeout_blocks)
-    }
-
-    pub fn start_reshare_instance(&mut self, key_event_id: KeyEventId) -> Result<(), Error> {
-        self.protocol_state
-            .start_reshare_instance(key_event_id, self.config.key_event_timeout_blocks)
-    }
-
-    pub fn vote_reshared(&mut self, key_event_id: KeyEventId) -> Result<bool, Error> {
-        if let Some(new_state) = self.protocol_state.vote_reshared(key_event_id)? {
-            // Resharing has concluded, transition to running state
-            self.protocol_state = new_state;
-            Ok(true)
-        } else {
-            Ok(false)
-        }
-    }
-
-    pub fn vote_cancel_resharing(&mut self) -> Result<(), Error> {
-        if let Some(new_state) = self.protocol_state.vote_cancel_resharing()? {
-            self.protocol_state = new_state;
-        }
-
-        Ok(())
-    }
-
-    pub fn vote_pk(
-        &mut self,
-        key_event_id: KeyEventId,
-        public_key: PublicKey,
-    ) -> Result<(), Error> {
-        let extended_key =
-            public_key
-                .try_into()
-                .map_err(|err: PublicKeyExtendedConversionError| {
-                    InvalidParameters::MalformedPayload.message(err.to_string())
-                })?;
-
-        if let Some(new_state) = self.protocol_state.vote_pk(key_event_id, extended_key)? {
-            self.protocol_state = new_state;
-        }
-
-        Ok(())
-    }
-
-    pub fn vote_abort_key_event_instance(&mut self, key_event_id: KeyEventId) -> Result<(), Error> {
-        self.protocol_state
-            .vote_abort_key_event_instance(key_event_id)
-    }
-
-    pub fn vote_cancel_keygen(&mut self, next_domain_id: u64) -> Result<(), Error> {
-        if let Some(new_state) = self.protocol_state.vote_cancel_keygen(next_domain_id)? {
-            self.protocol_state = new_state;
-        }
-        Ok(())
-    }
-
-    pub fn vote_new_parameters(
-        &mut self,
-        prospective_epoch_id: EpochId,
-        proposal: &ThresholdParameters,
-    ) -> Result<(), Error> {
-        if let Some(new_state) = self
-            .protocol_state
-            .vote_new_parameters(prospective_epoch_id, proposal)?
-        {
-            self.protocol_state = new_state;
-        }
-        Ok(())
-    }
-
-    pub fn vote_add_domains(&mut self, domains: Vec<DomainConfig>) -> Result<(), Error> {
-        if let Some(new_state) = self.protocol_state.vote_add_domains(domains)? {
-            self.protocol_state = new_state;
-        }
-        Ok(())
-    }
-
-    pub fn vote_code_hash(&mut self, code_hash: MpcDockerImageHash) -> Result<(), Error> {
-        let ProtocolContractState::Running(state) = &self.protocol_state else {
-            return Err(InvalidState::ProtocolStateNotRunning.into());
-        };
-
-        let participant = AuthenticatedParticipantId::new(state.parameters.participants())?;
-        let votes = self.tee_state.vote(code_hash.clone(), &participant);
-
-        // If the vote threshold is met and the new Docker hash is allowed by the TEE's RTMR3,
-        // update the state
-        if votes >= self.threshold()?.value() {
-            self.tee_state.whitelist_tee_proposal(
-                code_hash,
-                self.config.tee_upgrade_deadline_duration_blocks,
-            );
-        }
-
-        Ok(())
-    }
-
-    pub fn latest_code_hash(&self) -> MpcDockerImageHash {
-        self.tee_state
-            .get_allowed_mpc_docker_image_hashes(self.config.tee_upgrade_deadline_duration_blocks)
-            .last()
-            .expect("there must be at least one allowed code hash")
-            .clone()
-    }
-
-    pub fn clean_tee_status(&mut self) -> Result<(), Error> {
-        let participants = match &self.protocol_state {
-            ProtocolContractState::Running(state) => state.parameters.participants(),
-            _ => {
-                return Err(InvalidState::ProtocolStateNotRunning.into());
-            }
-        };
-
-        self.tee_state.clean_non_participants(participants);
-        Ok(())
-    }
-=======
->>>>>>> 8ce34d6d
 }
 
 // User contract API
@@ -1065,40 +915,18 @@
         Ok(())
     }
 
-<<<<<<< HEAD
-    #[handle_result]
-    pub fn allowed_code_hashes(&self) -> Result<Vec<MpcDockerImageHash>, Error> {
-        log!("allowed_code_hashes: signer={}", env::signer_account_id());
-        match self {
-            Self::V2(contract) => {
-                let tee_upgrade_deadline_duration_blocks =
-                    contract.config.tee_upgrade_deadline_duration_blocks;
-
-                Ok(contract
-                    .tee_state
-                    .get_allowed_mpc_docker_image_hashes(tee_upgrade_deadline_duration_blocks))
-            }
-            _ => env::panic_str("expected V2"),
-        }
-    }
-
-    #[handle_result]
-    pub fn latest_code_hash(&self) -> Result<MpcDockerImageHash, Error> {
-=======
-    pub fn allowed_code_hashes(&mut self) -> Vec<MpcDockerImageHash> {
+    pub fn allowed_code_hashes(&self) -> Vec<MpcDockerImageHash> {
         log!("allowed_code_hashes: signer={}", env::signer_account_id());
         let tee_upgrade_deadline_duration_blocks = self.config.tee_upgrade_deadline_duration_blocks;
-
         self.tee_state
-            .get_allowed_hashes(tee_upgrade_deadline_duration_blocks)
+            .get_allowed_mpc_docker_image_hashes(tee_upgrade_deadline_duration_blocks)
     }
 
     pub fn latest_code_hash(&mut self) -> MpcDockerImageHash {
->>>>>>> 8ce34d6d
         log!("latest_code_hash: signer={}", env::signer_account_id());
 
         self.tee_state
-            .get_allowed_hashes(self.config.tee_upgrade_deadline_duration_blocks)
+            .get_allowed_mpc_docker_image_hashes(self.config.tee_upgrade_deadline_duration_blocks)
             .last()
             .expect("there must be at least one allowed code hash")
             .clone()
@@ -1296,32 +1124,12 @@
         &self.protocol_state
     }
 
-<<<<<<< HEAD
     pub fn allowed_docker_image_hashes(&self) -> Vec<AllowedMpcDockerImage> {
-        match self {
-            Self::V2(mpc_contract) => mpc_contract
-                .tee_state
-                .get_allowed_mpc_docker_images(
-                    mpc_contract.config.tee_upgrade_deadline_duration_blocks,
-                )
-                .into_iter()
-                .cloned()
-                .collect(),
-            _ => env::panic_str("expected V2"),
-        }
-=======
-    pub fn allowed_docker_image_hashes(&self) -> Vec<AllowedDockerImageHash> {
-        let tee_upgrade_deadline_duration_blocks = self.config.tee_upgrade_deadline_duration_blocks;
-
-        let current_block_height = env::block_height();
-
-        // this is a query method, meaning no `&mut self`, so we need to clone.
-        let mut allowed_image_hashes = self.tee_state.allowed_docker_image_hashes.clone();
-
-        allowed_image_hashes
-            .get(current_block_height, tee_upgrade_deadline_duration_blocks)
-            .to_vec()
->>>>>>> 8ce34d6d
+        self.tee_state
+            .get_allowed_mpc_docker_images(self.config.tee_upgrade_deadline_duration_blocks)
+            .into_iter()
+            .cloned()
+            .collect()
     }
 
     pub fn get_pending_request(&self, request: &SignatureRequest) -> Option<YieldIndex> {
