#![doc = include_str!("../README.md")]
#![deny(clippy::mod_module_files)]
// We disallow using `near_sdk::AccountId` in our own code.
// However, the `near_bindgen` proc macro expands to code that uses it
// internally, and Clippy applies the `disallowed_types` lint to that
// generated code as well. Since the lint cannot be suppressed only for the
// macro expansion, we allow it in this file to avoid false positives.
#![allow(clippy::disallowed_types)]

pub mod config;
pub mod crypto_shared;
pub mod errors;
pub mod legacy_contract_state;
pub mod node_migrations;
pub mod primitives;
pub mod state;
pub mod storage_keys;
pub mod tee;
pub mod update;
#[cfg(feature = "dev-utils")]
pub mod utils;
pub mod v3_0_2_state;

mod dto_mapping;

use std::collections::HashSet;
use std::{collections::BTreeMap, time::Duration};

use crate::{
    crypto_shared::{near_public_key_to_affine_point, types::CKDResponse},
    dto_mapping::{IntoContractType, IntoInterfaceType, TryIntoInterfaceType},
    errors::{Error, RequestError},
    primitives::ckd::{CKDRequest, CKDRequestArgs},
    storage_keys::StorageKey,
    tee::tee_state::{TeeQuoteStatus, TeeState},
    update::{ProposeUpdateArgs, ProposedUpdates, Update, UpdateId},
};
use borsh::{BorshDeserialize, BorshSerialize};
use config::Config;
use contract_interface::types as dtos;
use crypto_shared::{
    derive_key_secp256k1, derive_tweak,
    kdf::{check_ec_signature, derive_public_key_edwards_point_ed25519},
    types::{PublicKeyExtended, PublicKeyExtendedConversionError, SignatureResponse},
};
use errors::{
    DomainError, InvalidParameters, InvalidState, PublicKeyError, RespondError, TeeError,
};
use k256::elliptic_curve::PrimeField;

use mpc_primitives::hash::LauncherDockerComposeHash;
use near_account_id::AccountId;
use near_sdk::{
    env::{self, ed25519_verify},
    log, near_bindgen,
    state::ContractState,
    store::LookupMap,
    CryptoHash, Gas, GasWeight, NearToken, Promise, PromiseError, PromiseOrValue,
};
use node_migrations::{BackupServiceInfo, DestinationNodeInfo, NodeMigrations};
use primitives::{
    domain::{DomainConfig, DomainId, DomainRegistry, SignatureScheme},
    key_state::{AuthenticatedParticipantId, EpochId, KeyEventId, Keyset},
    signature::{SignRequest, SignRequestArgs, SignatureRequest, YieldIndex},
    thresholds::{Threshold, ThresholdParameters},
};

use state::{running::RunningContractState, ProtocolContractState};
use tee::{
    proposal::MpcDockerImageHash,
    tee_state::{NodeId, TeeValidationResult},
};
use utilities::{AccountIdExtV1, AccountIdExtV2};

/// Register used to receive data id from `promise_await_data`.
/// Note: This is an implementation constant, not a configurable policy value.
const DATA_ID_REGISTER: u64 = 0;

/// Minimum deposit required for sign requests
const MINIMUM_SIGN_REQUEST_DEPOSIT: NearToken = NearToken::from_yoctonear(1);

/// Minimum deposit required for CKD requests
const MINIMUM_CKD_REQUEST_DEPOSIT: NearToken = NearToken::from_yoctonear(1);

<<<<<<< HEAD
/// Prepaid gas for a `cleanup_orphaned_node_migrations` call
/// todo: benchmark [#1164](https://github.com/near/mpc/issues/1164)
const CLEAN_NODE_MIGRATIONS: Gas = Gas::from_tgas(3);

/// Prepaid gas for a `remove_non_participant_update_votes` call
const REMOVE_NON_PARTICIPANT_UPDATE_VOTES_GAS: Gas = Gas::from_tgas(5);

=======
>>>>>>> 260e88b6
impl Default for MpcContract {
    fn default() -> Self {
        env::panic_str("Calling default not allowed.");
    }
}
impl ContractState for MpcContract {}

#[near_bindgen]
#[derive(Debug, BorshSerialize, BorshDeserialize)]
pub struct MpcContract {
    protocol_state: ProtocolContractState,
    pending_signature_requests: LookupMap<SignatureRequest, YieldIndex>,
    pending_ckd_requests: LookupMap<CKDRequest, YieldIndex>,
    proposed_updates: ProposedUpdates,
    config: Config,
    tee_state: TeeState,
    accept_requests: bool,
    node_migrations: NodeMigrations,
}

impl MpcContract {
    pub(crate) fn public_key_extended(
        &self,
        domain_id: DomainId,
    ) -> Result<PublicKeyExtended, Error> {
        self.protocol_state.public_key(domain_id)
    }

    fn threshold(&self) -> Result<Threshold, Error> {
        self.protocol_state.threshold()
    }

    /// Returns true if the request was already pending
    fn add_signature_request(&mut self, request: &SignatureRequest, data_id: CryptoHash) -> bool {
        self.pending_signature_requests
            .insert(request.clone(), YieldIndex { data_id })
            .is_some()
    }

    /// Returns true if the request was already pending
    fn add_ckd_request(&mut self, request: &CKDRequest, data_id: CryptoHash) -> bool {
        self.pending_ckd_requests
            .insert(request.clone(), YieldIndex { data_id })
            .is_some()
    }
}

// User contract API
#[near_bindgen]
impl MpcContract {
    /// `key_version` must be less than or equal to the value at `latest_key_version`
    /// To avoid overloading the network with too many requests,
    /// we ask for a small deposit for each signature request.
    #[handle_result]
    #[payable]
    pub fn sign(&mut self, request: SignRequestArgs) {
        log!(
            "sign: predecessor={:?}, request={:?}",
            env::predecessor_account_id(),
            request
        );
        let initial_storage = env::storage_usage();

        let request: SignRequest = request.try_into().unwrap();

        let domains = match self.protocol_state.domain_registry() {
            Ok(domains) => domains,
            Err(err) => env::panic_str(&err.to_string()),
        };
        let Some(domain_config) = domains.get_domain_by_domain_id(request.domain_id) else {
            env::panic_str(
                &InvalidParameters::DomainNotFound {
                    provided: request.domain_id,
                }
                .to_string(),
            );
        };

        // ensure the signer sent a valid signature request
        // It's important we fail here because the MPC nodes will fail in an identical way.
        // This allows users to get the error message
        match domain_config.scheme {
            SignatureScheme::Secp256k1 => {
                let hash = *request.payload.as_ecdsa().expect("Payload is not Ecdsa");
                k256::Scalar::from_repr(hash.into())
                    .into_option()
                    .expect("Ecdsa payload cannot be converted to Scalar");
            }
            SignatureScheme::Ed25519 => {
                request.payload.as_eddsa().expect("Payload is not EdDSA");
            }
            SignatureScheme::Bls12381 => {
                env::panic_str(
                    &InvalidParameters::InvalidDomainId.message("Selected domain is used for Bls12381, which is not compatible with this function")
                    .to_string(),
                );
            }
        }

        let gas_required =
            Gas::from_tgas(self.config.sign_call_gas_attachment_requirement_tera_gas);

        // Make sure sign call will not run out of gas doing yield/resume logic
        if env::prepaid_gas() < gas_required {
            env::panic_str(
                &InvalidParameters::InsufficientGas
                    .message(format!(
                        "Provided: {}, required: {}",
                        env::prepaid_gas(),
                        gas_required
                    ))
                    .to_string(),
            );
        }

        // Check deposit and refund if required
        let predecessor = env::predecessor_account_id();
        let deposit = env::attached_deposit();
        let storage_used = env::storage_usage() - initial_storage;
        let storage_cost = env::storage_byte_cost().saturating_mul(u128::from(storage_used));

        let cost = std::cmp::max(storage_cost, MINIMUM_SIGN_REQUEST_DEPOSIT);

        match deposit.checked_sub(cost) {
            None => {
                env::panic_str(
                    &InvalidParameters::InsufficientDeposit
                        .message(format!(
                            "Require a deposit of {} yoctonear, found: {}",
                            cost.as_yoctonear(),
                            deposit.as_yoctonear(),
                        ))
                        .to_string(),
                );
            }
            Some(diff) => {
                if diff > NearToken::from_yoctonear(0) {
                    log!("refund excess deposit {diff} to {predecessor}");
                    Promise::new(predecessor.clone()).transfer(diff).detach();
                }
            }
        }

        let request = SignatureRequest::new(
            request.domain_id,
            request.payload,
            &predecessor.as_v2_account_id(),
            &request.path,
        );

        if !self.accept_requests {
            env::panic_str(&TeeError::TeeValidationFailed.to_string())
        }

        let callback_gas = Gas::from_tgas(
            self.config
                .return_signature_and_clean_state_on_success_call_tera_gas,
        );

        let promise_index = env::promise_yield_create(
            "return_signature_and_clean_state_on_success",
            serde_json::to_vec(&(&request,)).unwrap(),
            callback_gas,
            GasWeight(0),
            DATA_ID_REGISTER,
        );

        // Store the request in the contract's local state
        let return_sig_id: CryptoHash = env::read_register(DATA_ID_REGISTER)
            .expect("read_register failed")
            .try_into()
            .expect("conversion to CryptoHash failed");
        if self.add_signature_request(&request, return_sig_id) {
            log!("signature request already present, overriding callback.")
        }

        env::promise_return(promise_index);
    }

    /// This is the root public key combined from all the public keys of the participants.
    /// The domain parameter specifies which domain we're querying the public key for;
    /// the default is the first domain.
    #[handle_result]
    pub fn public_key(&self, domain_id: Option<DomainId>) -> Result<dtos::PublicKey, Error> {
        let domain_id = domain_id.unwrap_or_else(DomainId::legacy_ecdsa_id);
        self.public_key_extended(domain_id).map(Into::into)
    }

    /// This is the derived public key of the caller given path and predecessor
    /// if predecessor is not provided, it will be the caller of the contract.
    ///
    /// The domain parameter specifies which domain we're deriving the public key for;
    /// the default is the first domain.
    #[handle_result]
    pub fn derived_public_key(
        &self,
        path: String,
        predecessor: Option<AccountId>,
        domain_id: Option<DomainId>,
    ) -> Result<dtos::PublicKey, Error> {
        let predecessor: AccountId =
            predecessor.unwrap_or_else(|| env::predecessor_account_id().as_v2_account_id());
        let tweak = derive_tweak(&predecessor, &path);

        let domain = domain_id.unwrap_or_else(DomainId::legacy_ecdsa_id);
        let public_key = self.public_key_extended(domain)?;

        let derived_public_key: dtos::PublicKey = match public_key {
            PublicKeyExtended::Secp256k1 { near_public_key } => {
                let derived_public_key =
                    derive_key_secp256k1(&near_public_key_to_affine_point(near_public_key), &tweak)
                        .map_err(PublicKeyError::from)?;
                derived_public_key.into_dto_type().into()
            }
            PublicKeyExtended::Ed25519 { edwards_point, .. } => {
                let derived_public_key_edwards_point =
                    derive_public_key_edwards_point_ed25519(&edwards_point, &tweak);
                derived_public_key_edwards_point
                    .compress()
                    .into_dto_type()
                    .into()
            }
            PublicKeyExtended::Bls12381 { public_key } => public_key,
        };

        Ok(derived_public_key)
    }

    /// Key versions refer new versions of the root key that we may choose to generate on cohort
    /// changes. Older key versions will always work but newer key versions were never held by
    /// older signers. Newer key versions may also add new security features, like only existing
    /// within a secure enclave. The signature_scheme parameter specifies which protocol
    /// we're querying the latest version for. The default is Secp256k1. The default is **NOT**
    /// to query across all protocols.
    pub fn latest_key_version(&self, signature_scheme: Option<SignatureScheme>) -> u32 {
        self.state()
            .most_recent_domain_for_protocol(signature_scheme.unwrap_or_default())
            .unwrap()
            .0 as u32
    }

    /// To avoid overloading the network with too many requests,
    /// we ask for a small deposit for each ckd request.
    #[handle_result]
    #[payable]
    pub fn request_app_private_key(&mut self, request: CKDRequestArgs) {
        log!(
            "request_app_private_key: predecessor={:?}, request={:?}",
            env::predecessor_account_id(),
            request
        );
        let initial_storage = env::storage_usage();

        let domains = match self.protocol_state.domain_registry() {
            Ok(domains) => domains,
            Err(err) => env::panic_str(&err.to_string()),
        };
        let Some(domain_config) = domains.get_domain_by_domain_id(request.domain_id) else {
            env::panic_str(
                &InvalidParameters::DomainNotFound {
                    provided: request.domain_id,
                }
                .to_string(),
            );
        };
        if domain_config.scheme != SignatureScheme::Bls12381 {
            env::panic_str(
                &InvalidParameters::InvalidDomainId
                    .message("Provided domain ID key type is not Bls12381")
                    .to_string(),
            );
        }

        let gas_required = Gas::from_tgas(self.config.ckd_call_gas_attachment_requirement_tera_gas);

        // Make sure CKD call will not run out of gas doing yield/resume logic
        if env::prepaid_gas() < gas_required {
            env::panic_str(
                &InvalidParameters::InsufficientGas
                    .message(format!(
                        "Provided: {}, required: {}",
                        env::prepaid_gas(),
                        gas_required
                    ))
                    .to_string(),
            );
        }

        let predecessor = env::predecessor_account_id();
        // Check deposit and refund if required
        let deposit = env::attached_deposit();
        let storage_used = env::storage_usage() - initial_storage;
        let storage_cost = env::storage_byte_cost().saturating_mul(u128::from(storage_used));

        let cost = std::cmp::max(storage_cost, MINIMUM_CKD_REQUEST_DEPOSIT);

        match deposit.checked_sub(cost) {
            None => {
                env::panic_str(
                    &InvalidParameters::InsufficientDeposit
                        .message(format!(
                            "Require a deposit of {} yoctonear, found: {}",
                            cost.as_yoctonear(),
                            deposit.as_yoctonear(),
                        ))
                        .to_string(),
                );
            }
            Some(diff) => {
                if diff > NearToken::from_yoctonear(0) {
                    log!("refund excess deposit {diff} to {predecessor}");
                    Promise::new(predecessor.clone()).transfer(diff).detach();
                }
            }
        }

        let mpc_contract = self;

        if !mpc_contract.accept_requests {
            env::panic_str(&TeeError::TeeValidationFailed.to_string())
        }

        let app_id = env::predecessor_account_id().as_v2_account_id();
        let request = CKDRequest::new(request.app_public_key, app_id, request.domain_id);

        let callback_gas = Gas::from_tgas(
            mpc_contract
                .config
                .return_ck_and_clean_state_on_success_call_tera_gas,
        );

        let promise_index = env::promise_yield_create(
            "return_ck_and_clean_state_on_success",
            serde_json::to_vec(&(&request,)).unwrap(),
            callback_gas,
            GasWeight(0),
            DATA_ID_REGISTER,
        );

        // Store the request in the contract's local state
        let return_ck_id: CryptoHash = env::read_register(DATA_ID_REGISTER)
            .expect("read_register failed")
            .try_into()
            .expect("conversion to CryptoHash failed");
        if mpc_contract.add_ckd_request(&request, return_ck_id) {
            log!("request already present, overriding callback.")
        }

        env::promise_return(promise_index);
    }
}

// Node API
#[near_bindgen]
impl MpcContract {
    #[handle_result]
    pub fn respond(
        &mut self,
        request: SignatureRequest,
        response: SignatureResponse,
    ) -> Result<(), Error> {
        let signer = Self::assert_caller_is_signer();

        log!("respond: signer={}, request={:?}", &signer, &request);

        self.assert_caller_is_attested_participant_and_protocol_active();

        if !self.protocol_state.is_running_or_resharing() {
            return Err(InvalidState::ProtocolStateNotRunning.into());
        }

        if !self.accept_requests {
            return Err(TeeError::TeeValidationFailed.into());
        }

        let domain = request.domain_id;
        let public_key = self.public_key_extended(domain)?;

        let signature_is_valid = match (&response, public_key) {
            (
                SignatureResponse::Secp256k1(signature_response),
                PublicKeyExtended::Secp256k1 { near_public_key },
            ) => {
                // generate the expected public key
                let expected_public_key = derive_key_secp256k1(
                    &near_public_key_to_affine_point(near_public_key),
                    &request.tweak,
                )
                .map_err(RespondError::from)?;

                let payload_hash = request.payload.as_ecdsa().expect("Payload is not ECDSA");

                // Check the signature is correct
                check_ec_signature(
                    &expected_public_key,
                    &signature_response.big_r.affine_point,
                    &signature_response.s.scalar,
                    payload_hash,
                    signature_response.recovery_id,
                )
                .is_ok()
            }
            (
                SignatureResponse::Ed25519 { signature },
                PublicKeyExtended::Ed25519 {
                    edwards_point: public_key_edwards_point,
                    ..
                },
            ) => {
                let derived_public_key_edwards_point = derive_public_key_edwards_point_ed25519(
                    &public_key_edwards_point,
                    &request.tweak,
                );
                let derived_public_key_32_bytes =
                    *derived_public_key_edwards_point.compress().as_bytes();

                let message = request.payload.as_eddsa().expect("Payload is not EdDSA");

                ed25519_verify(signature.as_bytes(), message, &derived_public_key_32_bytes)
            }
            (signature_response, public_key_requested) => {
                return Err(RespondError::SignatureSchemeMismatch.message(format!(
                    "Signature response from MPC: {:?}. Key requested by user {:?}",
                    signature_response, public_key_requested
                )));
            }
        };

        if !signature_is_valid {
            return Err(RespondError::InvalidSignature.into());
        }

        // First get the yield promise of the (potentially timed out) request.
        if let Some(YieldIndex { data_id }) = self.pending_signature_requests.remove(&request) {
            // Finally, resolve the promise. This will have no effect if the request already timed.
            env::promise_yield_resume(&data_id, serde_json::to_vec(&response).unwrap());
            Ok(())
        } else {
            Err(InvalidParameters::RequestNotFound.into())
        }
    }

    #[handle_result]
    pub fn respond_ckd(&mut self, request: CKDRequest, response: CKDResponse) -> Result<(), Error> {
        let signer = Self::assert_caller_is_signer();
        log!("respond_ckd: signer={}, request={:?}", &signer, &request);

        if !self.protocol_state.is_running_or_resharing() {
            return Err(InvalidState::ProtocolStateNotRunning.into());
        }

        if !self.accept_requests {
            return Err(TeeError::TeeValidationFailed.into());
        }

        self.assert_caller_is_attested_participant_and_protocol_active();

        // First get the yield promise of the (potentially timed out) request.
        if let Some(YieldIndex { data_id }) = self.pending_ckd_requests.remove(&request) {
            // Finally, resolve the promise. This will have no effect if the request already timed.
            env::promise_yield_resume(&data_id, serde_json::to_vec(&response).unwrap());
            Ok(())
        } else {
            Err(InvalidParameters::RequestNotFound.into())
        }
    }

    /// (Prospective) Participants can submit their tee participant information through this
    /// endpoint.
    #[payable]
    #[handle_result]
    pub fn submit_participant_info(
        &mut self,
        proposed_participant_attestation: dtos::Attestation,
        tls_public_key: dtos::Ed25519PublicKey,
    ) -> Result<(), Error> {
        let proposed_participant_attestation =
            proposed_participant_attestation.into_contract_type();

        let account_key = env::signer_account_pk();
        let account_id = Self::assert_caller_is_signer();

        log!(
            "submit_participant_info: signer={}, proposed_participant_attestation={:?}, account_key={:?}",
            account_id,
            proposed_participant_attestation,
            account_key
        );

        // Save the initial storage usage to know how much to charge the proposer for the storage
        // used
        let initial_storage = env::storage_usage();

        let tee_upgrade_deadline_duration =
            Duration::from_secs(self.config.tee_upgrade_deadline_duration_seconds);

        // Verify the TEE quote (including TLS and account keys) and Docker image for the proposed participant
        let account_key_dto = account_key.clone().try_into_dto_type()?;
        let status = self.tee_state.verify_proposed_participant_attestation(
            &proposed_participant_attestation,
            tls_public_key.clone(),
            account_key_dto,
            tee_upgrade_deadline_duration,
        );

        if let TeeQuoteStatus::Invalid(reason) = status {
            return Err(InvalidParameters::InvalidTeeRemoteAttestation
                .message(format!("TeeQuoteStatus is invalid: {reason}")));
        }

        // Add the participant information to the contract state
        let is_new_attestation = self.tee_state.add_participant(
            NodeId {
                account_id: account_id.clone(),
                tls_public_key: tls_public_key.into_contract_type(),
                account_public_key: Some(account_key),
            },
            proposed_participant_attestation,
        );

        // Both participants and non-participants can propose. Non-participants must pay for the
        // storage they use; participants do not.
        if self.voter_account().is_err() || is_new_attestation {
            let storage_used = env::storage_usage() - initial_storage;
            let cost = env::storage_byte_cost().saturating_mul(storage_used as u128);
            let attached = env::attached_deposit();

            if attached < cost {
                return Err(InvalidParameters::InsufficientDeposit.message(format!(
                    "Attached {}, Required {}",
                    attached.as_yoctonear(),
                    cost.as_yoctonear(),
                )));
            }

            // Refund the difference if the proposer attached more than required
            if let Some(diff) = attached.checked_sub(cost) {
                if diff > NearToken::from_yoctonear(0) {
                    Promise::new(account_id.as_v1_account_id())
                        .transfer(diff)
                        .detach();
                }
            }
        }

        Ok(())
    }

    #[handle_result]
    pub fn get_attestation(
        &self,
        tls_public_key: dtos::Ed25519PublicKey,
    ) -> Result<Option<dtos::Attestation>, Error> {
        let tls_public_key = tls_public_key.into_contract_type();

        Ok(self
            .tee_state
            .participants_attestations
            .iter()
            .find(|(stored_tls_pk, _)| **stored_tls_pk == tls_public_key)
            .map(|(_, (_, attestation))| attestation.clone().into_dto_type()))
    }

    /// Propose a new set of parameters (participants and threshold) for the MPC network.
    /// If a threshold number of votes are reached on the exact same proposal, this will transition
    /// the contract into the Resharing state.
    ///
    /// The epoch_id must be equal to 1 plus the current epoch ID (if Running) or prospective epoch
    /// ID (if Resharing). Otherwise the vote is ignored. This is to prevent late transactions from
    /// accidentally voting on outdated proposals.
    #[handle_result]
    pub fn vote_new_parameters(
        &mut self,
        prospective_epoch_id: EpochId,
        proposal: ThresholdParameters,
    ) -> Result<(), Error> {
        log!(
            "vote_new_parameters: signer={}, proposal={:?}",
            env::signer_account_id(),
            proposal,
        );

        let tee_upgrade_deadline_duration =
            Duration::from_secs(self.config.tee_upgrade_deadline_duration_seconds);

        let validation_result = self
            .tee_state
            .validate_tee(proposal.participants(), tee_upgrade_deadline_duration);

        let proposed_participants = proposal.participants();
        match validation_result {
            TeeValidationResult::Full => {
                if let Some(new_state) = self
                    .protocol_state
                    .vote_new_parameters(prospective_epoch_id, &proposal)?
                {
                    self.protocol_state = new_state;
                }
                Ok(())
            }
            TeeValidationResult::Partial {
                participants_with_valid_attestation,
            } => {
                let invalid_participants: Vec<_> = proposed_participants
                    .participants()
                    .iter()
                    .filter(|(account_id, _, _)| {
                        participants_with_valid_attestation.is_participant(account_id)
                    })
                    .collect();

                Err(
                    InvalidParameters::InvalidTeeRemoteAttestation.message(format!(
                        "The following participants have invalid TEE status: {:?}",
                        invalid_participants
                    )),
                )
            }
        }
    }

    /// Propose adding a new set of domains for the MPC network.
    /// If a threshold number of votes are reached on the exact same proposal, this will transition
    /// the contract into the Initializing state to generate keys for the new domains.
    ///
    /// The specified list of domains must have increasing and contiguous IDs, and the first ID
    /// must be the same as the `next_domain_id` returned by state().
    #[handle_result]
    pub fn vote_add_domains(&mut self, domains: Vec<DomainConfig>) -> Result<(), Error> {
        log!(
            "vote_add_domains: signer={}, domains={:?}",
            env::signer_account_id(),
            domains,
        );

        if let Some(new_state) = self.protocol_state.vote_add_domains(domains)? {
            self.protocol_state = new_state;
        }
        Ok(())
    }

    /// Starts a new attempt to generate a key for the current domain.
    /// This only succeeds if the signer is the leader (the participant with the lowest ID).
    #[handle_result]
    pub fn start_keygen_instance(&mut self, key_event_id: KeyEventId) -> Result<(), Error> {
        log!("start_keygen_instance: signer={}", env::signer_account_id(),);

        self.assert_caller_is_attested_participant_and_protocol_active();

        self.protocol_state
            .start_keygen_instance(key_event_id, self.config.key_event_timeout_blocks)
    }

    /// Casts a vote for `public_key` for the attempt identified by `key_event_id`.
    ///
    /// The effect of this method is either:
    ///  - Returns error (which aborts with no changes), if there is no active key generation
    ///    attempt (including if the attempt timed out), if the signer is not a participant, or if
    ///    the key_event_id corresponds to a different domain, different epoch, or different attempt
    ///    from the current key generation attempt.
    ///  - Returns Ok(()), with one of the following changes:
    ///    - A vote has been collected but we don't have enough votes yet.
    ///    - This vote is for a public key that disagrees from an earlier voted public key, causing
    ///      the attempt to abort; another call to `start` is then necessary.
    ///    - Everyone has now voted for the same public key; the state transitions into generating a
    ///      key for the next domain.
    ///    - Same as the last case, except that all domains have a generated key now, and the state
    ///      transitions into Running with the newly generated keys.
    #[handle_result]
    pub fn vote_pk(
        &mut self,
        key_event_id: KeyEventId,
        public_key: dtos::PublicKey,
    ) -> Result<(), Error> {
        log!(
            "vote_pk: signer={}, key_event_id={:?}, public_key={:?}",
            env::signer_account_id(),
            key_event_id,
            public_key,
        );

        self.assert_caller_is_attested_participant_and_protocol_active();

        let extended_key =
            public_key
                .try_into()
                .map_err(|err: PublicKeyExtendedConversionError| {
                    InvalidParameters::MalformedPayload.message(err.to_string())
                })?;

        if let Some(new_state) = self.protocol_state.vote_pk(key_event_id, extended_key)? {
            self.protocol_state = new_state;
        }

        Ok(())
    }

    /// Starts a new attempt to reshare the key for the current domain.
    /// This only succeeds if the signer is the leader (the participant with the lowest ID).
    #[handle_result]
    pub fn start_reshare_instance(&mut self, key_event_id: KeyEventId) -> Result<(), Error> {
        log!(
            "start_reshare_instance: signer={}",
            env::signer_account_id()
        );

        self.assert_caller_is_attested_participant_and_protocol_active();
        self.protocol_state
            .start_reshare_instance(key_event_id, self.config.key_event_timeout_blocks)
    }

    /// Casts a vote for the successful resharing of the attempt identified by `key_event_id`.
    ///
    /// The effect of this method is either:
    ///  - Returns error (which aborts with no changes), if there is no active key resharing attempt
    ///    (including if the attempt timed out), if the signer is not a participant, or if the
    ///    key_event_id corresponds to a different domain, different epoch, or different attempt
    ///    from the current key resharing attempt.
    ///  - Returns Ok(()), with one of the following changes:
    ///    - A vote has been collected but we don't have enough votes yet.
    ///    - Everyone has now voted; the state transitions into resharing the key for the next
    ///      domain.
    ///    - Same as the last case, except that all domains' keys have been reshared now, and the
    ///      state transitions into Running with the newly reshared keys.
    #[handle_result]
    pub fn vote_reshared(&mut self, key_event_id: KeyEventId) -> Result<(), Error> {
        log!(
            "vote_reshared: signer={}, resharing_id={:?}",
            env::signer_account_id(),
            key_event_id,
        );

        self.assert_caller_is_attested_participant_and_protocol_active();

        if let Some(new_state) = self.protocol_state.vote_reshared(key_event_id)? {
            // Resharing has concluded, transition to running state
            self.protocol_state = new_state;

<<<<<<< HEAD
            // Spawn a promise to clean up votes from non-participants.
            // Note: MpcContract::vote_update uses filtering to ensure correctness even if this cleanup fails.
            Promise::new(env::current_account_id()).function_call(
                "remove_non_participant_update_votes".to_string(),
                vec![],
                NearToken::from_yoctonear(0),
                REMOVE_NON_PARTICIPANT_UPDATE_VOTES_GAS,
            );
=======
        if resharing_concluded {
            let clean_tee_status_gas = Gas::from_tgas(self.config.clean_tee_status_tera_gas);

>>>>>>> 260e88b6
            // Spawn a promise to clean up TEE information for non-participants
            Promise::new(env::current_account_id())
                .function_call(
                    "clean_tee_status".to_string(),
                    vec![],
                    NearToken::from_yoctonear(0),
                    clean_tee_status_gas,
                )
                .detach();

            let clean_node_migrations_gas =
                Gas::from_tgas(self.config.cleanup_orphaned_node_migrations_tera_gas);

            // Spawn a promise to clean up orphaned node migrations for non-participants
            Promise::new(env::current_account_id())
                .function_call(
                    "cleanup_orphaned_node_migrations".to_string(),
                    vec![],
                    NearToken::from_yoctonear(0),
                    clean_node_migrations_gas,
                )
                .detach();
        }

        Ok(())
    }

    /// Casts a vote to cancel the current key resharing. If a threshold number of unique
    /// votes are collected to cancel the resharing, the contract state will revert back to the
    /// previous running state.
    ///
    /// - This method is idempotent, meaning a single account can not make more than one vote.
    /// - Only nodes from the previous running state are allowed to vote.
    ///
    /// Return value:
    /// - [Ok] if the vote was successfully collected.
    /// - [Err] if:
    ///     - The signer is not a participant in the previous running state.
    ///     - The contract is not in a resharing state.
    #[handle_result]
    pub fn vote_cancel_resharing(&mut self) -> Result<(), Error> {
        log!("vote_cancel_resharing: signer={}", env::signer_account_id());

        if let Some(new_state) = self.protocol_state.vote_cancel_resharing()? {
            self.protocol_state = new_state;
        }

        Ok(())
    }

    /// Casts a vote to cancel key generation. Any keys that have already been generated
    /// are kept and we transition into Running state; remaining domains are permanently deleted.
    /// Deleted domain IDs cannot be reused again in future calls to vote_add_domains.
    ///
    /// A next_domain_id that matches that in the state's domains struct must be passed in. This is
    /// to prevent stale requests from accidentally cancelling a future key generation state.
    #[handle_result]
    pub fn vote_cancel_keygen(&mut self, next_domain_id: u64) -> Result<(), Error> {
        log!("vote_cancel_keygen: signer={}", env::signer_account_id());

        if let Some(new_state) = self.protocol_state.vote_cancel_keygen(next_domain_id)? {
            self.protocol_state = new_state;
        }
        Ok(())
    }

    /// Casts a vote to abort the current key event instance. If succesful, the contract aborts the
    /// instance and a new instance with the next attempt_id can be started.
    #[handle_result]
    pub fn vote_abort_key_event_instance(&mut self, key_event_id: KeyEventId) -> Result<(), Error> {
        log!(
            "vote_abort_key_event_instance: signer={}",
            env::signer_account_id()
        );

        self.assert_caller_is_attested_participant_and_protocol_active();

        self.protocol_state
            .vote_abort_key_event_instance(key_event_id)
    }

    /// Propose update to either code or config, but not both of them at the same time.
    #[payable]
    #[handle_result]
    pub fn propose_update(
        &mut self,
        #[serializer(borsh)] args: ProposeUpdateArgs,
    ) -> Result<UpdateId, Error> {
        // Only voters can propose updates:
        let proposer = self.voter_or_panic().as_v1_account_id();
        let update: Update = args.try_into()?;

        let attached = env::attached_deposit();
        let required = ProposedUpdates::required_deposit(&update);
        if attached < required {
            return Err(InvalidParameters::InsufficientDeposit.message(format!(
                "Attached {}, Required {}",
                attached.as_yoctonear(),
                required.as_yoctonear(),
            )));
        }

        let id = self.proposed_updates.propose(update);

        log!(
            "propose_update: signer={}, id={:?}",
            env::signer_account_id(),
            id,
        );

        // Refund the difference if the proposer attached more than required.
        if let Some(diff) = attached.checked_sub(required) {
            if diff > NearToken::from_yoctonear(0) {
                Promise::new(proposer).transfer(diff).detach();
            }
        }

        Ok(id)
    }

    /// Vote for a proposed update given the [`UpdateId`] of the update.
    ///
    /// Returns `Ok(true)` if the amount of voters surpassed the threshold and the update was
    /// executed. Returns `Ok(false)` if the amount of voters did not surpass the threshold.
    /// Returns [`Error`] if the update was not found or if the voter is not a participant
    /// in the protocol.
    #[handle_result]
    pub fn vote_update(&mut self, id: UpdateId) -> Result<bool, Error> {
        log!(
            "vote_update: signer={}, id={:?}",
            env::signer_account_id(),
            id,
        );

        let ProtocolContractState::Running(running_state) = &self.protocol_state else {
            env::panic_str("protocol must be in running state");
        };

        let threshold = self.threshold()?;

        let voter = self.voter_or_panic();
        let Some(all_votes) = self.proposed_updates.vote(&id, voter) else {
            return Err(InvalidParameters::UpdateNotFound.into());
        };

        // Filter votes to only count current participants. This ensures correctness
        // even if the cleanup promise in MpcContract::vote_reshared() fails.
        let current_participants: HashSet<AccountId> = running_state
            .parameters
            .participants()
            .participants()
            .iter()
            .map(|(account_id, _, _)| account_id.clone())
            .collect();

        // Only count votes from current participants
        let valid_votes_count = all_votes.intersection(&current_participants).count();

        // Not enough votes from current participants, wait for more.
        if (valid_votes_count as u64) < threshold.value() {
            return Ok(false);
        }

        let update_gas_deposit = Gas::from_tgas(self.config.contract_upgrade_deposit_tera_gas);

        let Some(_promise) = self.proposed_updates.do_update(&id, update_gas_deposit) else {
            return Err(InvalidParameters::UpdateNotFound.into());
        };

        Ok(true)
    }

    /// returns all proposed updates
    pub fn proposed_updates(&self) -> dtos::ProposedUpdates {
        self.proposed_updates.into_dto_type()
    }

    /// Removes an update vote by the caller
    /// panics if the contract is not in a running state or if the caller is not a participant
    pub fn remove_update_vote(&mut self) {
        log!("remove_update_vote: signer={}", env::signer_account_id(),);
        let ProtocolContractState::Running(_running_state) = &self.protocol_state else {
            env::panic_str("protocol must be in running state");
        };
        let voter = self.voter_or_panic();
        self.proposed_updates.remove_vote(&voter);
    }

    #[handle_result]
    pub fn vote_code_hash(&mut self, code_hash: MpcDockerImageHash) -> Result<(), Error> {
        log!(
            "vote_code_hash: signer={}, code_hash={:?}",
            env::signer_account_id(),
            code_hash,
        );
        self.voter_or_panic();

        let ProtocolContractState::Running(state) = &self.protocol_state else {
            return Err(InvalidState::ProtocolStateNotRunning.into());
        };

        let participant = AuthenticatedParticipantId::new(state.parameters.participants())?;
        let votes = self.tee_state.vote(code_hash.clone(), &participant);

        let tee_upgrade_deadline_duration =
            Duration::from_secs(self.config.tee_upgrade_deadline_duration_seconds);

        // If the vote threshold is met and the new Docker hash is allowed by the TEE's RTMR3,
        // update the state
        if votes >= self.threshold()?.value() {
            self.tee_state
                .whitelist_tee_proposal(code_hash, tee_upgrade_deadline_duration);
        }

        Ok(())
    }

    /// Returns the latest (most recent) allowed code hash.
    pub fn latest_code_hash(&mut self) -> MpcDockerImageHash {
        log!("latest_code_hash: signer={}", env::signer_account_id());

        let tee_upgrade_deadline_duration =
            Duration::from_secs(self.config.tee_upgrade_deadline_duration_seconds);

        self.tee_state
            .get_allowed_mpc_docker_image_hashes(tee_upgrade_deadline_duration)
            .last()
            .expect("there must be at least one allowed code hash")
            .clone()
    }

    /// Returns all accounts that have TEE attestations stored in the contract.
    /// Note: This includes both current protocol participants and accounts that may have
    /// submitted TEE information but are not currently part of the active participant set.
    pub fn get_tee_accounts(&self) -> Vec<NodeId> {
        log!("get_tee_accounts");
        self.tee_state.get_tee_accounts()
    }

    /// Verifies if all current participants have an accepted TEE state.
    /// Automatically enters a resharing, in case one or more participants do not have an accepted
    /// TEE state.
    /// Returns `false` and stops the contract from accepting new signature requests or responses,
    /// in case less than `threshold` participants run in an accepted TEE State.
    #[handle_result]
    pub fn verify_tee(&mut self) -> Result<bool, Error> {
        log!("verify_tee: signer={}", env::signer_account_id());
        // Caller must be a participant (node or operator).
        self.voter_or_panic();
        let ProtocolContractState::Running(running_state) = &mut self.protocol_state else {
            return Err(InvalidState::ProtocolStateNotRunning.into());
        };
        let current_params = running_state.parameters.clone();

        let tee_upgrade_deadline_duration =
            Duration::from_secs(self.config.tee_upgrade_deadline_duration_seconds);

        match self
            .tee_state
            .validate_tee(current_params.participants(), tee_upgrade_deadline_duration)
        {
            TeeValidationResult::Full => {
                self.accept_requests = true;
                log!("All participants have an accepted Tee status");
                Ok(true)
            }
            TeeValidationResult::Partial {
                participants_with_valid_attestation,
            } => {
                let threshold = current_params.threshold().value() as usize;
                let remaining = participants_with_valid_attestation.len();
                if threshold > remaining {
                    log!(
                        "Less than `threshold` participants are left with a valid TEE status. This requires manual intervention. We will not accept new signature requests as a safety precaution."
                    );
                    self.accept_requests = false;
                    return Ok(false);
                }

                // here, we set it to true, because at this point, we have at least `threshold`
                // number of participants with an accepted Tee status.
                self.accept_requests = true;

                // do we want to adjust the threshold?
                //let n_participants_new = new_participants.len();
                //let new_threshold = (3 * n_participants_new + 4) / 5; // minimum 60%
                //let new_threshold = new_threshold.max(2); // but also minimum 2
                let new_threshold = threshold;

                let threshold_parameters = ThresholdParameters::new(
                    participants_with_valid_attestation,
                    Threshold::new(new_threshold as u64),
                )
                .expect("Require valid threshold parameters"); // this should never happen.
                current_params.validate_incoming_proposal(&threshold_parameters)?;
                let res = running_state.transition_to_resharing_no_checks(&threshold_parameters);
                if let Some(resharing) = res {
                    self.protocol_state = ProtocolContractState::Resharing(resharing);
                }

                Ok(true)
            }
        }
    }

    /// Private endpoint to clean update votes from non-participants after resharing.
    /// This can only be called by the contract itself via a promise.
    #[private]
    #[handle_result]
    pub fn remove_non_participant_update_votes(&mut self) -> Result<(), Error> {
        log!(
            "remove_non_participant_update_votes: signer={}",
            env::signer_account_id()
        );

        let participants = match &self.protocol_state {
            ProtocolContractState::Running(state) => state.parameters.participants(),
            _ => {
                return Err(InvalidState::ProtocolStateNotRunning.into());
            }
        };

        self.proposed_updates
            .remove_non_participant_votes(participants);
        Ok(())
    }

    /// Private endpoint to clean up TEE information for non-participants after resharing.
    /// This can only be called by the contract itself via a promise.
    #[private]
    #[handle_result]
    pub fn clean_tee_status(&mut self) -> Result<(), Error> {
        log!("clean_tee_status: signer={}", env::signer_account_id());

        let participants = match &self.protocol_state {
            ProtocolContractState::Running(state) => state.parameters.participants(),
            _ => {
                return Err(InvalidState::ProtocolStateNotRunning.into());
            }
        };

        self.tee_state.clean_non_participants(participants);
        Ok(())
    }
}

// Contract developer helper API
#[near_bindgen]
impl MpcContract {
    #[handle_result]
    #[init]
    pub fn init(
        parameters: ThresholdParameters,
        init_config: Option<dtos::InitConfig>,
    ) -> Result<Self, Error> {
        log!(
            "init: signer={}, parameters={:?}, init_config={:?}",
            env::signer_account_id(),
            parameters,
            init_config,
        );
        parameters.validate()?;

        parameters.validate().unwrap();

        // TODO: https://github.com/near/mpc/issues/1087
        // Every participant must have a valid attestation, otherwise we risk
        // participants being immediately kicked out once contract transitions into running.
        let initial_participants = parameters.participants();
        let tee_state = TeeState::with_mocked_participant_attestations(initial_participants);

        Ok(Self {
            protocol_state: ProtocolContractState::Running(RunningContractState::new(
                DomainRegistry::default(),
                Keyset::new(EpochId::new(0), Vec::new()),
                parameters,
            )),
            pending_signature_requests: LookupMap::new(StorageKey::PendingSignatureRequestsV2),
            pending_ckd_requests: LookupMap::new(StorageKey::PendingCKDRequests),
            proposed_updates: ProposedUpdates::default(),
            config: init_config.map(Into::into).unwrap_or_default(),
            tee_state,
            accept_requests: true,
            node_migrations: NodeMigrations::default(),
        })
    }

    // This function can be used to transfer the MPC network to a new contract.
    #[private]
    #[init]
    #[handle_result]
    pub fn init_running(
        domains: Vec<DomainConfig>,
        next_domain_id: u64,
        keyset: Keyset,
        parameters: ThresholdParameters,
        init_config: Option<dtos::InitConfig>,
    ) -> Result<Self, Error> {
        log!(
            "init_running: signer={}, domains={:?}, keyset={:?}, parameters={:?}, init_config={:?}",
            env::signer_account_id(),
            domains,
            keyset,
            parameters,
            init_config,
        );
        parameters.validate()?;
        let domains = DomainRegistry::from_raw_validated(domains, next_domain_id)?;

        // Check that the domains match exactly those in the keyset.
        let domain_ids_from_domains = domains.domains().iter().map(|d| d.id).collect::<Vec<_>>();
        let domain_ids_from_keyset = keyset
            .domains
            .iter()
            .map(|k| k.domain_id)
            .collect::<Vec<_>>();
        if domain_ids_from_domains != domain_ids_from_keyset {
            return Err(DomainError::DomainsMismatch.into());
        }

        let initial_participants = parameters.participants();
        let tee_state = TeeState::with_mocked_participant_attestations(initial_participants);

        Ok(MpcContract {
            config: init_config.map(Into::into).unwrap_or_default(),
            protocol_state: ProtocolContractState::Running(RunningContractState::new(
                domains, keyset, parameters,
            )),
            pending_signature_requests: LookupMap::new(StorageKey::PendingSignatureRequestsV2),
            pending_ckd_requests: LookupMap::new(StorageKey::PendingCKDRequests),
            proposed_updates: Default::default(),
            tee_state,
            accept_requests: true,
            node_migrations: NodeMigrations::default(),
        })
    }

    /// This will be called internally by the contract to migrate the state when a new contract
    /// is deployed. This function should be changed every time state is changed to do the proper
    /// migrate flow.
    ///
    /// If nothing is changed, then this function will just return the current state. If it fails
    /// to read the state, then it will return an error.
    #[private]
    #[init(ignore_state)]
    #[handle_result]
    pub fn migrate() -> Result<Self, Error> {
        log!("migrating contract");

        match try_state_read::<v3_0_2_state::MpcContract>() {
            Ok(Some(state)) => return Ok(state.into()),
            Ok(None) => return Err(InvalidState::ContractStateIsMissing.into()),
            Err(_) => (), // Try read as "Self" instead
        };

        match try_state_read::<Self>() {
            Ok(Some(state)) => Ok(state),
            Ok(None) => Err(InvalidState::ContractStateIsMissing.into()),
            Err(err) => env::panic_str(&format!("could not deserialize contract state: {err}")),
        }
    }

    pub fn state(&self) -> &ProtocolContractState {
        &self.protocol_state
    }

    /// Returns all allowed code hashes in order from most recent to least recent allowed code hashes. The first element is the most recent allowed code hash.
    pub fn allowed_docker_image_hashes(&self) -> Vec<MpcDockerImageHash> {
        let tee_upgrade_deadline_duration =
            Duration::from_secs(self.config.tee_upgrade_deadline_duration_seconds);

        let mut hashes: Vec<MpcDockerImageHash> = self
            .tee_state
            .get_allowed_mpc_docker_images(tee_upgrade_deadline_duration)
            .into_iter()
            .map(|allowed_image_hash| allowed_image_hash.image_hash)
            .collect();
        hashes.reverse();
        hashes
    }

    pub fn allowed_launcher_compose_hashes(&self) -> Vec<LauncherDockerComposeHash> {
        self.tee_state.allowed_launcher_compose_hashes.clone()
    }

    pub fn get_pending_request(&self, request: &SignatureRequest) -> Option<YieldIndex> {
        self.pending_signature_requests.get(request).cloned()
    }

    pub fn get_pending_ckd_request(&self, request: &CKDRequest) -> Option<YieldIndex> {
        self.pending_ckd_requests.get(request).cloned()
    }

    pub fn config(&self) -> dtos::Config {
        dtos::Config::from(&self.config)
    }

    // contract version
    pub fn version() -> String {
        env!("CARGO_PKG_VERSION").to_string()
    }

    /// Upon success, removes the signature from state and returns it.
    /// If the signature request times out, removes the signature request from state and panics to
    /// fail the original transaction
    #[private]
    pub fn return_signature_and_clean_state_on_success(
        &mut self,
        request: SignatureRequest, // this change here should actually be ok.
        #[callback_result] signature: Result<SignatureResponse, PromiseError>,
    ) -> PromiseOrValue<SignatureResponse> {
        match signature {
            Ok(signature) => PromiseOrValue::Value(signature),
            Err(_) => {
                self.pending_signature_requests.remove(&request);
                let fail_on_timeout_gas = Gas::from_tgas(self.config.fail_on_timeout_tera_gas);
                let promise = Promise::new(env::current_account_id()).function_call(
                    "fail_on_timeout".to_string(),
                    vec![],
                    NearToken::from_near(0),
                    fail_on_timeout_gas,
                );
                near_sdk::PromiseOrValue::Promise(promise.as_return())
            }
        }
    }

    /// Upon success, removes the confidential key from state and returns it.
    /// If the ckd request times out, removes the ckd request from state and panics to fail the
    /// original transaction
    #[private]
    pub fn return_ck_and_clean_state_on_success(
        &mut self,
        request: CKDRequest,
        #[callback_result] ck: Result<CKDResponse, PromiseError>,
    ) -> PromiseOrValue<CKDResponse> {
        match ck {
            Ok(ck) => PromiseOrValue::Value(ck),
            Err(_) => {
                self.pending_ckd_requests.remove(&request);
                let fail_on_timeout_gas = Gas::from_tgas(self.config.fail_on_timeout_tera_gas);
                let promise = Promise::new(env::current_account_id()).function_call(
                    "fail_on_timeout".to_string(),
                    vec![],
                    NearToken::from_near(0),
                    fail_on_timeout_gas,
                );
                near_sdk::PromiseOrValue::Promise(promise.as_return())
            }
        }
    }

    #[private]
    pub fn fail_on_timeout() {
        // To stay consistent with the old version of the timeout error
        env::panic_str(&RequestError::Timeout.to_string());
    }

    #[private]
    pub fn update_config(&mut self, config: dtos::Config) {
        self.config = config.into();
    }

    /// Get our own account id as a voter. Returns an error if we are not a participant.
    fn voter_account(&self) -> Result<AccountId, Error> {
        if !Self::caller_is_signer() {
            return Err(InvalidParameters::CallerNotSigner.into());
        }
        let voter = env::signer_account_id().as_v2_account_id();
        self.protocol_state.authenticate_update_vote()?;
        Ok(voter)
    }

    /// Returns true if the caller is the signer account.
    fn caller_is_signer() -> bool {
        let signer = env::signer_account_id();
        let predecessor = env::predecessor_account_id();
        signer == predecessor
    }

    /// Get our own account id as a voter. If we are not a participant, panic.
    /// also ensures that the caller is the signer account.
    fn voter_or_panic(&self) -> AccountId {
        Self::assert_caller_is_signer();
        match self.voter_account() {
            Ok(voter) => voter,
            Err(err) => env::panic_str(&format!("not a voter, {:?}", err)),
        }
    }
    /// Ensures that the caller is an attested participant
    /// in the currently active protocol phase.
    ///
    /// Active phases:
    /// - `Initializing` → uses proposed participants from generating_key
    /// - `Running` → uses current active participants
    /// - `Resharing` → uses new participants from resharing proposal
    ///
    /// Panics if:
    /// - The protocol is not active (e.g., NotInitialized)
    /// - The caller is not attested or not in the relevant participants set
    /// - The caller is not the signer account
    fn assert_caller_is_attested_participant_and_protocol_active(&self) {
        let participants = self.protocol_state.active_participants();

        Self::assert_caller_is_signer();

        if !self
            .tee_state
            .is_caller_an_attested_participant(participants)
        {
            panic!("Caller must be an attested participant");
        }
    }

    /// Ensures the current call originates from the signer account itself.
    /// Panics if `signer_account_id` and `predecessor_account_id` differ.
    fn assert_caller_is_signer() -> AccountId {
        let signer_id = env::signer_account_id();
        let predecessor_id = env::predecessor_account_id();

        assert_eq!(
            signer_id, predecessor_id,
            "Caller must be the signer account (signer: {}, predecessor: {})",
            signer_id, predecessor_id
        );

        signer_id.as_v2_account_id()
    }
}

/// Methods for Migration service
#[near_bindgen]
impl MpcContract {
    pub fn migration_info(
        &self,
    ) -> BTreeMap<AccountId, (Option<BackupServiceInfo>, Option<DestinationNodeInfo>)> {
        log!("migration_info");
        self.node_migrations.get_all()
    }

    /// Registers or updates the backup service information for the caller account.
    ///
    /// The caller (`signer_account_id`) must be an existing or prospective participant.
    /// Otherwise, the transaction will fail.
    ///
    /// # Notes
    /// - A deposit requirement may be added in the future.
    #[handle_result]
    pub fn register_backup_service(
        &mut self,
        backup_service_info: BackupServiceInfo,
    ) -> Result<(), Error> {
        let account_id = Self::assert_caller_is_signer();
        log!(
            "register_backup_service: signer={:?}, backup_service_info={:?}",
            account_id,
            backup_service_info
        );
        if !self
            .protocol_state
            .is_existing_or_prospective_participant(&account_id)?
        {
            return Err(errors::InvalidState::NotParticipant.message(format!("account: {} is not in the set of curent or prospective participants and not eligible to store backup service information", account_id)));
        }
        self.node_migrations
            .set_backup_service_info(account_id, backup_service_info);
        Ok(())
    }

    /// Sets the destination node for the calling account.
    ///
    /// This function can only be called while the protocol is in a `Running` state.
    /// The signer must be a current participant of the current epoch, otherwise an error is returned.
    /// On success, the provided [`DestinationNodeInfo`] is stored in the contract state
    /// under the signer’s account ID.
    ///
    /// # Errors
    /// - [`InvalidState::ProtocolStateNotRunning`] if the protocol is not in the `Running` state.  
    /// - [`InvalidState::NotParticipant`] if the signer is not a current participant.
    /// # Note:
    /// - might require a deposit
    #[handle_result]
    pub fn start_node_migration(
        &mut self,
        destination_node_info: DestinationNodeInfo,
    ) -> Result<(), Error> {
        // todo: require a deposit [#1163](https://github.com/near/mpc/issues/1163)

        let account_id = Self::assert_caller_is_signer();

        log!(
            "start_node_migration: signer={:?}, destination_node_info={:?}",
            account_id,
            destination_node_info
        );
        let ProtocolContractState::Running(running_state) = &self.protocol_state else {
            return Err(errors::InvalidState::ProtocolStateNotRunning.message(
                "migration of nodes is only possible while the protocol is in `Running` state."
                    .to_string(),
            ));
        };

        if !running_state.is_participant(&account_id) {
            return Err(errors::InvalidState::NotParticipant.message(format!("account:  {} is not in the set of curent participants and thus not eligible to initiate a node migration.", account_id)));
        }
        self.node_migrations
            .set_destination_node_info(account_id, destination_node_info);
        Ok(())
    }

    /// Finalizes a node migration for the calling account.
    ///
    /// This method can only be called while the protocol is in a `Running` state
    /// and by an existing participant. On success, the participant’s information is
    /// updated to the new destination node.
    ///
    /// # Errors
    /// Returns the following errors:
    /// - `InvalidState::ProtocolStateNotRunning`: if protocol is not in `Running` state
    /// - `InvalidState::NotParticipant`: if caller is not a current participant
    /// - `NodeMigrationError::KeysetMismatch`: if provided keyset does not match the expected keyset
    /// - `NodeMigrationError::MigrationNotFound`: if no migration record exists for the caller
    /// - `NodeMigrationError::AccountPublicKeyMismatch`: if caller’s public key does not match the expected destination node
    /// - `InvalidParameters::InvalidTeeRemoteAttestation`: if destination node’s TEE quote is invalid
    #[handle_result]
    pub fn conclude_node_migration(&mut self, keyset: &Keyset) -> Result<(), Error> {
        let account_id = Self::assert_caller_is_signer();
        let signer_pk = env::signer_account_pk();
        log!(
            "conclude_node_migration: signer={:?}, signer_pk={:?} keyset={:?}",
            account_id,
            signer_pk,
            keyset
        );
        let ProtocolContractState::Running(running_state) = &mut self.protocol_state else {
            return Err(errors::InvalidState::ProtocolStateNotRunning.message(
                "migration of nodes is only possible while the protocol is in `Running` state."
                    .to_string(),
            ));
        };

        if !running_state.is_participant(&account_id) {
            return Err(errors::InvalidState::NotParticipant.message(format!("account:  {} is not in the set of curent participants and thus eligible to initiate a node migration.", account_id)));
        }

        let expected_keyset = &running_state.keyset;
        if expected_keyset != keyset {
            return Err(errors::NodeMigrationError::KeysetMismatch.message(format!(
                "keyset={:?}, expected_keyset={:?}",
                keyset, expected_keyset
            )));
        }

        let Some(expected_destination_node) = self.node_migrations.remove_migration(&account_id)
        else {
            return Err(errors::NodeMigrationError::MigrationNotFound.into());
        };
        if expected_destination_node.signer_account_pk != signer_pk {
            return Err(
                errors::NodeMigrationError::AccountPublicKeyMismatch.message(format!(
                    "found  {:?}, expected {:?}",
                    signer_pk, expected_destination_node.signer_account_pk
                )),
            );
        }
        // ensure that this node has a valid TEE quote
        let node_id = NodeId {
            account_id: account_id.clone(),
            account_public_key: Some(expected_destination_node.signer_account_pk.clone()),
            tls_public_key: expected_destination_node
                .destination_node_info
                .sign_pk
                .clone(),
        };

        if !(matches!(
            self.tee_state.verify_tee_participant(
                &node_id,
                Duration::from_secs(self.config.tee_upgrade_deadline_duration_seconds)
            ),
            TeeQuoteStatus::Valid
        )) {
            return Err(errors::InvalidParameters::InvalidTeeRemoteAttestation.into());
        };

        log!(
            "Moving Account {:?} to {:?}",
            account_id,
            expected_destination_node.destination_node_info
        );

        running_state
            .parameters
            .update_info(account_id, expected_destination_node.destination_node_info)?;
        Ok(())
    }

    #[private]
    #[handle_result]
    pub fn cleanup_orphaned_node_migrations(&mut self) -> Result<(), Error> {
        log!(
            "cleanup_orphaned_node_migrations signer={:?}",
            env::signer_account_id(),
        );
        let backup_services: Vec<AccountId> = self
            .node_migrations
            .backup_services_info()
            .keys()
            .cloned()
            .collect();

        for account_id in &backup_services {
            if !self
                .protocol_state
                .is_existing_or_prospective_participant(account_id)?
            {
                self.node_migrations.remove_account_data(account_id);
            }
        }
        Ok(())
    }
}

fn try_state_read<T: borsh::BorshDeserialize>() -> Result<Option<T>, std::io::Error> {
    env::storage_read(b"STATE")
        .map(|data| T::try_from_slice(&data))
        .transpose()
}

#[cfg(not(target_arch = "wasm32"))]
#[cfg(test)]
mod tests {
    use std::str::FromStr;

    use super::*;
    use crate::crypto_shared::k256_types;
    use crate::errors::{ErrorKind, NodeMigrationError};
    use crate::primitives::participants::{ParticipantId, ParticipantInfo};
    use crate::primitives::test_utils::{
        bogus_ed25519_near_public_key, bogus_ed25519_public_key, gen_account_id, gen_participant,
    };
    use crate::primitives::{
        domain::{DomainConfig, DomainId, SignatureScheme},
        participants::Participants,
        signature::{Payload, Tweak},
        test_utils::gen_participants,
    };
    use crate::state::key_event::tests::Environment;
    use crate::state::test_utils::{
        gen_initializing_state, gen_resharing_state, gen_running_state,
    };
    use dtos::{Attestation, Ed25519PublicKey, MockAttestation};
    use elliptic_curve::Field as _;
    use elliptic_curve::Group;
    use k256::elliptic_curve::sec1::ToEncodedPoint as _;
    use k256::{
        self,
        ecdsa::SigningKey,
        elliptic_curve::point::DecompactPoint,
        {elliptic_curve, AffinePoint, Secp256k1},
    };
    use near_sdk::{test_utils::VMContextBuilder, testing_env, NearToken, VMContext};
    use primitives::key_state::{AttemptId, KeyForDomain};
    use rand::seq::SliceRandom;
    use rand::SeedableRng;
    use rand::{rngs::OsRng, RngCore};
    use rand_core::CryptoRngCore;
    use sha2::{Digest, Sha256};
    use test_utils::contract_types::dummy_config;
    use threshold_signatures::confidential_key_derivation as ckd;
    use threshold_signatures::frost_core::Group as _;
    use threshold_signatures::frost_ed25519::Ed25519Group;
    use threshold_signatures::frost_secp256k1::Secp256K1Group;

    pub fn migration_info(
        contract_state: &MpcContract,
        account_id: &AccountId,
    ) -> (
        AccountId,
        Option<BackupServiceInfo>,
        Option<DestinationNodeInfo>,
    ) {
        contract_state.node_migrations.get_for_account(account_id)
    }

    #[derive(Debug)]
    #[allow(dead_code)]
    pub enum SharedSecretKey {
        Secp256k1(k256::Scalar),
        Ed25519(curve25519_dalek::Scalar),
        Bls12381(ckd::Scalar),
    }

    pub fn derive_secret_key(secret_key: &k256::SecretKey, tweak: &Tweak) -> k256::SecretKey {
        let tweak = k256::Scalar::from_repr(tweak.as_bytes().into()).unwrap();
        k256::SecretKey::new((tweak + secret_key.to_nonzero_scalar().as_ref()).into())
    }

    pub fn new_secp256k1(rng: &mut impl CryptoRngCore) -> (dtos::Secp256k1PublicKey, k256::Scalar) {
        let scalar = k256::Scalar::random(rng);
        let public_key_element = Secp256K1Group::generator() * scalar;

        let compressed_key = public_key_element.to_encoded_point(false);
        let mut bytes = [0u8; 64];
        bytes.copy_from_slice(&compressed_key.as_bytes()[1..]);
        let pk = dtos::Secp256k1PublicKey::from(bytes);

        (pk, scalar)
    }

    pub fn new_ed25519(
        rng: &mut impl CryptoRngCore,
    ) -> (dtos::Ed25519PublicKey, curve25519_dalek::Scalar) {
        let scalar = curve25519_dalek::Scalar::random(rng);
        let public_key_element = Ed25519Group::generator() * scalar;

        let compressed_key = public_key_element.compress().as_bytes().to_vec();
        let mut bytes = [0u8; 32];
        bytes.copy_from_slice(&compressed_key);
        let pk = dtos::Ed25519PublicKey::from(bytes);

        (pk, scalar)
    }

    pub fn new_bls12381g2(
        rng: &mut impl CryptoRngCore,
    ) -> (dtos::Bls12381G2PublicKey, ckd::Scalar) {
        let scalar = ckd::Scalar::random(rng);
        let public_key_element = ckd::ElementG2::generator() * scalar;

        let compressed_key = public_key_element.to_compressed();
        let pk = dtos::Bls12381G2PublicKey::from(compressed_key);

        (pk, scalar)
    }

    pub fn make_public_key_for_domain(
        domain_scheme: SignatureScheme,
        rng: &mut impl CryptoRngCore,
    ) -> (dtos::PublicKey, SharedSecretKey) {
        match domain_scheme {
            SignatureScheme::Secp256k1 => {
                let (pk, sk) = new_secp256k1(rng);
                (pk.into(), SharedSecretKey::Secp256k1(sk))
            }
            SignatureScheme::Ed25519 => {
                let (pk, sk) = new_ed25519(rng);
                (pk.into(), SharedSecretKey::Ed25519(sk))
            }
            SignatureScheme::Bls12381 => {
                let (pk, sk) = new_bls12381g2(rng);
                (pk.into(), SharedSecretKey::Bls12381(sk))
            }
        }
    }

    fn basic_setup(
        scheme: SignatureScheme,
        rng: &mut impl CryptoRngCore,
    ) -> (VMContext, MpcContract, SharedSecretKey) {
        let contract_account_id = AccountId::from_str("contract_account.near")
            .unwrap()
            .as_v1_account_id();
        let context = VMContextBuilder::new()
            .attached_deposit(NearToken::from_yoctonear(1))
            .predecessor_account_id(contract_account_id.clone())
            .current_account_id(contract_account_id)
            .build();
        testing_env!(context.clone());
        let domain_id = DomainId::default();
        let domains = vec![DomainConfig {
            id: domain_id,
            scheme,
        }];
        let epoch_id = EpochId::new(0);
        let (pk, sk) = make_public_key_for_domain(scheme, rng);
        let key_for_domain = KeyForDomain {
            domain_id,
            key: pk.try_into().unwrap(),
            attempt: AttemptId::new(),
        };
        let keyset = Keyset::new(epoch_id, vec![key_for_domain]);
        let parameters = ThresholdParameters::new(gen_participants(4), Threshold::new(3)).unwrap();
        let contract = MpcContract::init_running(domains, 1, keyset, parameters, None).unwrap();
        (context, contract, sk)
    }

    /// Temporarily sets the testing environment so that calls appear
    /// to come from an attested MPC node registered in the contract's `tee_state`.
    /// Returns the `AccountId` of the node used.
    pub fn with_attested_context(contract: &MpcContract) -> AccountId {
        let (_account_id, (node_id, _)) = contract
            .tee_state
            .participants_attestations
            .iter()
            .next()
            .expect("No attested participants in tee_state");

        // Build a new simulated environment with this node as caller
        let mut ctx_builder = VMContextBuilder::new();
        ctx_builder
            .signer_account_id(node_id.account_id.clone().as_v1_account_id())
            .predecessor_account_id(node_id.account_id.clone().as_v1_account_id())
            .attached_deposit(NearToken::from_yoctonear(1));

        testing_env!(ctx_builder.build());
        node_id.account_id.clone()
    }

    fn test_signature_common(success: bool, legacy_v1_api: bool) {
        let (context, mut contract, secret_key) =
            basic_setup(SignatureScheme::Secp256k1, &mut OsRng);
        let SharedSecretKey::Secp256k1(secret_key) = secret_key else {
            unreachable!();
        };
        let mut payload_hash = [0u8; 32];
        OsRng.fill_bytes(&mut payload_hash);
        let payload = Payload::from_legacy_ecdsa(payload_hash);
        let key_path = "m/44'\''/60'\''/0'\''/0/0".to_string();

        let request = if legacy_v1_api {
            SignRequestArgs {
                deprecated_payload: Some(payload_hash),
                deprecated_key_version: Some(0),
                path: key_path.clone(),
                ..Default::default()
            }
        } else {
            SignRequestArgs {
                payload_v2: Some(payload.clone()),
                path: key_path.clone(),
                domain_id: Some(DomainId::legacy_ecdsa_id()),
                ..Default::default()
            }
        };
        let signature_request = SignatureRequest::new(
            DomainId::default(),
            payload.clone(),
            &context.predecessor_account_id.as_v2_account_id(),
            &request.path,
        );
        contract.sign(request);
        contract.get_pending_request(&signature_request).unwrap();

        // simulate signature and response to the signing request
        let derivation_path = derive_tweak(
            &context.predecessor_account_id.as_v2_account_id(),
            &key_path,
        );
        let secret_key_ec: elliptic_curve::SecretKey<Secp256k1> =
            elliptic_curve::SecretKey::from_bytes(&secret_key.to_bytes()).unwrap();
        let derived_secret_key = derive_secret_key(&secret_key_ec, &derivation_path);
        let secret_key = SigningKey::from_bytes(&derived_secret_key.to_bytes()).unwrap();
        let (signature, recovery_id) = secret_key
            .sign_prehash_recoverable(payload.as_ecdsa().unwrap())
            .unwrap();
        let (r, s) = signature.split_bytes();
        let mut bytes = [0u8; 32];
        bytes.copy_from_slice(s.as_ref());
        let signature_response = if success {
            SignatureResponse::Secp256k1(k256_types::Signature::new(
                AffinePoint::decompact(&r).unwrap(),
                k256::Scalar::from_repr(bytes.into()).unwrap(),
                recovery_id.to_byte(),
            ))
        } else {
            // submit an incorrect signature to make the respond call fail
            SignatureResponse::Secp256k1(k256_types::Signature::new(
                AffinePoint::decompact(&r).unwrap(),
                k256::Scalar::from_repr([0u8; 32].into()).unwrap(),
                recovery_id.to_byte(),
            ))
        };

        with_attested_context(&contract);

        match contract.respond(signature_request.clone(), signature_response.clone()) {
            Ok(_) => {
                assert!(success);
                contract
                    .return_signature_and_clean_state_on_success(
                        signature_request.clone(),
                        Ok(signature_response),
                    )
                    .detach();

                assert!(contract.get_pending_request(&signature_request).is_none(),);
            }
            Err(_) => assert!(!success),
        }
    }

    #[test]
    fn test_signature_simple() {
        test_signature_common(true, false);
        test_signature_common(false, false);
    }

    #[test]
    fn test_signature_simple_legacy() {
        test_signature_common(true, true);
        test_signature_common(false, true);
    }

    #[test]
    fn test_signature_timeout() {
        let (context, mut contract, _) = basic_setup(SignatureScheme::Secp256k1, &mut OsRng);
        let payload = Payload::from_legacy_ecdsa([0u8; 32]);
        let key_path = "m/44'\''/60'\''/0'\''/0/0".to_string();

        let request = SignRequestArgs {
            payload_v2: Some(payload.clone()),
            path: key_path.clone(),
            domain_id: Some(DomainId::legacy_ecdsa_id()),
            ..Default::default()
        };
        let signature_request = SignatureRequest::new(
            DomainId::default(),
            payload,
            &context.predecessor_account_id.as_v2_account_id(),
            &request.path,
        );
        contract.sign(request);
        assert!(matches!(
            contract.return_signature_and_clean_state_on_success(
                signature_request.clone(),
                Err(PromiseError::Failed)
            ),
            PromiseOrValue::Promise(_)
        ));
        assert!(contract.get_pending_request(&signature_request).is_none());
    }

    #[test]
    fn test_ckd_simple() {
        let (context, mut contract, _secret_key) =
            basic_setup(SignatureScheme::Bls12381, &mut OsRng);
        let app_public_key: dtos::Bls12381G1PublicKey =
            "bls12381g1:6KtVVcAAGacrjNGePN8bp3KV6fYGrw1rFsyc7cVJCqR16Zc2ZFg3HX3hSZxSfv1oH6"
                .parse()
                .unwrap();
        let request = CKDRequestArgs {
            app_public_key: app_public_key.clone(),
            domain_id: DomainId::default(),
        };
        let ckd_request = CKDRequest::new(
            app_public_key,
            context.predecessor_account_id.as_v2_account_id(),
            request.domain_id,
        );
        contract.request_app_private_key(request);
        contract.get_pending_ckd_request(&ckd_request).unwrap();

        let response = CKDResponse {
            big_y: dtos::Bls12381G1PublicKey([1u8; 48]),
            big_c: dtos::Bls12381G1PublicKey([2u8; 48]),
        };

        with_attested_context(&contract);

        match contract.respond_ckd(ckd_request.clone(), response.clone()) {
            Ok(_) => {
                contract
                    .return_ck_and_clean_state_on_success(ckd_request.clone(), Ok(response))
                    .detach();

                assert!(contract.get_pending_ckd_request(&ckd_request).is_none(),);
            }
            Err(_) => panic!("respond_ckd should not fail"),
        }
    }

    #[test]
    fn test_ckd_timeout() {
        let (context, mut contract, _secret_key) =
            basic_setup(SignatureScheme::Bls12381, &mut OsRng);
        let app_public_key: dtos::Bls12381G1PublicKey =
            "bls12381g1:6KtVVcAAGacrjNGePN8bp3KV6fYGrw1rFsyc7cVJCqR16Zc2ZFg3HX3hSZxSfv1oH6"
                .parse()
                .unwrap();
        let request = CKDRequestArgs {
            app_public_key: app_public_key.clone(),
            domain_id: DomainId::default(),
        };
        let ckd_request = CKDRequest::new(
            app_public_key,
            context.predecessor_account_id.as_v2_account_id(),
            request.domain_id,
        );
        contract.request_app_private_key(request);
        assert!(matches!(
            contract.return_ck_and_clean_state_on_success(
                ckd_request.clone(),
                Err(PromiseError::Failed)
            ),
            PromiseOrValue::Promise(_)
        ));
        assert!(contract.get_pending_ckd_request(&ckd_request).is_none());
    }

    fn setup_tee_test_contract(
        num_participants: usize,
        threshold_value: u64,
    ) -> (MpcContract, Participants, AccountId) {
        let participants = primitives::test_utils::gen_participants(num_participants);
        let first_participant_id = participants.participants()[0].0.clone();

        let context = VMContextBuilder::new()
            .signer_account_id(first_participant_id.clone().as_v1_account_id())
            .predecessor_account_id(first_participant_id.clone().as_v1_account_id())
            .attached_deposit(NearToken::from_near(1))
            .build();
        testing_env!(context);

        let threshold = Threshold::new(threshold_value);
        let parameters = ThresholdParameters::new(participants.clone(), threshold).unwrap();
        let contract = MpcContract::init(parameters, None).unwrap();

        (contract, participants, first_participant_id)
    }

    fn submit_attestation(
        contract: &mut MpcContract,
        participants: &Participants,
        participant_index: usize,
        is_valid: bool,
    ) -> Result<(), Error> {
        let participants_list = participants.participants();
        let (account_id, _, participant_info) = &participants_list[participant_index];
        let attestation = if is_valid {
            MockAttestation::Valid
        } else {
            MockAttestation::Invalid
        };

        let dto_public_key = participant_info
            .sign_pk
            .clone()
            .try_into_dto_type()
            .unwrap();

        let participant_context = VMContextBuilder::new()
            .signer_account_id(account_id.clone().as_v1_account_id())
            .predecessor_account_id(account_id.clone().as_v1_account_id())
            .attached_deposit(NearToken::from_near(1))
            .build();
        testing_env!(participant_context);

        contract.submit_participant_info(Attestation::Mock(attestation), dto_public_key)
    }

    fn submit_valid_attestations(
        contract: &mut MpcContract,
        participants: &Participants,
        participant_indices: &[usize],
    ) {
        for &participant_index in participant_indices {
            let result = submit_attestation(contract, participants, participant_index, true);
            assert!(
                result.is_ok(),
                "submit_participant_info should succeed with valid attestation for participant {}",
                participant_index
            );
        }
    }

    /// Sets up the voting context and calls [`VersionedMpcContract::vote_new_parameters`] with the
    /// given parameters.
    fn setup_voting_context_and_vote(
        contract: &mut MpcContract,
        first_participant_id: &AccountId,
        participants: Participants,
        threshold: Threshold,
    ) -> Result<(), Error> {
        let voting_context = VMContextBuilder::new()
            .signer_account_id(first_participant_id.clone().as_v1_account_id())
            .predecessor_account_id(first_participant_id.clone().as_v1_account_id())
            .attached_deposit(NearToken::from_yoctonear(0))
            .build();
        testing_env!(voting_context);

        let proposal = ThresholdParameters::new(participants, threshold).unwrap();
        contract.vote_new_parameters(EpochId::new(1), proposal)
    }

    /// Test that [`VersionedMpcContract::vote_new_parameters`] succeeds when all participants have
    /// default TEE status ([`TeeQuoteStatus::None`]). This tests the basic scenario where no
    /// participants have submitted attestation information, and all have the default TEE status
    /// of [`TeeQuoteStatus::None`], which is considered acceptable.
    #[test]
    fn test_vote_new_parameters_succeeds_with_default_tee_status() {
        let (mut contract, participants, first_participant_id) = setup_tee_test_contract(3, 2);
        let threshold = Threshold::new(2);

        // No attestations submitted - all participants have default TEE status None
        let result = setup_voting_context_and_vote(
            &mut contract,
            &first_participant_id,
            participants,
            threshold,
        );
        assert!(
            result.is_ok(),
            "Should succeed when all participants have default TEE status None"
        );
    }

    /// Test that [`MpcContract::vote_new_parameters`] succeeds when all participants
    /// submit valid TEE attestations. This tests the scenario where all participants successfully
    /// submit valid attestations through [`MpcContract::submit_participant_info`],
    /// resulting in [`TeeQuoteStatus::Valid`] TEE status for all participants.
    #[test]
    fn test_vote_new_parameters_succeeds_when_all_participants_have_valid_tee() {
        let (mut contract, participants, first_participant_id) = setup_tee_test_contract(3, 2);
        let threshold = Threshold::new(2);

        // Submit valid attestations for all participants
        submit_valid_attestations(&mut contract, &participants, &[0, 1, 2]);

        // This should succeed because all participants now have valid TEE status
        let result = setup_voting_context_and_vote(
            &mut contract,
            &first_participant_id,
            participants,
            threshold,
        );
        assert!(
            result.is_ok(),
            "Should succeed when all participants have valid TEE status"
        );
    }

    /// Test that attempts to submit invalid attestations are rejected by
    /// [`MpcContract::submit_participant_info`]. This test demonstrates that
    /// participants cannot have Invalid TEE status because the contract proactively rejects
    /// invalid attestations at submission time. The 4th participant tries to submit an invalid
    /// attestation but is rejected, leaving them with [`TeeQuoteStatus::Invalid`] status, which
    /// combined with valid participants still allows successful voting.
    #[test]
    fn test_vote_new_parameters_succeeds_after_invalid_attestation_rejected() {
        let (mut contract, participants, first_participant_id) = setup_tee_test_contract(4, 3);
        let threshold = Threshold::new(3);

        // Submit valid attestations for first 3 participants
        submit_valid_attestations(&mut contract, &participants, &[0, 1, 2]);

        // Try to submit invalid attestation for the 4th participant
        let participant_index = 3;
        let result = submit_attestation(&mut contract, &participants, participant_index, false);
        assert!(
            result.is_err(),
            "Invalid attestation should be rejected by submit_participant_info"
        );

        if let Err(error) = result {
            let error_string = error.to_string();
            assert!(
                error_string.contains("TeeQuoteStatus is invalid"),
                "Error should mention invalid TEE status, got: {}",
                error_string
            );
        }

        // This should succeed because:
        // - 3 participants have Valid TEE status (from successful attestations)
        // - 1 participant has None TEE status (invalid attestation was rejected)
        // - Both Valid and None are allowed by the TEE validation
        let result = setup_voting_context_and_vote(
            &mut contract,
            &first_participant_id,
            participants,
            threshold,
        );
        assert!(
            result.is_ok(),
            "Should succeed when participants have Valid or None TEE status (invalid attestations rejected)"
        );
    }

    #[test]
    #[should_panic(expected = "Caller must be the signer account")]
    fn test_submit_participant_info_panics_if_predecessor_differs() {
        use near_sdk::test_utils::VMContextBuilder;
        use near_sdk::{testing_env, NearToken};

        let (mut contract, participants, _first_participant_id) = setup_tee_test_contract(3, 2);

        submit_valid_attestations(&mut contract, &participants, &[0, 1, 2]);

        let (participant_id, _, participant_info) = participants
            .participants()
            .first()
            .expect("at least one participant")
            .clone();

        let valid_attestation = Attestation::Mock(MockAttestation::Valid);

        // ❌ Case: signer != predecessor — should panic
        let ctx = VMContextBuilder::new()
            .signer_account_id(participant_id.clone().as_v1_account_id())
            .predecessor_account_id("outsider.near".parse().unwrap())
            .attached_deposit(NearToken::from_near(1))
            .build();
        testing_env!(ctx);

        contract
            .submit_participant_info(
                valid_attestation,
                participant_info
                    .sign_pk
                    .clone()
                    .try_into_dto_type()
                    .unwrap(),
            )
            .expect("Expected panic if predecessor != signer");
    }

    #[test]
    #[should_panic(expected = "Caller must be an attested participant")]
    fn test_attested_but_not_participant_panics() {
        use near_sdk::test_utils::VMContextBuilder;
        use near_sdk::{testing_env, NearToken};

        let (mut contract, participants, _first_participant_id) = setup_tee_test_contract(3, 2);

        submit_valid_attestations(&mut contract, &participants, &[0, 1, 2]);

        let outsider_id: AccountId = "outsider.near".parse().unwrap();

        let fake_tls_pk = bogus_ed25519_near_public_key(); // unique TLS key for outsider
        let dto_public_key = fake_tls_pk.clone().try_into_dto_type().unwrap();

        let valid_attestation = Attestation::Mock(MockAttestation::Valid);

        // use outsider account to call submit_participant_info
        let ctx = VMContextBuilder::new()
            .signer_account_id(outsider_id.clone().as_v1_account_id())
            .predecessor_account_id(outsider_id.clone().as_v1_account_id())
            .attached_deposit(NearToken::from_near(1))
            .build();
        testing_env!(ctx);

        contract
            .submit_participant_info(valid_attestation, dto_public_key)
            .expect("Outsider attestation submission should succeed");

        contract.assert_caller_is_attested_participant_and_protocol_active();
    }

    #[test]
    fn test_respond_ckd_fails_for_attested_non_participant() {
        use near_sdk::{test_utils::VMContextBuilder, testing_env, NearToken};
        use std::panic;

        // --- Step 1: Setup standard contract with Bls domain and threshold=2 ---
        let (context, mut contract, _secret_key) =
            basic_setup(SignatureScheme::Bls12381, &mut OsRng);

        // Submit valid attestations for all participants (so contract is in Running state)
        // 2. Extract participants list (we have 4 by default)
        let participants = match &contract.protocol_state {
            ProtocolContractState::Running(state) => state.parameters.participants().clone(),
            _ => panic!("Contract should be in Running state"),
        };

        submit_valid_attestations(&mut contract, &participants, &[0, 1, 2]);

        // --- Step 2: Create a valid CKD request by a legitimate participant ---
        let app_public_key: dtos::Bls12381G1PublicKey =
            "bls12381g1:6KtVVcAAGacrjNGePN8bp3KV6fYGrw1rFsyc7cVJCqR16Zc2ZFg3HX3hSZxSfv1oH6"
                .parse()
                .unwrap();
        let request = CKDRequestArgs {
            app_public_key: app_public_key.clone(),
            domain_id: DomainId::default(),
        };
        let ckd_request = CKDRequest::new(
            app_public_key.clone(),
            context.predecessor_account_id.clone().as_v2_account_id(),
            request.domain_id,
        );

        // Legit participant makes the CKD request
        testing_env!(VMContextBuilder::new()
            .signer_account_id(context.predecessor_account_id.clone())
            .predecessor_account_id(context.predecessor_account_id.clone())
            .attached_deposit(NearToken::from_near(1))
            .build());
        contract.request_app_private_key(request);
        assert!(contract.get_pending_ckd_request(&ckd_request).is_some());

        // --- Step 3: Attested outsider (not a participant) joins ---
        let outsider_id: AccountId = "outsider.near".parse().unwrap();
        let tls_key = bogus_ed25519_near_public_key();
        let dto_public_key = tls_key.clone().try_into_dto_type().unwrap();

        testing_env!(VMContextBuilder::new()
            .signer_account_id(outsider_id.clone().as_v1_account_id())
            .predecessor_account_id(outsider_id.clone().as_v1_account_id())
            .attached_deposit(NearToken::from_near(1))
            .build());
        contract
            .submit_participant_info(Attestation::Mock(MockAttestation::Valid), dto_public_key)
            .unwrap();

        // --- Step 4: Verify that a participant can still respond successfully ---
        with_attested_context(&contract); // sets env to a real attested participant

        let valid_response = CKDResponse {
            big_y: dtos::Bls12381G1PublicKey([1u8; 48]),
            big_c: dtos::Bls12381G1PublicKey([2u8; 48]),
        };

        // This should succeed (attested participant)
        contract
            .respond_ckd(ckd_request.clone(), valid_response.clone())
            .expect("Participant should be allowed to respond_ckd");

        // --- Step 5: Now switch to attested outsider and verify it panics ---
        testing_env!(VMContextBuilder::new()
            .signer_account_id(outsider_id.clone().as_v1_account_id())
            .predecessor_account_id(outsider_id.clone().as_v1_account_id())
            .attached_deposit(NearToken::from_near(1))
            .build());

        let outsider_response = CKDResponse {
            big_y: dtos::Bls12381G1PublicKey([3u8; 48]),
            big_c: dtos::Bls12381G1PublicKey([4u8; 48]),
        };
        let result = std::panic::catch_unwind(std::panic::AssertUnwindSafe(|| {
            contract
                .respond_ckd(ckd_request.clone(), outsider_response)
                .unwrap();
        }));

        assert!(
            result.is_err(),
            "Expected panic from attested non-participant"
        );

        if let Err(err) = result {
            if let Some(msg) = err.downcast_ref::<&str>() {
                assert!(
                    msg.contains("Caller must be an attested participant"),
                    "Unexpected panic message: {}",
                    msg
                );
            } else if let Some(msg) = err.downcast_ref::<String>() {
                assert!(
                    msg.contains("Caller must be an attested participant"),
                    "Unexpected panic message: {}",
                    msg
                );
            } else {
                panic!("Unexpected panic payload type");
            }
        }
    }

    impl MpcContract {
        pub fn new_from_protocol_state(protocol_state: ProtocolContractState) -> Self {
            MpcContract {
                protocol_state,
                pending_signature_requests: LookupMap::new(StorageKey::PendingSignatureRequestsV2),
                pending_ckd_requests: LookupMap::new(StorageKey::PendingCKDRequests),
                proposed_updates: ProposedUpdates::default(),
                config: Config::default(),
                tee_state: TeeState::default(),
                accept_requests: true,
                node_migrations: NodeMigrations::default(),
            }
        }
    }

    #[test]
    fn test_start_node_migration_failure_not_participant() {
        let running_state = ProtocolContractState::Running(gen_running_state(2));
        let mut contract = MpcContract::new_from_protocol_state(running_state);

        // sanity check
        assert!(contract.migration_info().is_empty());
        let destination_node_info = gen_random_destination_info();

        let non_participant = gen_account_id();
        Environment::new(None, Some(non_participant), None);

        let res = contract.start_node_migration(destination_node_info);
        assert!(res.is_err());
        assert!(contract.migration_info().is_empty());
    }

    #[test]
    fn test_start_node_migration_success() {
        let running_state = ProtocolContractState::Running(gen_running_state(2));
        let mut contract = MpcContract::new_from_protocol_state(running_state);

        // sanity check
        assert!(contract.migration_info().is_empty());

        let participants = {
            let ProtocolContractState::Running(running) = &contract.protocol_state else {
                panic!("expected running state");
            };
            running.parameters.participants().clone()
        };
        let mut expected_migration_state = BTreeMap::new();
        let mut test_env = Environment::new(None, None, None);
        for (account_id, _, _) in participants.participants() {
            test_env.set_signer(account_id);
            // sanity check
            assert_eq!(
                migration_info(&contract, account_id),
                (account_id.clone(), None, None)
            );
            let destination_node_info = gen_random_destination_info();
            let res = contract.start_node_migration(destination_node_info.clone());
            assert!(res.is_ok(), "res: {:?}", res);
            let expected_res = (account_id.clone(), None, Some(destination_node_info));
            assert_eq!(migration_info(&contract, account_id), expected_res);
            expected_migration_state.insert(expected_res.0, (expected_res.1, expected_res.2));
        }
        let expected_migration_state = expected_migration_state.into_iter().collect();
        let result = contract.migration_info();

        assert_eq!(result, expected_migration_state);
    }

    fn gen_random_destination_info() -> DestinationNodeInfo {
        let node_signer_pk = bogus_ed25519_near_public_key();
        let url_id: usize = rand::random();
        let (_, participant_info) = gen_participant(url_id);
        DestinationNodeInfo {
            signer_account_pk: node_signer_pk,
            destination_node_info: participant_info,
        }
    }

    fn test_start_migration_node_failure_not_running(mut contract: MpcContract) {
        assert!(contract.migration_info().is_empty());
        let destination_node_info = gen_random_destination_info();
        let res = contract.start_node_migration(destination_node_info);
        let expected_error_kind = &ErrorKind::InvalidState(InvalidState::ProtocolStateNotRunning);
        assert_eq!(res.unwrap_err().kind(), expected_error_kind);
        assert!(contract.migration_info().is_empty());
    }

    #[test]
    fn test_start_node_migration_failure_initializing() {
        let initializing_state =
            ProtocolContractState::Initializing(gen_initializing_state(2, 0).1);
        let contract = MpcContract::new_from_protocol_state(initializing_state);
        test_start_migration_node_failure_not_running(contract);
    }

    #[test]
    fn test_start_node_migration_failure_resharing() {
        let resharing_state = ProtocolContractState::Resharing(gen_resharing_state(2).1);
        let contract = MpcContract::new_from_protocol_state(resharing_state);
        test_start_migration_node_failure_not_running(contract);
    }

    fn test_register_backup_service_fail_non_participant(mut contract: MpcContract) {
        // sanity check
        assert!(contract.migration_info().is_empty());
        let backup_service_info = BackupServiceInfo {
            public_key: bogus_ed25519_public_key(),
        };

        let non_participant = gen_account_id();
        Environment::new(None, Some(non_participant), None);
        let res = contract.register_backup_service(backup_service_info);
        let expected_error_kind = &ErrorKind::InvalidState(InvalidState::NotParticipant);
        assert_eq!(res.unwrap_err().kind(), expected_error_kind);
        assert!(contract.migration_info().is_empty());
    }

    #[test]
    fn test_register_backup_service_fail_non_participant_running() {
        let running_state = ProtocolContractState::Running(gen_running_state(2));
        let contract = MpcContract::new_from_protocol_state(running_state);
        test_register_backup_service_fail_non_participant(contract);
    }

    #[test]
    fn test_register_backup_service_fail_non_participant_initializing() {
        let initializing_state =
            ProtocolContractState::Initializing(gen_initializing_state(2, 0).1);
        let contract = MpcContract::new_from_protocol_state(initializing_state);
        test_register_backup_service_fail_non_participant(contract);
    }

    #[test]
    fn test_register_backup_service_fail_non_participant_resharnig() {
        let resharing_state = ProtocolContractState::Resharing(gen_resharing_state(2).1);
        let contract = MpcContract::new_from_protocol_state(resharing_state);
        test_register_backup_service_fail_non_participant(contract);
    }

    fn test_register_backup_service_success(
        participants: &Participants,
        mut contract: MpcContract,
    ) {
        // sanity check
        assert!(contract.migration_info().is_empty());
        let mut expected_migration_state = BTreeMap::new();
        let mut test_env = Environment::new(None, None, None);
        for (account_id, _, _) in participants.participants() {
            test_env.set_signer(account_id);
            // sanity check
            assert_eq!(
                migration_info(&contract, account_id),
                (account_id.clone(), None, None)
            );
            let backup_service_info = BackupServiceInfo {
                public_key: bogus_ed25519_public_key(),
            };
            let res = contract.register_backup_service(backup_service_info.clone());
            assert!(res.is_ok(), "res: {:?}", res);
            let expected_res = (account_id.clone(), Some(backup_service_info), None);
            assert_eq!(migration_info(&contract, account_id), expected_res);
            expected_migration_state.insert(expected_res.0, (expected_res.1, expected_res.2));
        }
        let result = contract.migration_info();

        assert_eq!(result, expected_migration_state);
    }

    #[test]
    fn test_register_backup_service_success_running() {
        let running_state = gen_running_state(2);
        let participants = running_state.parameters.participants().clone();
        let running_state = ProtocolContractState::Running(running_state);
        let contract = MpcContract::new_from_protocol_state(running_state);
        test_register_backup_service_success(&participants, contract);
    }

    #[test]
    fn test_register_backup_service_success_resharing() {
        let resharing_state = gen_resharing_state(2).1;
        let participants = resharing_state
            .resharing_key
            .proposed_parameters()
            .participants()
            .clone();
        let resharing_state = ProtocolContractState::Resharing(resharing_state);
        let contract = MpcContract::new_from_protocol_state(resharing_state);
        test_register_backup_service_success(&participants, contract);
    }

    #[test]
    fn test_register_backup_service_success_initializing() {
        let initializing_state = gen_initializing_state(2, 0).1;
        let participants = initializing_state
            .generating_key
            .proposed_parameters()
            .participants()
            .clone();
        let initializing_state = ProtocolContractState::Initializing(initializing_state);
        let contract = MpcContract::new_from_protocol_state(initializing_state);
        test_register_backup_service_success(&participants, contract);
    }

    #[test]
    fn test_conclude_node_migration_success() {
        let running_state = gen_running_state(2);
        let keyset = running_state.keyset.clone();
        let participants = running_state.parameters.participants().clone();
        let running_state = ProtocolContractState::Running(running_state);
        let mut contract = MpcContract::new_from_protocol_state(running_state);
        for (account_id, expected_participant_id, _) in participants.participants() {
            let destination_node_info = gen_random_destination_info();
            let setup = ConcludeNodeMigrationTestSetup {
                destination_node_info: Some(destination_node_info.clone()),
                attestation_tls_key: destination_node_info
                    .destination_node_info
                    .sign_pk
                    .clone()
                    .try_into_dto_type()
                    .unwrap(),
                signer_account_id: account_id.clone(),
                signer_account_pk: destination_node_info.signer_account_pk,
                expected_error_kind: None,
                expected_post_call_info: Some((
                    expected_participant_id.clone(),
                    destination_node_info.destination_node_info.clone(),
                )),
            };
            setup.run(&mut contract, &keyset);
        }
        assert!(contract.node_migrations.get_all().is_empty());
    }

    #[test]
    fn test_conclude_node_migration_invalid_tee() {
        let running_state = gen_running_state(2);
        let keyset = running_state.keyset.clone();
        let participants = running_state.parameters.participants().clone();
        let running_state = ProtocolContractState::Running(running_state);
        let mut contract = MpcContract::new_from_protocol_state(running_state);
        for (account_id, expected_participant_id, expected_participant_info) in
            participants.participants()
        {
            let destination_node_info = gen_random_destination_info();
            let setup = ConcludeNodeMigrationTestSetup {
                destination_node_info: Some(destination_node_info.clone()),
                attestation_tls_key: bogus_ed25519_public_key(),
                signer_account_id: account_id.clone(),
                signer_account_pk: destination_node_info.signer_account_pk,
                expected_error_kind: Some(ErrorKind::InvalidParameters(
                    InvalidParameters::InvalidTeeRemoteAttestation,
                )),
                expected_post_call_info: Some((
                    expected_participant_id.clone(),
                    expected_participant_info.clone(),
                )),
            };
            setup.run(&mut contract, &keyset);
        }
    }

    #[test]
    fn test_conclude_node_migration_migration_not_found() {
        let running_state = gen_running_state(2);
        let keyset = running_state.keyset.clone();
        let participants = running_state.parameters.participants().clone();
        let running_state = ProtocolContractState::Running(running_state);
        let mut contract = MpcContract::new_from_protocol_state(running_state);
        for (account_id, expected_participant_id, expected_participant_info) in
            participants.participants()
        {
            let destination_node_info = gen_random_destination_info();
            let setup = ConcludeNodeMigrationTestSetup {
                destination_node_info: None,
                attestation_tls_key: destination_node_info
                    .destination_node_info
                    .sign_pk
                    .clone()
                    .try_into_dto_type()
                    .unwrap(),
                signer_account_id: account_id.clone(),
                signer_account_pk: destination_node_info.signer_account_pk.clone(),
                expected_error_kind: Some(ErrorKind::NodeMigrationError(
                    NodeMigrationError::MigrationNotFound,
                )),
                expected_post_call_info: Some((
                    expected_participant_id.clone(),
                    expected_participant_info.clone(),
                )),
            };
            setup.run(&mut contract, &keyset);
        }
    }

    #[test]
    fn test_conclude_node_migration_keyset_mismatch() {
        let running_state = gen_running_state(2);
        let mut keyset = running_state.keyset.clone();
        keyset.epoch_id = keyset.epoch_id.next();
        let participants = running_state.parameters.participants().clone();
        let running_state = ProtocolContractState::Running(running_state);
        let mut contract = MpcContract::new_from_protocol_state(running_state);
        for (account_id, expected_participant_id, expected_participant_info) in
            participants.participants()
        {
            let destination_node_info = gen_random_destination_info();
            let setup = ConcludeNodeMigrationTestSetup {
                destination_node_info: Some(destination_node_info.clone()),
                attestation_tls_key: destination_node_info
                    .destination_node_info
                    .sign_pk
                    .clone()
                    .try_into_dto_type()
                    .unwrap(),
                signer_account_id: account_id.clone(),
                signer_account_pk: destination_node_info.signer_account_pk,
                expected_error_kind: Some(ErrorKind::NodeMigrationError(
                    NodeMigrationError::KeysetMismatch,
                )),
                expected_post_call_info: Some((
                    expected_participant_id.clone(),
                    expected_participant_info.clone(),
                )),
            };
            setup.run(&mut contract, &keyset);
        }
    }

    #[test]
    fn test_conclude_node_migration_not_participant() {
        let running_state = gen_running_state(2);
        let keyset = running_state.keyset.clone();
        let running_state = ProtocolContractState::Running(running_state);
        let mut contract = MpcContract::new_from_protocol_state(running_state);
        let non_participant_account_id = gen_account_id();
        let destination_node_info = gen_random_destination_info();
        let setup = ConcludeNodeMigrationTestSetup {
            destination_node_info: Some(destination_node_info.clone()),
            attestation_tls_key: destination_node_info
                .destination_node_info
                .sign_pk
                .clone()
                .try_into_dto_type()
                .unwrap(),
            signer_account_id: non_participant_account_id.clone(),
            signer_account_pk: destination_node_info.signer_account_pk,
            expected_error_kind: Some(ErrorKind::InvalidState(InvalidState::NotParticipant)),
            expected_post_call_info: None,
        };
        setup.run(&mut contract, &keyset);
    }

    fn test_conclude_node_migration_failure_not_running(
        participants: &Participants,
        contract: &mut MpcContract,
        keyset: &Keyset,
    ) {
        for (account_id, expected_participant_id, expected_participant_info) in
            participants.participants()
        {
            let destination_node_info = gen_random_destination_info();
            let setup = ConcludeNodeMigrationTestSetup {
                destination_node_info: Some(destination_node_info.clone()),
                attestation_tls_key: destination_node_info
                    .destination_node_info
                    .sign_pk
                    .clone()
                    .try_into_dto_type()
                    .unwrap(),
                signer_account_id: account_id.clone(),
                signer_account_pk: destination_node_info.signer_account_pk,
                expected_error_kind: Some(ErrorKind::InvalidState(
                    InvalidState::ProtocolStateNotRunning,
                )),
                expected_post_call_info: Some((
                    expected_participant_id.clone(),
                    expected_participant_info.clone(),
                )),
            };
            setup.run(contract, keyset);
        }
    }

    #[test]
    fn test_conclude_node_migration_failure_resharing() {
        let (_, resharing_state) = gen_resharing_state(2);

        let keyset = resharing_state.previous_running_state.keyset.clone();
        let participants = resharing_state
            .previous_running_state
            .parameters
            .participants()
            .clone();
        let resharing_state = ProtocolContractState::Resharing(resharing_state);
        let mut contract = MpcContract::new_from_protocol_state(resharing_state);
        test_conclude_node_migration_failure_not_running(&participants, &mut contract, &keyset);
    }

    #[test]
    fn test_conclude_node_migration_failure_initializing() {
        let (_, initializing) = gen_initializing_state(2, 0);

        let keyset = Keyset::new(
            initializing.generating_key.epoch_id(),
            initializing.generated_keys.clone(),
        );
        let participants = initializing
            .generating_key
            .proposed_parameters()
            .participants()
            .clone();
        let initializing_state = ProtocolContractState::Initializing(initializing);
        let mut contract = MpcContract::new_from_protocol_state(initializing_state);
        test_conclude_node_migration_failure_not_running(&participants, &mut contract, &keyset);
    }

    struct ConcludeNodeMigrationTestSetup {
        // a destination node info to store in the migration state
        destination_node_info: Option<DestinationNodeInfo>,
        // the tls key to store for the attestation
        attestation_tls_key: Ed25519PublicKey,
        signer_account_id: AccountId,
        signer_account_pk: near_sdk::PublicKey,
        expected_error_kind: Option<ErrorKind>,
        expected_post_call_info: Option<(ParticipantId, ParticipantInfo)>,
    }

    impl ConcludeNodeMigrationTestSetup {
        fn setup(&self, contract: &mut MpcContract) {
            if let Some(destination_node_info) = self.destination_node_info.clone() {
                contract.node_migrations.set_destination_node_info(
                    self.signer_account_id.clone(),
                    destination_node_info,
                );
            }
            let valid_participant_attestation = mpc_attestation::attestation::Attestation::Mock(
                mpc_attestation::attestation::MockAttestation::Valid,
            );
            contract.tee_state.add_participant(
                NodeId {
                    account_id: self.signer_account_id.clone(),
                    tls_public_key: self.attestation_tls_key.clone().into_contract_type(),
                    account_public_key: Some(self.signer_account_pk.clone()),
                },
                valid_participant_attestation,
            );
        }

        pub fn run(&self, contract: &mut MpcContract, keyset: &Keyset) {
            self.setup(contract);
            let mut test_env = Environment::new(None, None, None);
            test_env.set_signer(&self.signer_account_id);
            test_env.set_pk(self.signer_account_pk.clone());

            let res = contract.conclude_node_migration(keyset);

            if let Some(expected_error_kind) = &self.expected_error_kind {
                assert_eq!(res.unwrap_err().kind(), expected_error_kind);
            } else {
                assert!(res.is_ok());
            }
            if let Some((expected_participant_id, expected_participant_info)) =
                &self.expected_post_call_info
            {
                let res_participants = {
                    match &contract.protocol_state {
                        ProtocolContractState::Running(running) => {
                            running.parameters.participants()
                        }
                        ProtocolContractState::Resharing(resharing) => {
                            resharing.previous_running_state.parameters.participants()
                        }
                        ProtocolContractState::Initializing(initializing) => initializing
                            .generating_key
                            .proposed_parameters()
                            .participants(),
                        _ => panic!("expected different state"),
                    }
                };
                let found_info = res_participants.info(&self.signer_account_id).unwrap();
                assert_eq!(found_info, expected_participant_info);
                let found_id = res_participants.id(&self.signer_account_id).unwrap();
                assert_eq!(&found_id, expected_participant_id);
            }
        }
    }

    #[test]
    pub fn test_cleanup_orphaned_node_migrations() {
        let running_state = gen_running_state(2);
        let participants = running_state.parameters.participants().clone();
        let running_state = ProtocolContractState::Running(running_state);
        let mut contract = MpcContract::new_from_protocol_state(running_state);
        let mut expected_vals = BTreeMap::new();
        for (account_id, _, _) in participants.participants() {
            let destination_node_info = gen_random_destination_info();

            contract
                .node_migrations
                .set_destination_node_info(account_id.clone(), destination_node_info.clone());
            let backup_service_info = BackupServiceInfo {
                public_key: bogus_ed25519_public_key(),
            };
            contract
                .node_migrations
                .set_backup_service_info(account_id.clone(), backup_service_info.clone());
            expected_vals.insert(
                account_id.clone(),
                (Some(backup_service_info), Some(destination_node_info)),
            );
        }
        let destination_node_info = gen_random_destination_info();

        let non_participant_account_id = gen_account_id();
        contract.node_migrations.set_destination_node_info(
            non_participant_account_id.clone(),
            destination_node_info.clone(),
        );
        let backup_service_info = BackupServiceInfo {
            public_key: bogus_ed25519_public_key(),
        };
        contract
            .node_migrations
            .set_backup_service_info(non_participant_account_id.clone(), backup_service_info);

        assert!(contract.cleanup_orphaned_node_migrations().is_ok());
        let result = contract.migration_info();
        assert_eq!(result, expected_vals);
    }

    fn propose_and_vote(
        contract: &mut MpcContract,
        update: Update,
        expected_update_id: u64,
    ) -> Vec<dtos::AccountId> {
        let update_id = contract.proposed_updates.propose(update.clone());
        assert_eq!(update_id.0, expected_update_id);
        // generate two accounts for voting
        let account_id_0 = gen_account_id();
        let account_id_1 = gen_account_id();
        contract
            .proposed_updates
            .vote(&update_id, account_id_0.clone())
            .unwrap();
        contract
            .proposed_updates
            .vote(&update_id, account_id_1.clone())
            .unwrap();

        let mut expected_votes = vec![
            dtos::AccountId(account_id_0.to_string()),
            dtos::AccountId(account_id_1.to_string()),
        ];
        expected_votes.sort();
        expected_votes
    }

    fn propose_and_vote_code(expected_update_id: u64, contract: &mut MpcContract) -> dtos::Update {
        let code: [u8; 1000] = std::array::from_fn(|_| rand::random());
        let hash = Sha256::digest(code);
        let update = Update::Contract(code.into());
        let expected_update_hash = dtos::UpdateHash::Code(hash.into());
        let expected_votes = propose_and_vote(contract, update, expected_update_id);
        dtos::Update {
            update_id: expected_update_id,
            update_hash: expected_update_hash,
            votes: expected_votes,
        }
    }

    fn test_proposed_updates_case_given_state(protocol_contract_state: ProtocolContractState) {
        let mut contract = MpcContract::new_from_protocol_state(protocol_contract_state);

        assert_eq!(contract.proposed_updates(), dtos::ProposedUpdates(vec![]));

        let code_update = propose_and_vote_code(0, &mut contract);

        let config_update = {
            let update_config = dummy_config(1);
            let hash = Sha256::digest(serde_json::to_vec(&update_config).unwrap());
            let expected_update_hash = dtos::UpdateHash::Config(hash.into());

            let update = Update::Config(update_config.clone());

            let expected_update_id = 1;
            let expected_votes = propose_and_vote(&mut contract, update, expected_update_id);
            dtos::Update {
                update_id: expected_update_id,
                update_hash: expected_update_hash,
                votes: expected_votes,
            }
        };
        let mut expected = vec![code_update, config_update];
        // sorting to have consistent order
        expected.sort();

        let mut res = contract.proposed_updates();
        res.0.iter_mut().for_each(|update| update.votes.sort());
        // sorting to have consistent order
        res.0.sort();

        assert_eq!(dtos::ProposedUpdates(expected), res);
    }

    #[test]
    pub fn test_proposed_updates_interface_running() {
        let protocol_contract_state = ProtocolContractState::Running(gen_running_state(2));
        test_proposed_updates_case_given_state(protocol_contract_state);
    }

    #[test]
    pub fn test_proposed_updates_interface_resharing() {
        let protocol_contract_state = ProtocolContractState::Resharing(gen_resharing_state(2).1);
        test_proposed_updates_case_given_state(protocol_contract_state);
    }

    #[test]
    pub fn test_proposed_updates_interface_initialzing() {
        let protocol_contract_state =
            ProtocolContractState::Initializing(gen_initializing_state(2, 1).1);
        test_proposed_updates_case_given_state(protocol_contract_state);
    }

    #[test]
    pub fn test_remove_update_vote_running() {
        let running_state = gen_running_state(2);
        let participants = running_state.parameters.participants().clone();
        let protocol_contract_state = ProtocolContractState::Running(running_state);
        let mut contract = MpcContract::new_from_protocol_state(protocol_contract_state);
        let expected = propose_and_vote_code(0, &mut contract);
        for (account_id, _, _) in participants.participants() {
            contract
                .proposed_updates
                .vote(&UpdateId::from(expected.update_id), account_id.clone());
            let mut expected_with_participant_vote = expected.clone();
            expected_with_participant_vote
                .votes
                .push(account_id.into_dto_type());
            expected_with_participant_vote.votes.sort();
            let mut res = contract.proposed_updates();
            res.0.iter_mut().for_each(|update| update.votes.sort());
            assert_eq!(
                res,
                dtos::ProposedUpdates(vec![expected_with_participant_vote])
            );

            testing_env!(VMContextBuilder::new()
                .signer_account_id(account_id.as_v1_account_id())
                .predecessor_account_id(account_id.as_v1_account_id())
                .build());

            contract.remove_update_vote();
            let mut expected_without_participant_vote = expected.clone();
            expected_without_participant_vote.votes.sort();
            let mut res = contract.proposed_updates();
            res.0.iter_mut().for_each(|update| update.votes.sort());
            assert_eq!(
                res,
                dtos::ProposedUpdates(vec![expected_without_participant_vote])
            );
        }
    }

    #[test]
    #[should_panic(expected = "not a voter")]
    fn test_remove_update_vote_panics_if_non_voter() {
        let running_state = gen_running_state(2);
        let protocol_contract_state = ProtocolContractState::Running(running_state);
        let mut contract = MpcContract::new_from_protocol_state(protocol_contract_state);
        let expected = propose_and_vote_code(0, &mut contract);

        let mut rng = rand::rngs::StdRng::seed_from_u64(42);
        let account_id = expected.votes.choose(&mut rng).unwrap();
        let account_id: AccountId = account_id.0.parse().unwrap();
        testing_env!(VMContextBuilder::new()
            .signer_account_id(account_id.as_v1_account_id())
            .predecessor_account_id(account_id.as_v1_account_id())
            .build());

        contract.remove_update_vote();
    }

    #[test]
    #[should_panic(expected = "protocol must be in running state")]
    pub fn test_remove_update_vote_resharing() {
        let protocol_contract_state = ProtocolContractState::Resharing(gen_resharing_state(2).1);
        let mut contract = MpcContract::new_from_protocol_state(protocol_contract_state);
        let account_id = gen_account_id();
        testing_env!(VMContextBuilder::new()
            .signer_account_id(account_id.as_v1_account_id())
            .predecessor_account_id(account_id.as_v1_account_id())
            .build());
        contract.remove_update_vote();
    }

    #[test]
    #[should_panic(expected = "protocol must be in running state")]
    pub fn test_remove_update_vote_initializing() {
        let protocol_contract_state =
            ProtocolContractState::Initializing(gen_initializing_state(2, 1).1);
        let mut contract = MpcContract::new_from_protocol_state(protocol_contract_state);
        let account_id = gen_account_id();
        testing_env!(VMContextBuilder::new()
            .signer_account_id(account_id.as_v1_account_id())
            .predecessor_account_id(account_id.as_v1_account_id())
            .build());
        contract.remove_update_vote();
    }

    #[test]
    pub fn test_update_votes_cleared_after_resharing() {
        // given: a running state with an update that has votes from old participants
        let running_state = gen_running_state(2);
        let old_participants = running_state.parameters.participants().clone();
        let mut contract =
            MpcContract::new_from_protocol_state(ProtocolContractState::Running(running_state));

        let update = Update::Contract([0; 1000].into());
        let update_id = contract.proposed_updates.propose(update);

        let voter = old_participants.participants()[0].0.clone();
        contract.proposed_updates.vote(&update_id, voter.clone());
        assert_eq!(contract.proposed_updates().0[0].votes.len(), 1);

        // when: resharing completes with a new participant set and we clear non-participant votes
        let new_running_state = gen_running_state(2);
        contract
            .proposed_updates
            .remove_non_participant_votes(new_running_state.parameters.participants());
        contract.protocol_state = ProtocolContractState::Running(new_running_state);

        // then: only votes from current participants remain
        let updates_after = contract.proposed_updates();
        assert_eq!(updates_after.0.len(), 1);
        let voters_after: Vec<_> = updates_after.0[0]
            .votes
            .iter()
            .map(|v| v.0.parse::<AccountId>().unwrap())
            .collect();

        let ProtocolContractState::Running(running_state) = &contract.protocol_state else {
            panic!("Expected Running state");
        };
        for voter in &voters_after {
            assert!(
                running_state.is_participant(voter),
                "Non-participant vote should have been removed"
            );
        }
    }
}<|MERGE_RESOLUTION|>--- conflicted
+++ resolved
@@ -82,7 +82,6 @@
 /// Minimum deposit required for CKD requests
 const MINIMUM_CKD_REQUEST_DEPOSIT: NearToken = NearToken::from_yoctonear(1);
 
-<<<<<<< HEAD
 /// Prepaid gas for a `cleanup_orphaned_node_migrations` call
 /// todo: benchmark [#1164](https://github.com/near/mpc/issues/1164)
 const CLEAN_NODE_MIGRATIONS: Gas = Gas::from_tgas(3);
@@ -90,8 +89,6 @@
 /// Prepaid gas for a `remove_non_participant_update_votes` call
 const REMOVE_NON_PARTICIPANT_UPDATE_VOTES_GAS: Gas = Gas::from_tgas(5);
 
-=======
->>>>>>> 260e88b6
 impl Default for MpcContract {
     fn default() -> Self {
         env::panic_str("Calling default not allowed.");
@@ -830,40 +827,32 @@
             // Resharing has concluded, transition to running state
             self.protocol_state = new_state;
 
-<<<<<<< HEAD
             // Spawn a promise to clean up votes from non-participants.
             // Note: MpcContract::vote_update uses filtering to ensure correctness even if this cleanup fails.
-            Promise::new(env::current_account_id()).function_call(
-                "remove_non_participant_update_votes".to_string(),
-                vec![],
-                NearToken::from_yoctonear(0),
-                REMOVE_NON_PARTICIPANT_UPDATE_VOTES_GAS,
-            );
-=======
-        if resharing_concluded {
-            let clean_tee_status_gas = Gas::from_tgas(self.config.clean_tee_status_tera_gas);
-
->>>>>>> 260e88b6
+            Promise::new(env::current_account_id())
+                .function_call(
+                    "remove_non_participant_update_votes".to_string(),
+                    vec![],
+                    NearToken::from_yoctonear(0),
+                    REMOVE_NON_PARTICIPANT_UPDATE_VOTES_GAS,
+                )
+                .detach();
             // Spawn a promise to clean up TEE information for non-participants
             Promise::new(env::current_account_id())
                 .function_call(
                     "clean_tee_status".to_string(),
                     vec![],
                     NearToken::from_yoctonear(0),
-                    clean_tee_status_gas,
+                    Gas::from_tgas(self.config.clean_tee_status_tera_gas),
                 )
                 .detach();
-
-            let clean_node_migrations_gas =
-                Gas::from_tgas(self.config.cleanup_orphaned_node_migrations_tera_gas);
-
             // Spawn a promise to clean up orphaned node migrations for non-participants
             Promise::new(env::current_account_id())
                 .function_call(
                     "cleanup_orphaned_node_migrations".to_string(),
                     vec![],
                     NearToken::from_yoctonear(0),
-                    clean_node_migrations_gas,
+                    CLEAN_NODE_MIGRATIONS,
                 )
                 .detach();
         }
