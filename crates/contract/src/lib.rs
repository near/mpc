--- conflicted
+++ resolved
@@ -12,11 +12,9 @@
 pub mod utils;
 pub mod v0_state;
 
-<<<<<<< HEAD
+mod dto_mapping;
+
 use std::time::Duration;
-=======
-mod dto_mapping;
->>>>>>> 11a665b9
 
 use crate::{
     crypto_shared::types::CKDResponse,
@@ -27,11 +25,8 @@
     tee::{quote::TeeQuoteStatus, tee_state::TeeState},
     update::{ProposeUpdateArgs, ProposedUpdates, Update, UpdateId},
 };
-<<<<<<< HEAD
-use attestation::attestation::Attestation;
+
 use borsh::{BorshDeserialize, BorshSerialize};
-=======
->>>>>>> 11a665b9
 use config::{Config, InitConfig};
 use crypto_shared::{
     derive_key_secp256k1, derive_tweak,
