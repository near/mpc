#![deny(clippy::mod_module_files)]
pub mod config;
pub mod crypto_shared;
pub mod errors;
pub mod legacy_contract_state;
pub mod node_migrations;
pub mod primitives;
pub mod state;
pub mod storage_keys;
pub mod tee;
pub mod update;
#[cfg(feature = "dev-utils")]
pub mod utils;
pub mod v0_state;

mod dto_mapping;

use std::{collections::BTreeMap, time::Duration};

use crate::{
    crypto_shared::types::CKDResponse,
    dto_mapping::{IntoContractType, IntoDtoType},
    errors::{Error, RequestError},
    primitives::ckd::{CKDRequest, CKDRequestArgs},
    storage_keys::StorageKey,
<<<<<<< HEAD
    tee::{
        proposal::AllowedMpcDockerImage,
        tee_state::{TeeQuoteStatus, TeeState},
    },
    update::{ProposeUpdateArgs, ProposedUpdates, Update, UpdateId},
};
use attestation::attestation::{Attestation, MockAttestation};
=======
    tee::{quote::TeeQuoteStatus, tee_state::TeeState},
    update::{ProposeUpdateArgs, ProposedUpdates, Update, UpdateId},
};

use borsh::{BorshDeserialize, BorshSerialize};
>>>>>>> 4f0d37c1
use config::{Config, InitConfig};
use crypto_shared::{
    derive_key_secp256k1, derive_tweak,
    kdf::{check_ec_signature, derive_public_key_edwards_point_ed25519},
    near_public_key_to_affine_point,
    types::{PublicKeyExtended, PublicKeyExtendedConversionError, SignatureResponse},
};
use errors::{
    DomainError, InvalidParameters, InvalidState, PublicKeyError, RespondError, TeeError,
};
use k256::elliptic_curve::{sec1::ToEncodedPoint, PrimeField};
use near_sdk::{
    env::{self, ed25519_verify},
    log, near_bindgen,
    store::LookupMap,
    AccountId, CryptoHash, CurveType, Gas, GasWeight, NearToken, Promise, PromiseError,
    PromiseOrValue, PublicKey,
};
use node_migrations::{BackupServiceInfo, DestinationNodeInfo, NodeMigrations};
use primitives::{
    domain::{DomainConfig, DomainId, DomainRegistry, SignatureScheme},
    key_state::{AuthenticatedParticipantId, EpochId, KeyEventId, Keyset},
    signature::{SignRequest, SignRequestArgs, SignatureRequest, YieldIndex},
    thresholds::{Threshold, ThresholdParameters},
};
use state::{running::RunningContractState, ProtocolContractState};
use tee::{
    proposal::MpcDockerImageHash,
    tee_state::{NodeId, TeeValidationResult},
};

/// Gas required for a sign request
const GAS_FOR_SIGN_CALL: Gas = Gas::from_tgas(15);

/// Gas required for a CKD request
const GAS_FOR_CKD_CALL: Gas = Gas::from_tgas(15);

/// Register used to receive data id from `promise_await_data`
const DATA_ID_REGISTER: u64 = 0;

/// Prepaid gas for a `return_signature_and_clean_state_on_success` call
const RETURN_SIGNATURE_AND_CLEAN_STATE_ON_SUCCESS_CALL_GAS: Gas = Gas::from_tgas(7);

/// Prepaid gas for a `return_ck_and_clean_state_on_success` call
const RETURN_CK_AND_CLEAN_STATE_ON_SUCCESS_CALL_GAS: Gas = Gas::from_tgas(7);

/// Prepaid gas for a `update_config` call
const UPDATE_CONFIG_GAS: Gas = Gas::from_tgas(5);

/// Prepaid gas for a `fail_on_timeout` call
const FAIL_ON_TIMEOUT_GAS: Gas = Gas::from_tgas(2);

/// Prepaid gas for a `clean_tee_status` call
const CLEAN_TEE_STATUS_GAS: Gas = Gas::from_tgas(3);

/// Minimum deposit required for sign requests
const MINIMUM_SIGN_REQUEST_DEPOSIT: NearToken = NearToken::from_yoctonear(1);

/// Minimum deposit required for CKD requests
const MINIMUM_CKD_REQUEST_DEPOSIT: NearToken = NearToken::from_yoctonear(1);

/// Prepaid gas for a `cleanup_orphaned_node_migrations` call
/// todo: benchmark [#1164](https://github.com/near/mpc/issues/1164)
const CLEAN_NODE_MIGRATIONS: Gas = Gas::from_tgas(3);

/// Confidential Key Derivation only supports secp256k1
const CDK_SUPPORTED_SIGNATURE_CURVE: CurveType = CurveType::SECP256K1;

impl Default for MpcContract {
    fn default() -> Self {
        env::panic_str("Calling default not allowed.");
    }
}

#[near_bindgen]
#[derive(Debug, BorshSerialize, BorshDeserialize)]
pub struct MpcContract {
    protocol_state: ProtocolContractState,
    pending_signature_requests: LookupMap<SignatureRequest, YieldIndex>,
    pending_ckd_requests: LookupMap<CKDRequest, YieldIndex>,
    proposed_updates: ProposedUpdates,
    config: Config,
    tee_state: TeeState,
    accept_requests: bool,
    node_migrations: NodeMigrations,
}

impl MpcContract {
    pub(crate) fn public_key_extended(
        &self,
        domain_id: DomainId,
    ) -> Result<PublicKeyExtended, Error> {
        self.protocol_state.public_key(domain_id)
    }

    fn threshold(&self) -> Result<Threshold, Error> {
        self.protocol_state.threshold()
    }

    /// Returns true if the request was already pending
    fn add_signature_request(&mut self, request: &SignatureRequest, data_id: CryptoHash) -> bool {
        self.pending_signature_requests
            .insert(request.clone(), YieldIndex { data_id })
            .is_some()
    }

    /// Returns true if the request was already pending
    fn add_ckd_request(&mut self, request: &CKDRequest, data_id: CryptoHash) -> bool {
        self.pending_ckd_requests
            .insert(request.clone(), YieldIndex { data_id })
            .is_some()
    }
}

// User contract API
#[near_bindgen]
impl MpcContract {
    /// `key_version` must be less than or equal to the value at `latest_key_version`
    /// To avoid overloading the network with too many requests,
    /// we ask for a small deposit for each signature request.
    #[handle_result]
    #[payable]
    pub fn sign(&mut self, request: SignRequestArgs) {
        log!(
            "sign: predecessor={:?}, request={:?}",
            env::predecessor_account_id(),
            request
        );
        let initial_storage = env::storage_usage();

        let request: SignRequest = request.try_into().unwrap();
        let Ok(public_key) = self.public_key(Some(request.domain_id)) else {
            env::panic_str(
                &InvalidParameters::DomainNotFound {
                    provided: request.domain_id,
                }
                .to_string(),
            );
        };

        let curve_type = public_key.curve_type();

        // ensure the signer sent a valid signature request
        // It's important we fail here because the MPC nodes will fail in an identical way.
        // This allows users to get the error message
        match &curve_type {
            CurveType::SECP256K1 => {
                let hash = *request.payload.as_ecdsa().expect("Payload is not Ecdsa");
                k256::Scalar::from_repr(hash.into())
                    .into_option()
                    .expect("Ecdsa payload cannot be converted to Scalar");
            }
            CurveType::ED25519 => {
                request.payload.as_eddsa().expect("Payload is not EdDSA");
            }
        }

        // Make sure sign call will not run out of gas doing yield/resume logic
        if env::prepaid_gas() < GAS_FOR_SIGN_CALL {
            env::panic_str(
                &InvalidParameters::InsufficientGas
                    .message(format!(
                        "Provided: {}, required: {}",
                        env::prepaid_gas(),
                        GAS_FOR_SIGN_CALL
                    ))
                    .to_string(),
            );
        }

        // Check deposit and refund if required
        let predecessor = env::predecessor_account_id();
        let deposit = env::attached_deposit();
        let storage_used = env::storage_usage() - initial_storage;
        let storage_cost = env::storage_byte_cost().saturating_mul(u128::from(storage_used));
        let storage_cost = std::cmp::max(storage_cost, MINIMUM_SIGN_REQUEST_DEPOSIT);

        match deposit.checked_sub(storage_cost) {
            None => {
                env::panic_str(
                    &InvalidParameters::InsufficientDeposit
                        .message(format!(
                            "Require a deposit of {} yoctonear, found: {}",
                            storage_cost.as_yoctonear(),
                            deposit.as_yoctonear(),
                        ))
                        .to_string(),
                );
            }
            Some(diff) => {
                if diff > NearToken::from_yoctonear(0) {
                    log!("refund excess deposit {diff} to {predecessor}");
                    Promise::new(predecessor.clone()).transfer(diff);
                }
            }
        }

        let request = SignatureRequest::new(
            request.domain_id,
            request.payload,
            &predecessor,
            &request.path,
        );

        if !self.accept_requests {
            env::panic_str(&TeeError::TeeValidationFailed.to_string())
        }

        let promise_index = env::promise_yield_create(
            "return_signature_and_clean_state_on_success",
            &serde_json::to_vec(&(&request,)).unwrap(),
            RETURN_SIGNATURE_AND_CLEAN_STATE_ON_SUCCESS_CALL_GAS,
            GasWeight(0),
            DATA_ID_REGISTER,
        );

        // Store the request in the contract's local state
        let return_sig_id: CryptoHash = env::read_register(DATA_ID_REGISTER)
            .expect("read_register failed")
            .try_into()
            .expect("conversion to CryptoHash failed");
        if self.add_signature_request(&request, return_sig_id) {
            log!("signature request already present, overriding callback.")
        }

        env::promise_return(promise_index);
    }

    /// This is the root public key combined from all the public keys of the participants.
    /// The domain parameter specifies which domain we're querying the public key for;
    /// the default is the first domain.
    #[handle_result]
    pub fn public_key(&self, domain_id: Option<DomainId>) -> Result<PublicKey, Error> {
        let domain_id = domain_id.unwrap_or_else(DomainId::legacy_ecdsa_id);
        self.public_key_extended(domain_id).map(Into::into)
    }

    /// This is the derived public key of the caller given path and predecessor
    /// if predecessor is not provided, it will be the caller of the contract.
    ///
    /// The domain parameter specifies which domain we're deriving the public key for;
    /// the default is the first domain.
    #[handle_result]
    pub fn derived_public_key(
        &self,
        path: String,
        predecessor: Option<AccountId>,
        domain_id: Option<DomainId>,
    ) -> Result<PublicKey, Error> {
        let predecessor: AccountId = predecessor.unwrap_or_else(env::predecessor_account_id);
        let tweak = derive_tweak(&predecessor, &path);

        let domain = domain_id.unwrap_or_else(DomainId::legacy_ecdsa_id);
        let public_key = self.public_key_extended(domain)?;

        let derived_public_key = match public_key {
            PublicKeyExtended::Secp256k1 { near_public_key } => {
                let derived_public_key =
                    derive_key_secp256k1(&near_public_key_to_affine_point(near_public_key), &tweak)
                        .map_err(PublicKeyError::from)?;

                let encoded_point = derived_public_key.to_encoded_point(false);
                let slice: &[u8] = &encoded_point.as_bytes()[1..65];
                PublicKey::from_parts(CurveType::SECP256K1, slice.to_vec())
            }
            PublicKeyExtended::Ed25519 { edwards_point, .. } => {
                let derived_public_key_edwards_point =
                    derive_public_key_edwards_point_ed25519(&edwards_point, &tweak);

                let encoded_point: [u8; 32] =
                    derived_public_key_edwards_point.compress().to_bytes();

                PublicKey::from_parts(CurveType::ED25519, encoded_point.into())
            }
        };

        derived_public_key.map_err(|_| PublicKeyError::DerivedKeyConversionFailed.into())
    }

    /// Key versions refer new versions of the root key that we may choose to generate on cohort
    /// changes. Older key versions will always work but newer key versions were never held by
    /// older signers. Newer key versions may also add new security features, like only existing
    /// within a secure enclave. The signature_scheme parameter specifies which protocol
    /// we're querying the latest version for. The default is Secp256k1. The default is **NOT**
    /// to query across all protocols.
    pub fn latest_key_version(&self, signature_scheme: Option<SignatureScheme>) -> u32 {
        self.state()
            .most_recent_domain_for_protocol(signature_scheme.unwrap_or_default())
            .unwrap()
            .0 as u32
    }

    /// To avoid overloading the network with too many requests,
    /// we ask for a small deposit for each ckd request.
    #[handle_result]
    #[payable]
    pub fn request_app_private_key(&mut self, request: CKDRequestArgs) {
        log!(
            "request_app_private_key: predecessor={:?}, request={:?}",
            env::predecessor_account_id(),
            request
        );
        let initial_storage = env::storage_usage();

        let Ok(public_key) = self.public_key(Some(request.domain_id)) else {
            env::panic_str(
                &InvalidParameters::DomainNotFound {
                    provided: request.domain_id,
                }
                .to_string(),
            );
        };

        if public_key.curve_type() != CDK_SUPPORTED_SIGNATURE_CURVE {
            env::panic_str(
                &InvalidParameters::InvalidDomainId
                    .message("Provided domain ID key type is not secp256k1")
                    .to_string(),
            )
        }

        if request.app_public_key.curve_type() != CDK_SUPPORTED_SIGNATURE_CURVE {
            env::panic_str(
                &InvalidParameters::InvalidDomainId
                    .message("Provided app public key type is not secp256k1")
                    .to_string(),
            )
        }

        // Make sure CKD call will not run out of gas doing yield/resume logic
        if env::prepaid_gas() < GAS_FOR_CKD_CALL {
            env::panic_str(
                &InvalidParameters::InsufficientGas
                    .message(format!(
                        "Provided: {}, required: {}",
                        env::prepaid_gas(),
                        GAS_FOR_CKD_CALL
                    ))
                    .to_string(),
            );
        }

        let predecessor = env::predecessor_account_id();
        // Check deposit and refund if required
        let deposit = env::attached_deposit();
        let storage_used = env::storage_usage() - initial_storage;
        let cost = env::storage_byte_cost().saturating_mul(u128::from(storage_used));
        let cost = std::cmp::max(cost, MINIMUM_CKD_REQUEST_DEPOSIT);

        match deposit.checked_sub(cost) {
            None => {
                env::panic_str(
                    &InvalidParameters::InsufficientDeposit
                        .message(format!(
                            "Require a deposit of {} yoctonear, found: {}",
                            cost.as_yoctonear(),
                            deposit.as_yoctonear(),
                        ))
                        .to_string(),
                );
            }
            Some(diff) => {
                if diff > NearToken::from_yoctonear(0) {
                    log!("refund excess deposit {diff} to {predecessor}");
                    Promise::new(predecessor.clone()).transfer(diff);
                }
            }
        }

        let mpc_contract = self;

        if !mpc_contract.accept_requests {
            env::panic_str(&TeeError::TeeValidationFailed.to_string())
        }

        let app_id = env::predecessor_account_id();
        let request = CKDRequest::new(request.app_public_key, app_id, request.domain_id);

        let promise_index = env::promise_yield_create(
            "return_ck_and_clean_state_on_success",
            &serde_json::to_vec(&(&request,)).unwrap(),
            RETURN_CK_AND_CLEAN_STATE_ON_SUCCESS_CALL_GAS,
            GasWeight(0),
            DATA_ID_REGISTER,
        );

        // Store the request in the contract's local state
        let return_ck_id: CryptoHash = env::read_register(DATA_ID_REGISTER)
            .expect("read_register failed")
            .try_into()
            .expect("conversion to CryptoHash failed");
        if mpc_contract.add_ckd_request(&request, return_ck_id) {
            log!("request already present, overriding callback.")
        }

        env::promise_return(promise_index);
    }
}

// Node API
#[near_bindgen]
impl MpcContract {
    #[handle_result]
    pub fn respond(
        &mut self,
        request: SignatureRequest,
        response: SignatureResponse,
    ) -> Result<(), Error> {
        let signer = env::signer_account_id();
        log!("respond: signer={}, request={:?}", &signer, &request);

        if !self.protocol_state.is_running_or_resharing() {
            return Err(InvalidState::ProtocolStateNotRunning.into());
        }

        if !self.accept_requests {
            return Err(TeeError::TeeValidationFailed.into());
        }

        let domain = request.domain_id;
        let public_key = self.public_key_extended(domain)?;

        let signature_is_valid = match (&response, public_key) {
            (
                SignatureResponse::Secp256k1(signature_response),
                PublicKeyExtended::Secp256k1 { near_public_key },
            ) => {
                // generate the expected public key
                let expected_public_key = derive_key_secp256k1(
                    &near_public_key_to_affine_point(near_public_key),
                    &request.tweak,
                )
                .map_err(RespondError::from)?;

                let payload_hash = request.payload.as_ecdsa().expect("Payload is not ECDSA");

                // Check the signature is correct
                check_ec_signature(
                    &expected_public_key,
                    &signature_response.big_r.affine_point,
                    &signature_response.s.scalar,
                    payload_hash,
                    signature_response.recovery_id,
                )
                .is_ok()
            }
            (
                SignatureResponse::Ed25519 { signature },
                PublicKeyExtended::Ed25519 {
                    edwards_point: public_key_edwards_point,
                    ..
                },
            ) => {
                let derived_public_key_edwards_point = derive_public_key_edwards_point_ed25519(
                    &public_key_edwards_point,
                    &request.tweak,
                );
                let derived_public_key_32_bytes =
                    *derived_public_key_edwards_point.compress().as_bytes();

                let message = request.payload.as_eddsa().expect("Payload is not EdDSA");

                ed25519_verify(signature.as_bytes(), message, &derived_public_key_32_bytes)
            }
            (signature_response, public_key_requested) => {
                return Err(RespondError::SignatureSchemeMismatch.message(format!(
                    "Signature response from MPC: {:?}. Key requested by user {:?}",
                    signature_response, public_key_requested
                )));
            }
        };

        if !signature_is_valid {
            return Err(RespondError::InvalidSignature.into());
        }

        // First get the yield promise of the (potentially timed out) request.
        if let Some(YieldIndex { data_id }) = self.pending_signature_requests.remove(&request) {
            // Finally, resolve the promise. This will have no effect if the request already timed.
            env::promise_yield_resume(&data_id, &serde_json::to_vec(&response).unwrap());
            Ok(())
        } else {
            Err(InvalidParameters::RequestNotFound.into())
        }
    }

    #[handle_result]
    pub fn respond_ckd(&mut self, request: CKDRequest, response: CKDResponse) -> Result<(), Error> {
        let signer = env::signer_account_id();
        log!("respond_ckd: signer={}, request={:?}", &signer, &request);

        if !self.protocol_state.is_running_or_resharing() {
            return Err(InvalidState::ProtocolStateNotRunning.into());
        }

        if !self.accept_requests {
            return Err(TeeError::TeeValidationFailed.into());
        }

        // First get the yield promise of the (potentially timed out) request.
        if let Some(YieldIndex { data_id }) = self.pending_ckd_requests.remove(&request) {
            // Finally, resolve the promise. This will have no effect if the request already timed.
            env::promise_yield_resume(&data_id, &serde_json::to_vec(&response).unwrap());
            Ok(())
        } else {
            Err(InvalidParameters::RequestNotFound.into())
        }
    }

    /// (Prospective) Participants can submit their tee participant information through this
    /// endpoint.
    #[payable]
    #[handle_result]
    pub fn submit_participant_info(
        &mut self,
        proposed_participant_attestation: dtos_contract::Attestation,
        tls_public_key: dtos_contract::Ed25519PublicKey,
    ) -> Result<(), Error> {
        let tls_public_key = PublicKey::from_parts(CurveType::ED25519, tls_public_key.to_vec())
            .map_err(|_| InvalidParameters::InvalidTlsPublicKey)?;

        let proposed_participant_attestation =
            proposed_participant_attestation.into_contract_type();

        let account_id = env::signer_account_id();
        let account_key = env::signer_account_pk();

        log!(
            "submit_participant_info: signer={}, proposed_participant_attestation={:?}, account_key={:?}",
            account_id,
            proposed_participant_attestation,
            account_key
        );

        // Save the initial storage usage to know how much to charge the proposer for the storage
        // used
        let initial_storage = env::storage_usage();

        let tee_upgrade_deadline_duration =
            Duration::from_secs(self.config.tee_upgrade_deadline_duration_seconds);

        // Verify the TEE quote and Docker image for the proposed participant
        let status = self.tee_state.verify_proposed_participant_attestation(
            &proposed_participant_attestation,
            tls_public_key.clone(),
            tee_upgrade_deadline_duration,
        );

        if status == TeeQuoteStatus::Invalid {
            return Err(InvalidParameters::InvalidTeeRemoteAttestation
                .message("TeeQuoteStatus is invalid".to_string()));
        }

        // Add the participant information to the contract state
        let is_new_attestation = self.tee_state.add_participant(
            NodeId {
                account_id: account_id.clone(),
                tls_public_key,
            },
            proposed_participant_attestation,
        );

        // Both participants and non-participants can propose. Non-participants must pay for the
        // storage they use; participants do not.
        if self.voter_account().is_err() || is_new_attestation {
            let storage_used = env::storage_usage() - initial_storage;
            let cost = env::storage_byte_cost().saturating_mul(storage_used as u128);
            let attached = env::attached_deposit();

            if attached < cost {
                return Err(InvalidParameters::InsufficientDeposit.message(format!(
                    "Attached {}, Required {}",
                    attached.as_yoctonear(),
                    cost.as_yoctonear(),
                )));
            }

            // Refund the difference if the proposer attached more than required
            if let Some(diff) = attached.checked_sub(cost) {
                if diff > NearToken::from_yoctonear(0) {
                    Promise::new(account_id).transfer(diff);
                }
            }
        }

        Ok(())
    }

    #[handle_result]
    pub fn get_attestation(
        &self,
        tls_public_key: dtos_contract::Ed25519PublicKey,
    ) -> Result<Option<dtos_contract::Attestation>, Error> {
        let tls_public_key = PublicKey::from_parts(CurveType::ED25519, tls_public_key.to_vec())
            .map_err(|_| InvalidParameters::InvalidTlsPublicKey)?;

        Ok(self
            .tee_state
            .participants_attestations
            .iter()
            .find(|(node_id, _)| node_id.tls_public_key == tls_public_key)
            .map(|(_, attestation)| attestation.clone().into_dto_type()))
    }

    /// Propose a new set of parameters (participants and threshold) for the MPC network.
    /// If a threshold number of votes are reached on the exact same proposal, this will transition
    /// the contract into the Resharing state.
    ///
    /// The epoch_id must be equal to 1 plus the current epoch ID (if Running) or prospective epoch
    /// ID (if Resharing). Otherwise the vote is ignored. This is to prevent late transactions from
    /// accidentally voting on outdated proposals.
    #[handle_result]
    pub fn vote_new_parameters(
        &mut self,
        prospective_epoch_id: EpochId,
        proposal: ThresholdParameters,
    ) -> Result<(), Error> {
        log!(
            "vote_new_parameters: signer={}, proposal={:?}",
            env::signer_account_id(),
            proposal,
        );

        let tee_upgrade_deadline_duration =
            Duration::from_secs(self.config.tee_upgrade_deadline_duration_seconds);

        let validation_result = self
            .tee_state
            .validate_tee(proposal.participants(), tee_upgrade_deadline_duration);

        let proposed_participants = proposal.participants();

        match validation_result {
            TeeValidationResult::Full => {
                if let Some(new_state) = self
                    .protocol_state
                    .vote_new_parameters(prospective_epoch_id, &proposal)?
                {
                    self.protocol_state = new_state;
                }
                Ok(())
            }
            TeeValidationResult::Partial {
                participants_with_valid_attestation,
            } => {
                let invalid_participants: Vec<_> = proposed_participants
                    .participants()
                    .iter()
                    .filter(|(account_id, _, _)| {
                        participants_with_valid_attestation.is_participant(account_id)
                    })
                    .collect();

                Err(
                    InvalidParameters::InvalidTeeRemoteAttestation.message(format!(
                        "The following participants have invalid TEE status: {:#?}",
                        invalid_participants
                    )),
                )
            }
        }
    }

    /// Propose adding a new set of domains for the MPC network.
    /// If a threshold number of votes are reached on the exact same proposal, this will transition
    /// the contract into the Initializing state to generate keys for the new domains.
    ///
    /// The specified list of domains must have increasing and contiguous IDs, and the first ID
    /// must be the same as the `next_domain_id` returned by state().
    #[handle_result]
    pub fn vote_add_domains(&mut self, domains: Vec<DomainConfig>) -> Result<(), Error> {
        log!(
            "vote_add_domains: signer={}, domains={:?}",
            env::signer_account_id(),
            domains,
        );

        if let Some(new_state) = self.protocol_state.vote_add_domains(domains)? {
            self.protocol_state = new_state;
        }
        Ok(())
    }

    /// Starts a new attempt to generate a key for the current domain.
    /// This only succeeds if the signer is the leader (the participant with the lowest ID).
    #[handle_result]
    pub fn start_keygen_instance(&mut self, key_event_id: KeyEventId) -> Result<(), Error> {
        log!("start_keygen_instance: signer={}", env::signer_account_id(),);
        self.protocol_state
            .start_keygen_instance(key_event_id, self.config.key_event_timeout_blocks)
    }

    /// Casts a vote for `public_key` for the attempt identified by `key_event_id`.
    ///
    /// The effect of this method is either:
    ///  - Returns error (which aborts with no changes), if there is no active key generation
    ///    attempt (including if the attempt timed out), if the signer is not a participant, or if
    ///    the key_event_id corresponds to a different domain, different epoch, or different attempt
    ///    from the current key generation attempt.
    ///  - Returns Ok(()), with one of the following changes:
    ///    - A vote has been collected but we don't have enough votes yet.
    ///    - This vote is for a public key that disagrees from an earlier voted public key, causing
    ///      the attempt to abort; another call to `start` is then necessary.
    ///    - Everyone has now voted for the same public key; the state transitions into generating a
    ///      key for the next domain.
    ///    - Same as the last case, except that all domains have a generated key now, and the state
    ///      transitions into Running with the newly generated keys.
    #[handle_result]
    pub fn vote_pk(
        &mut self,
        key_event_id: KeyEventId,
        public_key: PublicKey,
    ) -> Result<(), Error> {
        log!(
            "vote_pk: signer={}, key_event_id={:?}, public_key={:?}",
            env::signer_account_id(),
            key_event_id,
            public_key,
        );

        let extended_key =
            public_key
                .try_into()
                .map_err(|err: PublicKeyExtendedConversionError| {
                    InvalidParameters::MalformedPayload.message(err.to_string())
                })?;

        if let Some(new_state) = self.protocol_state.vote_pk(key_event_id, extended_key)? {
            self.protocol_state = new_state;
        }

        Ok(())
    }

    /// Starts a new attempt to reshare the key for the current domain.
    /// This only succeeds if the signer is the leader (the participant with the lowest ID).
    #[handle_result]
    pub fn start_reshare_instance(&mut self, key_event_id: KeyEventId) -> Result<(), Error> {
        log!(
            "start_reshare_instance: signer={}",
            env::signer_account_id()
        );
        self.protocol_state
            .start_reshare_instance(key_event_id, self.config.key_event_timeout_blocks)
    }

    /// Casts a vote for the successful resharing of the attempt identified by `key_event_id`.
    ///
    /// The effect of this method is either:
    ///  - Returns error (which aborts with no changes), if there is no active key resharing attempt
    ///    (including if the attempt timed out), if the signer is not a participant, or if the
    ///    key_event_id corresponds to a different domain, different epoch, or different attempt
    ///    from the current key resharing attempt.
    ///  - Returns Ok(()), with one of the following changes:
    ///    - A vote has been collected but we don't have enough votes yet.
    ///    - Everyone has now voted; the state transitions into resharing the key for the next
    ///      domain.
    ///    - Same as the last case, except that all domains' keys have been reshared now, and the
    ///      state transitions into Running with the newly reshared keys.
    #[handle_result]
    pub fn vote_reshared(&mut self, key_event_id: KeyEventId) -> Result<(), Error> {
        log!(
            "vote_reshared: signer={}, resharing_id={:?}",
            env::signer_account_id(),
            key_event_id,
        );

        let resharing_concluded =
            if let Some(new_state) = self.protocol_state.vote_reshared(key_event_id)? {
                // Resharing has concluded, transition to running state
                self.protocol_state = new_state;
                true
            } else {
                false
            };

        if resharing_concluded {
            // Spawn a promise to clean up TEE information for non-participants
            Promise::new(env::current_account_id()).function_call(
                "clean_tee_status".to_string(),
                vec![],
                NearToken::from_yoctonear(0),
                CLEAN_TEE_STATUS_GAS,
            );
            // Spawn a promise to clean up orphaned node migrations for non-participants
            Promise::new(env::current_account_id()).function_call(
                "cleanup_orphaned_node_migrations".to_string(),
                vec![],
                NearToken::from_yoctonear(0),
                CLEAN_NODE_MIGRATIONS,
            );
        }

        Ok(())
    }

    /// Casts a vote to cancel the current key resharing. If a threshold number of unique
    /// votes are collected to cancel the resharing, the contract state will revert back to the
    /// previous running state.
    ///
    /// - This method is idempotent, meaning a single account can not make more than one vote.
    /// - Only nodes from the previous running state are allowed to vote.
    ///
    /// Return value:
    /// - [Ok] if the vote was successfully collected.
    /// - [Err] if:
    ///     - The signer is not a participant in the previous running state.
    ///     - The contract is not in a resharing state.
    #[handle_result]
    pub fn vote_cancel_resharing(&mut self) -> Result<(), Error> {
        log!("vote_cancel_resharing: signer={}", env::signer_account_id());

        if let Some(new_state) = self.protocol_state.vote_cancel_resharing()? {
            self.protocol_state = new_state;
        }

        Ok(())
    }

    /// Casts a vote to cancel key generation. Any keys that have already been generated
    /// are kept and we transition into Running state; remaining domains are permanently deleted.
    /// Deleted domain IDs cannot be reused again in future calls to vote_add_domains.
    ///
    /// A next_domain_id that matches that in the state's domains struct must be passed in. This is
    /// to prevent stale requests from accidentally cancelling a future key generation state.
    #[handle_result]
    pub fn vote_cancel_keygen(&mut self, next_domain_id: u64) -> Result<(), Error> {
        log!("vote_cancel_keygen: signer={}", env::signer_account_id());

        if let Some(new_state) = self.protocol_state.vote_cancel_keygen(next_domain_id)? {
            self.protocol_state = new_state;
        }
        Ok(())
    }

    /// Casts a vote to abort the current key event instance. If succesful, the contract aborts the
    /// instance and a new instance with the next attempt_id can be started.
    #[handle_result]
    pub fn vote_abort_key_event_instance(&mut self, key_event_id: KeyEventId) -> Result<(), Error> {
        log!(
            "vote_abort_key_event_instance: signer={}",
            env::signer_account_id()
        );

        self.protocol_state
            .vote_abort_key_event_instance(key_event_id)
    }

    /// Propose update to either code or config, but not both of them at the same time.
    #[payable]
    #[handle_result]
    pub fn propose_update(
        &mut self,
        #[serializer(borsh)] args: ProposeUpdateArgs,
    ) -> Result<UpdateId, Error> {
        // Only voters can propose updates:
        let proposer = self.voter_or_panic();
        let update: Update = args.try_into()?;

        let attached = env::attached_deposit();
        let required = ProposedUpdates::required_deposit(&update);
        if attached < required {
            return Err(InvalidParameters::InsufficientDeposit.message(format!(
                "Attached {}, Required {}",
                attached.as_yoctonear(),
                required.as_yoctonear(),
            )));
        }

        let id = self.proposed_updates.propose(update);

        log!(
            "propose_update: signer={}, id={:?}",
            env::signer_account_id(),
            id,
        );

        // Refund the difference if the proposer attached more than required.
        if let Some(diff) = attached.checked_sub(required) {
            if diff > NearToken::from_yoctonear(0) {
                Promise::new(proposer).transfer(diff);
            }
        }

        Ok(id)
    }

    /// Vote for a proposed update given the [`UpdateId`] of the update.
    ///
    /// Returns Ok(true) if the amount of voters surpassed the threshold and the update was
    /// executed. Returns Ok(false) if the amount of voters did not surpass the threshold.
    /// Returns Err if the update was not found or if the voter is not a participant in the
    /// protocol.
    #[handle_result]
    pub fn vote_update(&mut self, id: UpdateId) -> Result<bool, Error> {
        log!(
            "vote_update: signer={}, id={:?}",
            env::signer_account_id(),
            id,
        );
        let ProtocolContractState::Running(_running_state) = &self.protocol_state else {
            env::panic_str("protocol must be in running state");
        };

        let threshold = self.threshold()?;

        let voter = self.voter_or_panic();
        let Some(votes) = self.proposed_updates.vote(&id, voter) else {
            return Err(InvalidParameters::UpdateNotFound.into());
        };

        // Not enough votes, wait for more.
        if (votes.len() as u64) < threshold.value() {
            return Ok(false);
        }

        let Some(_promise) = self.proposed_updates.do_update(&id, UPDATE_CONFIG_GAS) else {
            return Err(InvalidParameters::UpdateNotFound.into());
        };

        Ok(true)
    }

    #[handle_result]
    pub fn vote_code_hash(&mut self, code_hash: MpcDockerImageHash) -> Result<(), Error> {
        log!(
            "vote_code_hash: signer={}, code_hash={:?}",
            env::signer_account_id(),
            code_hash,
        );
        self.voter_or_panic();

        let ProtocolContractState::Running(state) = &self.protocol_state else {
            return Err(InvalidState::ProtocolStateNotRunning.into());
        };

        let participant = AuthenticatedParticipantId::new(state.parameters.participants())?;
        let votes = self.tee_state.vote(code_hash.clone(), &participant);

        let tee_upgrade_deadline_duration =
            Duration::from_secs(self.config.tee_upgrade_deadline_duration_seconds);

        // If the vote threshold is met and the new Docker hash is allowed by the TEE's RTMR3,
        // update the state
        if votes >= self.threshold()?.value() {
            self.tee_state
                .whitelist_tee_proposal(code_hash, tee_upgrade_deadline_duration);
        }

        Ok(())
    }

    pub fn allowed_code_hashes(&self) -> Vec<MpcDockerImageHash> {
        log!("allowed_code_hashes: signer={}", env::signer_account_id());

        let tee_upgrade_deadline_duration =
            Duration::from_secs(self.config.tee_upgrade_deadline_duration_seconds);

        self.tee_state
            .get_allowed_mpc_docker_image_hashes(tee_upgrade_deadline_duration)
    }

    pub fn latest_code_hash(&mut self) -> MpcDockerImageHash {
        log!("latest_code_hash: signer={}", env::signer_account_id());

        let tee_upgrade_deadline_duration =
            Duration::from_secs(self.config.tee_upgrade_deadline_duration_seconds);

        self.tee_state
            .get_allowed_mpc_docker_image_hashes(tee_upgrade_deadline_duration)
            .last()
            .expect("there must be at least one allowed code hash")
            .clone()
    }

    /// Returns all accounts that have TEE attestations stored in the contract.
    /// Note: This includes both current protocol participants and accounts that may have
    /// submitted TEE information but are not currently part of the active participant set.
    pub fn get_tee_accounts(&self) -> Vec<NodeId> {
        log!("get_tee_accounts: signer={}", env::signer_account_id());
        self.tee_state.get_tee_accounts()
    }

    /// Verifies if all current participants have an accepted TEE state.
    /// Automatically enters a resharing, in case one or more participants do not have an accepted
    /// TEE state.
    /// Returns `false` and stops the contract from accepting new signature requests or responses,
    /// in case less than `threshold` participants run in an accepted TEE State.
    #[handle_result]
    pub fn verify_tee(&mut self) -> Result<bool, Error> {
        log!("verify_tee: signer={}", env::signer_account_id());
        let ProtocolContractState::Running(running_state) = &mut self.protocol_state else {
            return Err(InvalidState::ProtocolStateNotRunning.into());
        };
        let current_params = running_state.parameters.clone();

        let tee_upgrade_deadline_duration =
            Duration::from_secs(self.config.tee_upgrade_deadline_duration_seconds);

        match self
            .tee_state
            .validate_tee(current_params.participants(), tee_upgrade_deadline_duration)
        {
            TeeValidationResult::Full => {
                self.accept_requests = true;
                log!("All participants have an accepted Tee status");
                Ok(true)
            }
            TeeValidationResult::Partial {
                participants_with_valid_attestation,
            } => {
                let threshold = current_params.threshold().value() as usize;
                let remaining = participants_with_valid_attestation.len();
                if threshold > remaining {
                    log!("Less than `threshold` participants are left with a valid TEE status. This requires manual intervention. We will not accept new signature requests as a safety precaution.");
                    self.accept_requests = false;
                    return Ok(false);
                }

                // here, we set it to true, because at this point, we have at least `threshold`
                // number of participants with an accepted Tee status.
                self.accept_requests = true;

                // do we want to adjust the threshold?
                //let n_participants_new = new_participants.len();
                //let new_threshold = (3 * n_participants_new + 4) / 5; // minimum 60%
                //let new_threshold = new_threshold.max(2); // but also minimum 2
                let new_threshold = threshold;

                let threshold_parameters = ThresholdParameters::new(
                    participants_with_valid_attestation,
                    Threshold::new(new_threshold as u64),
                )
                .expect("Require valid threshold parameters"); // this should never happen.
                current_params.validate_incoming_proposal(&threshold_parameters)?;
                let res = running_state.transition_to_resharing_no_checks(&threshold_parameters);
                if let Some(resharing) = res {
                    self.protocol_state = ProtocolContractState::Resharing(resharing);
                }

                Ok(true)
            }
        }
    }

    /// Private endpoint to clean up TEE information for non-participants after resharing.
    /// This can only be called by the contract itself via a promise.
    #[private]
    #[handle_result]
    pub fn clean_tee_status(&mut self) -> Result<(), Error> {
        log!("clean_tee_status: signer={}", env::signer_account_id());

        let participants = match &self.protocol_state {
            ProtocolContractState::Running(state) => state.parameters.participants(),
            _ => {
                return Err(InvalidState::ProtocolStateNotRunning.into());
            }
        };

        self.tee_state.clean_non_participants(participants);
        Ok(())
    }
}

// Contract developer helper API
#[near_bindgen]
impl MpcContract {
    #[handle_result]
    #[init]
    pub fn init(
        parameters: ThresholdParameters,
        init_config: Option<InitConfig>,
    ) -> Result<Self, Error> {
        log!(
            "init: signer={}, parameters={:?}, init_config={:?}",
            env::signer_account_id(),
            parameters,
            init_config,
        );
        parameters.validate()?;

        parameters.validate().unwrap();

        let mut tee_state = TeeState::default();

        // TODO: https://github.com/near/mpc/issues/1087
        // Every participant must have a valid attestation, otherwise we risk
        // participants being immediately kicked out once contract transitions into running.
        parameters.participants().participants().iter().for_each(
            |(account_id, _, participant_info)| {
                let node_id = NodeId {
                    account_id: account_id.clone(),
                    tls_public_key: participant_info.sign_pk.clone(),
                };

                tee_state.add_participant(node_id, Attestation::Mock(MockAttestation::Valid));
            },
        );

        Ok(Self {
            protocol_state: ProtocolContractState::Running(RunningContractState::new(
                DomainRegistry::default(),
                Keyset::new(EpochId::new(0), Vec::new()),
                parameters,
            )),
            pending_signature_requests: LookupMap::new(StorageKey::PendingSignatureRequestsV2),
            pending_ckd_requests: LookupMap::new(StorageKey::PendingCKDRequests),
            proposed_updates: ProposedUpdates::default(),
            config: Config::from(init_config),
            tee_state,
            accept_requests: true,
            node_migrations: NodeMigrations::default(),
        })
    }

    // This function can be used to transfer the MPC network to a new contract.
    #[private]
    #[init]
    #[handle_result]
    pub fn init_running(
        domains: Vec<DomainConfig>,
        next_domain_id: u64,
        keyset: Keyset,
        parameters: ThresholdParameters,
        init_config: Option<InitConfig>,
    ) -> Result<Self, Error> {
        log!(
            "init_running: signer={}, domains={:?}, keyset={:?}, parameters={:?}, init_config={:?}",
            env::signer_account_id(),
            domains,
            keyset,
            parameters,
            init_config,
        );
        parameters.validate()?;
        let domains = DomainRegistry::from_raw_validated(domains, next_domain_id)?;

        // Check that the domains match exactly those in the keyset.
        let domain_ids_from_domains = domains.domains().iter().map(|d| d.id).collect::<Vec<_>>();
        let domain_ids_from_keyset = keyset
            .domains
            .iter()
            .map(|k| k.domain_id)
            .collect::<Vec<_>>();
        if domain_ids_from_domains != domain_ids_from_keyset {
            return Err(DomainError::DomainsMismatch.into());
        }

        Ok(MpcContract {
            config: Config::from(init_config),
            protocol_state: ProtocolContractState::Running(RunningContractState::new(
                domains, keyset, parameters,
            )),
            pending_signature_requests: LookupMap::new(StorageKey::PendingSignatureRequestsV2),
            pending_ckd_requests: LookupMap::new(StorageKey::PendingCKDRequests),
            proposed_updates: Default::default(),
            tee_state: Default::default(),
            accept_requests: true,
            node_migrations: NodeMigrations::default(),
        })
    }

    /// This will be called internally by the contract to migrate the state when a new contract
    /// is deployed. This function should be changed every time state is changed to do the proper
    /// migrate flow.
    ///
    /// If nothing is changed, then this function will just return the current state. If it fails
    /// to read the state, then it will return an error.
    #[private]
    #[init(ignore_state)]
    #[handle_result]
    pub fn migrate() -> Result<Self, Error> {
        log!("migrating contract");
        if let Some(contract) = env::state_read::<v0_state::VersionedMpcContract>() {
            return match contract {
                v0_state::VersionedMpcContract::V1(x) => Ok(x.into()),
                _ => env::panic_str("expected V1"),
            };
        }
        Err(InvalidState::ContractStateIsMissing.into())
    }

    pub fn state(&self) -> &ProtocolContractState {
        &self.protocol_state
    }

    pub fn allowed_docker_image_hashes(&self) -> Vec<MpcDockerImageHash> {
        let tee_upgrade_deadline_duration =
            Duration::from_secs(self.config.tee_upgrade_deadline_duration_seconds);

        self.tee_state
            .get_allowed_mpc_docker_images(tee_upgrade_deadline_duration)
            .into_iter()
            .map(|allowed_image_hash| allowed_image_hash.image_hash)
            .collect()
    }

    pub fn get_pending_request(&self, request: &SignatureRequest) -> Option<YieldIndex> {
        self.pending_signature_requests.get(request).cloned()
    }

    pub fn get_pending_ckd_request(&self, request: &CKDRequest) -> Option<YieldIndex> {
        self.pending_ckd_requests.get(request).cloned()
    }

    pub fn config(&self) -> &Config {
        &self.config
    }

    // contract version
    pub fn version(&self) -> String {
        env!("CARGO_PKG_VERSION").to_string()
    }

    /// Upon success, removes the signature from state and returns it.
    /// If the signature request times out, removes the signature request from state and panics to
    /// fail the original transaction
    #[private]
    pub fn return_signature_and_clean_state_on_success(
        &mut self,
        request: SignatureRequest, // this change here should actually be ok.
        #[callback_result] signature: Result<SignatureResponse, PromiseError>,
    ) -> PromiseOrValue<SignatureResponse> {
        match signature {
            Ok(signature) => PromiseOrValue::Value(signature),
            Err(_) => {
                self.pending_signature_requests.remove(&request);
                let promise = Promise::new(env::current_account_id()).function_call(
                    "fail_on_timeout".to_string(),
                    vec![],
                    NearToken::from_near(0),
                    FAIL_ON_TIMEOUT_GAS,
                );
                near_sdk::PromiseOrValue::Promise(promise.as_return())
            }
        }
    }

    /// Upon success, removes the confidential key from state and returns it.
    /// If the ckd request times out, removes the ckd request from state and panics to fail the
    /// original transaction
    #[private]
    pub fn return_ck_and_clean_state_on_success(
        &mut self,
        request: CKDRequest,
        #[callback_result] ck: Result<CKDResponse, PromiseError>,
    ) -> PromiseOrValue<CKDResponse> {
        match ck {
            Ok(ck) => PromiseOrValue::Value(ck),
            Err(_) => {
                self.pending_ckd_requests.remove(&request);
                let promise = Promise::new(env::current_account_id()).function_call(
                    "fail_on_timeout".to_string(),
                    vec![],
                    NearToken::from_near(0),
                    FAIL_ON_TIMEOUT_GAS,
                );
                near_sdk::PromiseOrValue::Promise(promise.as_return())
            }
        }
    }

    #[private]
    pub fn fail_on_timeout(&self) {
        // To stay consistent with the old version of the timeout error
        env::panic_str(&RequestError::Timeout.to_string());
    }

    #[private]
    pub fn update_config(&mut self, config: Config) {
        self.config = config;
    }

    /// Get our own account id as a voter. Returns an error if we are not a participant.
    fn voter_account(&self) -> Result<AccountId, Error> {
        let voter = env::signer_account_id();
        self.protocol_state.authenticate_update_vote()?;
        Ok(voter)
    }

    /// Get our own account id as a voter. If we are not a participant, panic.
    fn voter_or_panic(&self) -> AccountId {
        match self.voter_account() {
            Ok(voter) => voter,
            Err(err) => env::panic_str(&format!("not a voter, {:?}", err)),
        }
    }
}

/// Methods for Migration service
#[near_bindgen]
impl MpcContract {
    pub fn my_migration_info(
        &self,
    ) -> (
        AccountId,
        Option<BackupServiceInfo>,
        Option<DestinationNodeInfo>,
    ) {
        let account_id = env::signer_account_id();
        log!("my_migration_info: signer={:?}", account_id,);
        self.node_migrations.get_for_account(&account_id)
    }

    pub fn migration_info(
        &self,
    ) -> BTreeMap<AccountId, (Option<BackupServiceInfo>, Option<DestinationNodeInfo>)> {
        log!("migration_info");
        self.node_migrations.get_all()
    }

    /// Registers or updates the backup service information for the caller account.  
    ///
    /// The caller (`signer_account_id`) must be an existing or prospective participant.  
    /// Otherwise, the transaction will fail.  
    /// # Notes
    /// - A deposit requirement may be added in the future.  
    #[handle_result]
    pub fn register_backup_service(
        &mut self,
        backup_service_info: BackupServiceInfo,
    ) -> Result<(), Error> {
        let account_id = env::signer_account_id();
        log!(
            "register_backup_service: signer={:?}, backup_service_info={:?}",
            account_id,
            backup_service_info
        );
        if !self
            .protocol_state
            .is_existing_or_prospective_participant(&account_id)?
        {
            return Err(errors::InvalidState::NotParticipant.message(format!("account:  {} is not in the set of curent or prospective participants and not eligible to store backup service information", account_id)));
        }
        self.node_migrations
            .set_backup_service_info(account_id, backup_service_info);
        Ok(())
    }

    /// Sets the destination node for the calling account.
    ///
    /// This function can only be called while the protocol is in a `Running` state.
    /// The signer must be a current participant of the current epoch, otherwise an error is returned.
    /// On success, the provided [`DestinationNodeInfo`] is stored in the contract state
    /// under the signer’s account ID.
    ///
    /// # Errors
    /// - [`InvalidState::ProtocolStateNotRunning`] if the protocol is not in the `Running` state.  
    /// - [`InvalidState::NotParticipant`] if the signer is not a current participant.
    /// # Note:
    /// - might require a deposit
    #[handle_result]
    pub fn start_node_migration(
        &mut self,
        destination_node_info: DestinationNodeInfo,
    ) -> Result<(), Error> {
        // todo: require a deposit [#1163](https://github.com/near/mpc/issues/1163)
        let account_id = env::signer_account_id();
        log!(
            "start_node_migration: signer={:?}, destination_node_info={:?}",
            account_id,
            destination_node_info
        );
        let ProtocolContractState::Running(running_state) = &self.protocol_state else {
            return Err(errors::InvalidState::ProtocolStateNotRunning.message(
                "migration of nodes is only possible while the protocol is in `Running` state."
                    .to_string(),
            ));
        };

        if !running_state.is_participant(&account_id) {
            return Err(errors::InvalidState::NotParticipant.message(format!("account:  {} is not in the set of curent participants and thus not eligible to initiate a node migration.", account_id)));
        }
        self.node_migrations
            .set_destination_node_info(account_id, destination_node_info);
        Ok(())
    }

    /// Finalizes a node migration for the calling account.
    ///
    /// This method can only be called while the protocol is in a `Running` state
    /// and by an existing participant. On success, the participant’s information is
    /// updated to the new destination node.
    ///
    /// # Errors
    /// Returns the following errors:
    /// - `InvalidState::ProtocolStateNotRunning`: if protocol is not in `Running` state
    /// - `InvalidState::NotParticipant`: if caller is not a current participant
    /// - `NodeMigrationError::KeysetMismatch`: if provided keyset does not match the expected keyset
    /// - `NodeMigrationError::MigrationNotFound`: if no migration record exists for the caller
    /// - `NodeMigrationError::AccountPublicKeyMismatch`: if caller’s public key does not match the expected destination node
    /// - `InvalidParameters::InvalidTeeRemoteAttestation`: if destination node’s TEE quote is invalid
    #[handle_result]
    pub fn conclude_node_migration(&mut self, keyset: &Keyset) -> Result<(), Error> {
        let account_id = env::signer_account_id();
        let signer_pk = env::signer_account_pk();
        log!(
            "conclude_node_migration: signer={:?}, signer_pk={:?} keyset={:?}",
            account_id,
            signer_pk,
            keyset
        );
        let ProtocolContractState::Running(running_state) = &mut self.protocol_state else {
            return Err(errors::InvalidState::ProtocolStateNotRunning.message(
                "migration of nodes is only possible while the protocol is in `Running` state."
                    .to_string(),
            ));
        };

        if !running_state.is_participant(&account_id) {
            return Err(errors::InvalidState::NotParticipant.message(format!("account:  {} is not in the set of curent participants and thus eligible to initiate a node migration.", account_id)));
        }

        let expected_keyset = &running_state.keyset;
        if expected_keyset != keyset {
            return Err(errors::NodeMigrationError::KeysetMismatch.message(format!(
                "keyset={:?}, expected_keyset={:?}",
                keyset, expected_keyset
            )));
        }

        let Some(expected_destination_node) = self.node_migrations.remove_migration(&account_id)
        else {
            return Err(errors::NodeMigrationError::MigrationNotFound.into());
        };
        if expected_destination_node.signer_account_pk != signer_pk {
            return Err(
                errors::NodeMigrationError::AccountPublicKeyMismatch.message(format!(
                    "found  {:?}, expected {:?}",
                    signer_pk, expected_destination_node.signer_account_pk
                )),
            );
        }
        // ensure that this node has a valid TEE quote
        let node_id = NodeId {
            account_id: account_id.clone(),
            tls_public_key: expected_destination_node
                .destination_node_info
                .sign_pk
                .clone(),
        };

        if !(matches!(
            self.tee_state.verify_tee_participant(
                &node_id,
                Duration::from_secs(self.config.tee_upgrade_deadline_duration_seconds)
            ),
            TeeQuoteStatus::Valid
        )) {
            return Err(errors::InvalidParameters::InvalidTeeRemoteAttestation.into());
        };

        log!(
            "Moving Account {:?} to {:?}",
            account_id,
            expected_destination_node.destination_node_info
        );

        running_state
            .parameters
            .update_info(account_id, expected_destination_node.destination_node_info)?;
        Ok(())
    }

    #[private]
    #[handle_result]
    pub fn cleanup_orphaned_node_migrations(&mut self) -> Result<(), Error> {
        log!(
            "cleanup_orphaned_node_migrations signer={:?}",
            env::signer_account_id(),
        );
        let backup_services: Vec<AccountId> = self
            .node_migrations
            .backup_services_info()
            .keys()
            .cloned()
            .collect();

        for account_id in &backup_services {
            if !self
                .protocol_state
                .is_existing_or_prospective_participant(account_id)?
            {
                self.node_migrations.remove_account_data(account_id);
            }
        }
        Ok(())
    }
}

#[cfg(not(target_arch = "wasm32"))]
#[cfg(test)]
mod tests {
    use super::*;
    use crate::crypto_shared::k256_types::{self, SerializableAffinePoint};
    use crate::errors::{ErrorKind, NodeMigrationError};
    use crate::primitives::participants::{ParticipantId, ParticipantInfo};
    use crate::primitives::test_utils::{
        bogus_ed25519_near_public_key, gen_account_id, gen_participant,
    };
    use crate::primitives::{
        domain::{DomainConfig, DomainId, SignatureScheme},
        participants::Participants,
        signature::{Payload, Tweak},
        test_utils::gen_participants,
    };
    use crate::state::initializing::tests::gen_initializing_state;
    use crate::state::key_event::tests::Environment;
    use crate::state::resharing::tests::gen_resharing_state;
    use crate::state::running::running_tests::gen_running_state;
    use dtos_contract::{Attestation, MockAttestation};
    use k256::{
        self,
        ecdsa::SigningKey,
        elliptic_curve::point::DecompactPoint,
        {elliptic_curve, AffinePoint, Secp256k1},
    };
    use near_sdk::{test_utils::VMContextBuilder, testing_env, NearToken, VMContext};
    use primitives::key_state::{AttemptId, KeyForDomain};
    use rand::{rngs::OsRng, RngCore};

    pub fn derive_secret_key(secret_key: &k256::SecretKey, tweak: &Tweak) -> k256::SecretKey {
        let tweak = k256::Scalar::from_repr(tweak.as_bytes().into()).unwrap();
        k256::SecretKey::new((tweak + secret_key.to_nonzero_scalar().as_ref()).into())
    }

    fn basic_setup() -> (VMContext, MpcContract, SigningKey) {
        let context = VMContextBuilder::new()
            .attached_deposit(NearToken::from_yoctonear(1))
            .build();
        testing_env!(context.clone());
        let secret_key = SigningKey::random(&mut OsRng);
        let encoded_point = secret_key.verifying_key().to_encoded_point(false);
        // The first byte of the binary representation of `EncodedPoint` is the tag, so we take the
        // rest 64 bytes
        let public_key_data = encoded_point.as_bytes()[1..].to_vec();
        let domain_id = DomainId::legacy_ecdsa_id();
        let domains = vec![DomainConfig {
            id: domain_id,
            scheme: SignatureScheme::Secp256k1,
        }];
        let epoch_id = EpochId::new(0);
        let near_public_key =
            PublicKey::from_parts(near_sdk::CurveType::SECP256K1, public_key_data).unwrap();

        let key_for_domain = KeyForDomain {
            domain_id,
            key: PublicKeyExtended::Secp256k1 { near_public_key },
            attempt: AttemptId::new(),
        };
        let keyset = Keyset::new(epoch_id, vec![key_for_domain]);
        let parameters = ThresholdParameters::new(gen_participants(4), Threshold::new(3)).unwrap();
        let contract = MpcContract::init_running(domains, 1, keyset, parameters, None).unwrap();
        (context, contract, secret_key)
    }

    fn test_signature_common(success: bool, legacy_v1_api: bool) {
        let (context, mut contract, secret_key) = basic_setup();
        let mut payload_hash = [0u8; 32];
        OsRng.fill_bytes(&mut payload_hash);
        let payload = Payload::from_legacy_ecdsa(payload_hash);
        let key_path = "m/44'\''/60'\''/0'\''/0/0".to_string();

        let request = if legacy_v1_api {
            SignRequestArgs {
                deprecated_payload: Some(payload_hash),
                deprecated_key_version: Some(0),
                path: key_path.clone(),
                ..Default::default()
            }
        } else {
            SignRequestArgs {
                payload_v2: Some(payload.clone()),
                path: key_path.clone(),
                domain_id: Some(DomainId::legacy_ecdsa_id()),
                ..Default::default()
            }
        };
        let signature_request = SignatureRequest::new(
            DomainId::default(),
            payload.clone(),
            &context.predecessor_account_id,
            &request.path,
        );
        contract.sign(request);
        contract.get_pending_request(&signature_request).unwrap();

        // simulate signature and response to the signing request
        let derivation_path = derive_tweak(&context.predecessor_account_id, &key_path);
        let secret_key_ec: elliptic_curve::SecretKey<Secp256k1> =
            elliptic_curve::SecretKey::from_bytes(&secret_key.to_bytes()).unwrap();
        let derived_secret_key = derive_secret_key(&secret_key_ec, &derivation_path);
        let secret_key = SigningKey::from_bytes(&derived_secret_key.to_bytes()).unwrap();
        let (signature, recovery_id) = secret_key
            .sign_prehash_recoverable(payload.as_ecdsa().unwrap())
            .unwrap();
        let (r, s) = signature.split_bytes();
        let mut bytes = [0u8; 32];
        bytes.copy_from_slice(s.as_slice());
        let signature_response = if success {
            SignatureResponse::Secp256k1(k256_types::Signature::new(
                AffinePoint::decompact(&r).unwrap(),
                k256::Scalar::from_repr(bytes.into()).unwrap(),
                recovery_id.to_byte(),
            ))
        } else {
            // submit an incorrect signature to make the respond call fail
            SignatureResponse::Secp256k1(k256_types::Signature::new(
                AffinePoint::decompact(&r).unwrap(),
                k256::Scalar::from_repr([0u8; 32].into()).unwrap(),
                recovery_id.to_byte(),
            ))
        };

        match contract.respond(signature_request.clone(), signature_response.clone()) {
            Ok(_) => {
                assert!(success);
                contract.return_signature_and_clean_state_on_success(
                    signature_request.clone(),
                    Ok(signature_response),
                );

                assert!(contract.get_pending_request(&signature_request).is_none(),);
            }
            Err(_) => assert!(!success),
        }
    }

    #[test]
    fn test_signature_simple() {
        test_signature_common(true, false);
        test_signature_common(false, false);
    }

    #[test]
    fn test_signature_simple_legacy() {
        test_signature_common(true, true);
        test_signature_common(false, true);
    }

    #[test]
    fn test_signature_timeout() {
        let (context, mut contract, _) = basic_setup();
        let payload = Payload::from_legacy_ecdsa([0u8; 32]);
        let key_path = "m/44'\''/60'\''/0'\''/0/0".to_string();

        let request = SignRequestArgs {
            payload_v2: Some(payload.clone()),
            path: key_path.clone(),
            domain_id: Some(DomainId::legacy_ecdsa_id()),
            ..Default::default()
        };
        let signature_request = SignatureRequest::new(
            DomainId::default(),
            payload,
            &context.predecessor_account_id,
            &request.path,
        );
        contract.sign(request);
        assert!(matches!(
            contract.return_signature_and_clean_state_on_success(
                signature_request.clone(),
                Err(PromiseError::Failed)
            ),
            PromiseOrValue::Promise(_)
        ));
        assert!(contract.get_pending_request(&signature_request).is_none());
    }

    #[test]
    fn test_ckd_simple() {
        let (context, mut contract, _secret_key) = basic_setup();
        let app_public_key: near_sdk::PublicKey =
            "secp256k1:4Ls3DBDeFDaf5zs2hxTBnJpKnfsnjNahpKU9HwQvij8fTXoCP9y5JQqQpe273WgrKhVVj1EH73t5mMJKDFMsxoEd"
                .parse()
                .unwrap();
        let request = CKDRequestArgs {
            app_public_key: app_public_key.clone(),
            domain_id: DomainId::default(),
        };
        let ckd_request = CKDRequest::new(
            app_public_key,
            context.predecessor_account_id,
            request.domain_id,
        );
        contract.request_app_private_key(request);
        contract.get_pending_ckd_request(&ckd_request).unwrap();

        let response = CKDResponse {
            big_y: SerializableAffinePoint {
                affine_point: AffinePoint::GENERATOR,
            },
            big_c: SerializableAffinePoint {
                affine_point: AffinePoint::GENERATOR,
            },
        };

        match contract.respond_ckd(ckd_request.clone(), response.clone()) {
            Ok(_) => {
                contract.return_ck_and_clean_state_on_success(ckd_request.clone(), Ok(response));

                assert!(contract.get_pending_ckd_request(&ckd_request).is_none(),);
            }
            Err(_) => panic!("respond_ckd should not fail"),
        }
    }

    #[test]
    fn test_ckd_timeout() {
        let (context, mut contract, _secret_key) = basic_setup();
        let app_public_key: near_sdk::PublicKey =
            "secp256k1:4Ls3DBDeFDaf5zs2hxTBnJpKnfsnjNahpKU9HwQvij8fTXoCP9y5JQqQpe273WgrKhVVj1EH73t5mMJKDFMsxoEd"
                .parse()
                .unwrap();
        let request = CKDRequestArgs {
            app_public_key: app_public_key.clone(),
            domain_id: DomainId::default(),
        };
        let ckd_request = CKDRequest::new(
            app_public_key,
            context.predecessor_account_id,
            request.domain_id,
        );
        contract.request_app_private_key(request);
        assert!(matches!(
            contract.return_ck_and_clean_state_on_success(
                ckd_request.clone(),
                Err(PromiseError::Failed)
            ),
            PromiseOrValue::Promise(_)
        ));
        assert!(contract.get_pending_ckd_request(&ckd_request).is_none());
    }

    fn setup_tee_test_contract(
        num_participants: usize,
        threshold_value: u64,
    ) -> (MpcContract, Participants, AccountId) {
        let participants = primitives::test_utils::gen_participants(num_participants);
        let first_participant_id = participants.participants()[0].0.clone();

        let context = VMContextBuilder::new()
            .signer_account_id(first_participant_id.clone())
            .attached_deposit(NearToken::from_near(1))
            .build();
        testing_env!(context);

        let threshold = Threshold::new(threshold_value);
        let parameters = ThresholdParameters::new(participants.clone(), threshold).unwrap();
        let contract = MpcContract::init(parameters, None).unwrap();

        (contract, participants, first_participant_id)
    }

    fn submit_attestation(
        contract: &mut MpcContract,
        participants: &Participants,
        participant_index: usize,
        is_valid: bool,
    ) -> Result<(), crate::errors::Error> {
        let participants_list = participants.participants();
        let (account_id, _, participant_info) = &participants_list[participant_index];
        let attestation = if is_valid {
            MockAttestation::Valid
        } else {
            MockAttestation::Invalid
        };

        let tls_public_key = participant_info.sign_pk.clone();
        let public_key_bytes: [u8; 32] = tls_public_key.as_bytes()[1..].try_into().unwrap();
        let dto_public_key = dtos_contract::Ed25519PublicKey::from(public_key_bytes);

        let participant_context = VMContextBuilder::new()
            .signer_account_id(account_id.clone())
            .attached_deposit(NearToken::from_near(1))
            .build();
        testing_env!(participant_context);

        contract.submit_participant_info(Attestation::Mock(attestation), dto_public_key)
    }

    fn submit_valid_attestations(
        contract: &mut MpcContract,
        participants: &Participants,
        participant_indices: &[usize],
    ) {
        for &participant_index in participant_indices {
            let result = submit_attestation(contract, participants, participant_index, true);
            assert!(
                result.is_ok(),
                "submit_participant_info should succeed with valid attestation for participant {}",
                participant_index
            );
        }
    }

    /// Sets up the voting context and calls [`VersionedMpcContract::vote_new_parameters`] with the
    /// given parameters.
    fn setup_voting_context_and_vote(
        contract: &mut MpcContract,
        first_participant_id: &AccountId,
        participants: Participants,
        threshold: Threshold,
    ) -> Result<(), crate::errors::Error> {
        let voting_context = VMContextBuilder::new()
            .signer_account_id(first_participant_id.clone())
            .attached_deposit(NearToken::from_yoctonear(0))
            .build();
        testing_env!(voting_context);

        let proposal = ThresholdParameters::new(participants, threshold).unwrap();
        contract.vote_new_parameters(EpochId::new(1), proposal)
    }

    /// Test that [`VersionedMpcContract::vote_new_parameters`] succeeds when all participants have
    /// default TEE status ([`TeeQuoteStatus::None`]). This tests the basic scenario where no
    /// participants have submitted attestation information, and all have the default TEE status
    /// of [`TeeQuoteStatus::None`], which is considered acceptable.
    #[test]
    fn test_vote_new_parameters_succeeds_with_default_tee_status() {
        let (mut contract, participants, first_participant_id) = setup_tee_test_contract(3, 2);
        let threshold = Threshold::new(2);

        // No attestations submitted - all participants have default TEE status None
        let result = setup_voting_context_and_vote(
            &mut contract,
            &first_participant_id,
            participants,
            threshold,
        );
        assert!(
            result.is_ok(),
            "Should succeed when all participants have default TEE status None"
        );
    }

    /// Test that [`MpcContract::vote_new_parameters`] succeeds when all participants
    /// submit valid TEE attestations. This tests the scenario where all participants successfully
    /// submit valid attestations through [`MpcContract::submit_participant_info`],
    /// resulting in [`TeeQuoteStatus::Valid`] TEE status for all participants.
    #[test]
    fn test_vote_new_parameters_succeeds_when_all_participants_have_valid_tee() {
        let (mut contract, participants, first_participant_id) = setup_tee_test_contract(3, 2);
        let threshold = Threshold::new(2);

        // Submit valid attestations for all participants
        submit_valid_attestations(&mut contract, &participants, &[0, 1, 2]);

        // This should succeed because all participants now have valid TEE status
        let result = setup_voting_context_and_vote(
            &mut contract,
            &first_participant_id,
            participants,
            threshold,
        );
        assert!(
            result.is_ok(),
            "Should succeed when all participants have valid TEE status"
        );
    }

    /// Test that attempts to submit invalid attestations are rejected by
    /// [`MpcContract::submit_participant_info`]. This test demonstrates that
    /// participants cannot have Invalid TEE status because the contract proactively rejects
    /// invalid attestations at submission time. The 4th participant tries to submit an invalid
    /// attestation but is rejected, leaving them with [`TeeQuoteStatus::Invalid`] status, which
    /// combined with valid participants still allows successful voting.
    #[test]
    fn test_vote_new_parameters_succeeds_after_invalid_attestation_rejected() {
        let (mut contract, participants, first_participant_id) = setup_tee_test_contract(4, 3);
        let threshold = Threshold::new(3);

        // Submit valid attestations for first 3 participants
        submit_valid_attestations(&mut contract, &participants, &[0, 1, 2]);

        // Try to submit invalid attestation for the 4th participant
        let participant_index = 3;
        let result = submit_attestation(&mut contract, &participants, participant_index, false);
        assert!(
            result.is_err(),
            "Invalid attestation should be rejected by submit_participant_info"
        );

        if let Err(error) = result {
            let error_string = error.to_string();
            assert!(
                error_string.contains("TeeQuoteStatus is invalid"),
                "Error should mention invalid TEE status, got: {}",
                error_string
            );
        }

        // This should succeed because:
        // - 3 participants have Valid TEE status (from successful attestations)
        // - 1 participant has None TEE status (invalid attestation was rejected)
        // - Both Valid and None are allowed by the TEE validation
        let result = setup_voting_context_and_vote(
            &mut contract,
            &first_participant_id,
            participants,
            threshold,
        );
        assert!(result.is_ok(), "Should succeed when participants have Valid or None TEE status (invalid attestations rejected)");
    }

    impl MpcContract {
        pub fn new_from_protocol_sate(protocol_state: ProtocolContractState) -> Self {
            MpcContract {
                protocol_state,
                pending_signature_requests: LookupMap::new(StorageKey::PendingSignatureRequestsV2),
                pending_ckd_requests: LookupMap::new(StorageKey::PendingCKDRequests),
                proposed_updates: ProposedUpdates::default(),
                config: Config::default(),
                tee_state: TeeState::default(),
                accept_requests: true,
                node_migrations: NodeMigrations::default(),
            }
        }
    }

    #[test]
    fn test_start_node_migration_failure_not_participant() {
        let running_state = ProtocolContractState::Running(gen_running_state(2));
        let mut contract = MpcContract::new_from_protocol_sate(running_state);

        // sanity check
        assert!(contract.migration_info().is_empty());
        let destination_node_info = gen_random_destination_info();

        let non_participant = gen_account_id();
        Environment::new(None, Some(non_participant), None);

        let res = contract.start_node_migration(destination_node_info);
        assert!(res.is_err());
        assert!(contract.migration_info().is_empty());
    }

    #[test]
    fn test_start_node_migration_success() {
        let running_state = ProtocolContractState::Running(gen_running_state(2));
        let mut contract = MpcContract::new_from_protocol_sate(running_state);

        // sanity check
        assert!(contract.migration_info().is_empty());

        let participants = {
            let ProtocolContractState::Running(running) = &contract.protocol_state else {
                panic!("expected running state");
            };
            running.parameters.participants().clone()
        };
        let mut expected_migration_state = BTreeMap::new();
        let mut test_env = Environment::new(None, None, None);
        for (account_id, _, _) in participants.participants() {
            test_env.set_signer(account_id);
            // sanity check
            assert_eq!(
                contract.my_migration_info(),
                (account_id.clone(), None, None)
            );
            let destination_node_info = gen_random_destination_info();
            let res = contract.start_node_migration(destination_node_info.clone());
            assert!(res.is_ok(), "res: {:?}", res);
            let expected_res = (account_id.clone(), None, Some(destination_node_info));
            assert_eq!(contract.my_migration_info(), expected_res);
            expected_migration_state.insert(expected_res.0, (expected_res.1, expected_res.2));
        }
        let expected_migration_state = expected_migration_state.into_iter().collect();
        let result = contract.migration_info();

        assert_eq!(result, expected_migration_state);
    }

    fn gen_random_destination_info() -> DestinationNodeInfo {
        let node_signer_pk = bogus_ed25519_near_public_key();
        let url_id: usize = rand::random();
        let (_, participant_info) = gen_participant(url_id);
        DestinationNodeInfo {
            signer_account_pk: node_signer_pk,
            destination_node_info: participant_info,
        }
    }

    fn test_start_migration_node_failure_not_running(mut contract: MpcContract) {
        assert!(contract.migration_info().is_empty());
        let destination_node_info = gen_random_destination_info();
        let res = contract.start_node_migration(destination_node_info);
        let expected_error_kind = &ErrorKind::InvalidState(InvalidState::ProtocolStateNotRunning);
        assert_eq!(res.unwrap_err().kind(), expected_error_kind);
        assert!(contract.migration_info().is_empty());
    }

    #[test]
    fn test_start_node_migration_failure_initializing() {
        let initializing_state =
            ProtocolContractState::Initializing(gen_initializing_state(2, 0).1);
        let contract = MpcContract::new_from_protocol_sate(initializing_state);
        test_start_migration_node_failure_not_running(contract);
    }

    #[test]
    fn test_start_node_migration_failure_resharing() {
        let resharing_state = ProtocolContractState::Resharing(gen_resharing_state(2).1);
        let contract = MpcContract::new_from_protocol_sate(resharing_state);
        test_start_migration_node_failure_not_running(contract);
    }

    fn test_register_backup_service_fail_non_participant(mut contract: MpcContract) {
        // sanity check
        assert!(contract.migration_info().is_empty());
        let backup_service_info = BackupServiceInfo {
            public_key: bogus_ed25519_near_public_key(),
        };

        let non_participant = gen_account_id();
        Environment::new(None, Some(non_participant), None);
        let res = contract.register_backup_service(backup_service_info);
        let expected_error_kind = &ErrorKind::InvalidState(InvalidState::NotParticipant);
        assert_eq!(res.unwrap_err().kind(), expected_error_kind);
        assert!(contract.migration_info().is_empty());
    }

    #[test]
    fn test_register_backup_service_fail_non_participant_running() {
        let running_state = ProtocolContractState::Running(gen_running_state(2));
        let contract = MpcContract::new_from_protocol_sate(running_state);
        test_register_backup_service_fail_non_participant(contract);
    }

    #[test]
    fn test_register_backup_service_fail_non_participant_initializing() {
        let initializing_state =
            ProtocolContractState::Initializing(gen_initializing_state(2, 0).1);
        let contract = MpcContract::new_from_protocol_sate(initializing_state);
        test_register_backup_service_fail_non_participant(contract);
    }

    #[test]
    fn test_register_backup_service_fail_non_participant_resharnig() {
        let resharing_state = ProtocolContractState::Resharing(gen_resharing_state(2).1);
        let contract = MpcContract::new_from_protocol_sate(resharing_state);
        test_register_backup_service_fail_non_participant(contract);
    }

    fn test_register_backup_service_success(
        participants: &Participants,
        mut contract: MpcContract,
    ) {
        // sanity check
        assert!(contract.migration_info().is_empty());
        let mut expected_migration_state = BTreeMap::new();
        let mut test_env = Environment::new(None, None, None);
        for (account_id, _, _) in participants.participants() {
            test_env.set_signer(account_id);
            // sanity check
            assert_eq!(
                contract.my_migration_info(),
                (account_id.clone(), None, None)
            );
            let backup_service_info = BackupServiceInfo {
                public_key: bogus_ed25519_near_public_key(),
            };
            let res = contract.register_backup_service(backup_service_info.clone());
            assert!(res.is_ok(), "res: {:?}", res);
            let expected_res = (account_id.clone(), Some(backup_service_info), None);
            assert_eq!(contract.my_migration_info(), expected_res);
            expected_migration_state.insert(expected_res.0, (expected_res.1, expected_res.2));
        }
        let result = contract.migration_info();

        assert_eq!(result, expected_migration_state);
    }

    #[test]
    fn test_register_backup_service_success_running() {
        let running_state = gen_running_state(2);
        let participants = running_state.parameters.participants().clone();
        let running_state = ProtocolContractState::Running(running_state);
        let contract = MpcContract::new_from_protocol_sate(running_state);
        test_register_backup_service_success(&participants, contract);
    }

    #[test]
    fn test_register_backup_service_success_resharing() {
        let resharing_state = gen_resharing_state(2).1;
        let participants = resharing_state
            .resharing_key
            .proposed_parameters()
            .participants()
            .clone();
        let resharing_state = ProtocolContractState::Resharing(resharing_state);
        let contract = MpcContract::new_from_protocol_sate(resharing_state);
        test_register_backup_service_success(&participants, contract);
    }

    #[test]
    fn test_register_backup_service_success_initializing() {
        let initializing_state = gen_initializing_state(2, 0).1;
        let participants = initializing_state
            .generating_key
            .proposed_parameters()
            .participants()
            .clone();
        let initializing_state = ProtocolContractState::Initializing(initializing_state);
        let contract = MpcContract::new_from_protocol_sate(initializing_state);
        test_register_backup_service_success(&participants, contract);
    }

    #[test]
    fn test_conclude_node_migration_success() {
        let running_state = gen_running_state(2);
        let keyset = running_state.keyset.clone();
        let participants = running_state.parameters.participants().clone();
        let running_state = ProtocolContractState::Running(running_state);
        let mut contract = MpcContract::new_from_protocol_sate(running_state);
        for (account_id, expected_participant_id, _) in participants.participants() {
            let destination_node_info = gen_random_destination_info();
            let setup = ConcludeNodeMigrationTestSetup {
                destination_node_info: Some(destination_node_info.clone()),
                attestation_tls_key: destination_node_info.destination_node_info.sign_pk.clone(),
                signer_account_id: account_id.clone(),
                signer_account_pk: destination_node_info.signer_account_pk,
                expected_error_kind: None,
                expected_post_call_info: Some((
                    expected_participant_id.clone(),
                    destination_node_info.destination_node_info.clone(),
                )),
            };
            setup.run(&mut contract, &keyset);
        }
        assert!(contract.node_migrations.get_all().is_empty());
    }

    #[test]
    fn test_conclude_node_migration_invalid_tee() {
        let running_state = gen_running_state(2);
        let keyset = running_state.keyset.clone();
        let participants = running_state.parameters.participants().clone();
        let running_state = ProtocolContractState::Running(running_state);
        let mut contract = MpcContract::new_from_protocol_sate(running_state);
        for (account_id, expected_participant_id, expected_participant_info) in
            participants.participants()
        {
            let destination_node_info = gen_random_destination_info();
            let setup = ConcludeNodeMigrationTestSetup {
                destination_node_info: Some(destination_node_info.clone()),
                attestation_tls_key: bogus_ed25519_near_public_key(),
                signer_account_id: account_id.clone(),
                signer_account_pk: destination_node_info.signer_account_pk,
                expected_error_kind: Some(ErrorKind::InvalidParameters(
                    InvalidParameters::InvalidTeeRemoteAttestation,
                )),
                expected_post_call_info: Some((
                    expected_participant_id.clone(),
                    expected_participant_info.clone(),
                )),
            };
            setup.run(&mut contract, &keyset);
        }
    }

    #[test]
    fn test_conclude_node_migration_public_key_mismatch() {
        let running_state = gen_running_state(2);
        let keyset = running_state.keyset.clone();
        let participants = running_state.parameters.participants().clone();
        let running_state = ProtocolContractState::Running(running_state);
        let mut contract = MpcContract::new_from_protocol_sate(running_state);
        for (account_id, expected_participant_id, expected_participant_info) in
            participants.participants()
        {
            let destination_node_info = gen_random_destination_info();
            let setup = ConcludeNodeMigrationTestSetup {
                destination_node_info: Some(destination_node_info.clone()),
                attestation_tls_key: destination_node_info.destination_node_info.sign_pk.clone(),
                signer_account_id: account_id.clone(),
                signer_account_pk: bogus_ed25519_near_public_key(),
                expected_error_kind: Some(ErrorKind::NodeMigrationError(
                    NodeMigrationError::AccountPublicKeyMismatch,
                )),
                expected_post_call_info: Some((
                    expected_participant_id.clone(),
                    expected_participant_info.clone(),
                )),
            };
            setup.run(&mut contract, &keyset);
        }
    }

    #[test]
    fn test_conclude_node_migration_migration_not_found() {
        let running_state = gen_running_state(2);
        let keyset = running_state.keyset.clone();
        let participants = running_state.parameters.participants().clone();
        let running_state = ProtocolContractState::Running(running_state);
        let mut contract = MpcContract::new_from_protocol_sate(running_state);
        for (account_id, expected_participant_id, expected_participant_info) in
            participants.participants()
        {
            let destination_node_info = gen_random_destination_info();
            let setup = ConcludeNodeMigrationTestSetup {
                destination_node_info: None,
                attestation_tls_key: destination_node_info.signer_account_pk.clone(),
                signer_account_id: account_id.clone(),
                signer_account_pk: destination_node_info.destination_node_info.sign_pk.clone(),
                expected_error_kind: Some(ErrorKind::NodeMigrationError(
                    NodeMigrationError::MigrationNotFound,
                )),
                expected_post_call_info: Some((
                    expected_participant_id.clone(),
                    expected_participant_info.clone(),
                )),
            };
            setup.run(&mut contract, &keyset);
        }
    }

    #[test]
    fn test_conclude_node_migration_keyset_mismatch() {
        let running_state = gen_running_state(2);
        let mut keyset = running_state.keyset.clone();
        keyset.epoch_id = keyset.epoch_id.next();
        let participants = running_state.parameters.participants().clone();
        let running_state = ProtocolContractState::Running(running_state);
        let mut contract = MpcContract::new_from_protocol_sate(running_state);
        for (account_id, expected_participant_id, expected_participant_info) in
            participants.participants()
        {
            let destination_node_info = gen_random_destination_info();
            let setup = ConcludeNodeMigrationTestSetup {
                destination_node_info: Some(destination_node_info.clone()),
                attestation_tls_key: destination_node_info.destination_node_info.sign_pk.clone(),
                signer_account_id: account_id.clone(),
                signer_account_pk: destination_node_info.signer_account_pk,
                expected_error_kind: Some(ErrorKind::NodeMigrationError(
                    NodeMigrationError::KeysetMismatch,
                )),
                expected_post_call_info: Some((
                    expected_participant_id.clone(),
                    expected_participant_info.clone(),
                )),
            };
            setup.run(&mut contract, &keyset);
        }
    }

    #[test]
    fn test_conclude_node_migration_not_participant() {
        let running_state = gen_running_state(2);
        let keyset = running_state.keyset.clone();
        let running_state = ProtocolContractState::Running(running_state);
        let mut contract = MpcContract::new_from_protocol_sate(running_state);
        let non_participant_account_id = gen_account_id();
        let destination_node_info = gen_random_destination_info();
        let setup = ConcludeNodeMigrationTestSetup {
            destination_node_info: Some(destination_node_info.clone()),
            attestation_tls_key: destination_node_info.destination_node_info.sign_pk.clone(),
            signer_account_id: non_participant_account_id.clone(),
            signer_account_pk: destination_node_info.signer_account_pk,
            expected_error_kind: Some(ErrorKind::InvalidState(InvalidState::NotParticipant)),
            expected_post_call_info: None,
        };
        setup.run(&mut contract, &keyset);
    }

    fn test_conclude_node_migration_failure_not_running(
        participants: &Participants,
        contract: &mut MpcContract,
        keyset: &Keyset,
    ) {
        for (account_id, expected_participant_id, expected_participant_info) in
            participants.participants()
        {
            let destination_node_info = gen_random_destination_info();
            let setup = ConcludeNodeMigrationTestSetup {
                destination_node_info: Some(destination_node_info.clone()),
                attestation_tls_key: destination_node_info.destination_node_info.sign_pk.clone(),
                signer_account_id: account_id.clone(),
                signer_account_pk: destination_node_info.signer_account_pk,
                expected_error_kind: Some(ErrorKind::InvalidState(
                    InvalidState::ProtocolStateNotRunning,
                )),
                expected_post_call_info: Some((
                    expected_participant_id.clone(),
                    expected_participant_info.clone(),
                )),
            };
            setup.run(contract, keyset);
        }
    }

    #[test]
    fn test_conclude_node_migration_failure_resharing() {
        let (_, resharing_state) = gen_resharing_state(2);

        let keyset = resharing_state.previous_running_state.keyset.clone();
        let participants = resharing_state
            .previous_running_state
            .parameters
            .participants()
            .clone();
        let resharing_state = ProtocolContractState::Resharing(resharing_state);
        let mut contract = MpcContract::new_from_protocol_sate(resharing_state);
        test_conclude_node_migration_failure_not_running(&participants, &mut contract, &keyset);
    }

    #[test]
    fn test_conclude_node_migration_failure_initializing() {
        let (_, initializing) = gen_initializing_state(2, 0);

        let keyset = Keyset::new(
            initializing.generating_key.epoch_id(),
            initializing.generated_keys.clone(),
        );
        let participants = initializing
            .generating_key
            .proposed_parameters()
            .participants()
            .clone();
        let initializing_state = ProtocolContractState::Initializing(initializing);
        let mut contract = MpcContract::new_from_protocol_sate(initializing_state);
        test_conclude_node_migration_failure_not_running(&participants, &mut contract, &keyset);
    }

    struct ConcludeNodeMigrationTestSetup {
        // a destination node info to store in the migration state
        destination_node_info: Option<DestinationNodeInfo>,
        // the tls key to store for the attestation
        attestation_tls_key: PublicKey,
        signer_account_id: AccountId,
        signer_account_pk: PublicKey,
        expected_error_kind: Option<ErrorKind>,
        expected_post_call_info: Option<(ParticipantId, ParticipantInfo)>,
    }

    impl ConcludeNodeMigrationTestSetup {
        fn setup(&self, contract: &mut MpcContract) {
            if let Some(destination_node_info) = self.destination_node_info.clone() {
                contract.node_migrations.set_destination_node_info(
                    self.signer_account_id.clone(),
                    destination_node_info,
                );
            }
            let valid_participant_attestation = attestation::attestation::Attestation::Mock(
                attestation::attestation::MockAttestation::Valid,
            );
            contract.tee_state.add_participant(
                NodeId {
                    account_id: self.signer_account_id.clone(),
                    tls_public_key: self.attestation_tls_key.clone(),
                },
                valid_participant_attestation,
            );
        }

        pub fn run(&self, contract: &mut MpcContract, keyset: &Keyset) {
            self.setup(contract);
            let mut test_env = Environment::new(None, None, None);
            test_env.set_signer(&self.signer_account_id);
            test_env.set_pk(self.signer_account_pk.clone());

            let res = contract.conclude_node_migration(keyset);

            if let Some(expected_error_kind) = &self.expected_error_kind {
                assert_eq!(res.unwrap_err().kind(), expected_error_kind);
            } else {
                assert!(res.is_ok());
            }
            if let Some((expected_participant_id, expected_participant_info)) =
                &self.expected_post_call_info
            {
                let res_participants = {
                    match &contract.protocol_state {
                        ProtocolContractState::Running(running) => {
                            running.parameters.participants()
                        }
                        ProtocolContractState::Resharing(resharing) => {
                            resharing.previous_running_state.parameters.participants()
                        }
                        ProtocolContractState::Initializing(initializing) => initializing
                            .generating_key
                            .proposed_parameters()
                            .participants(),
                        _ => panic!("expected different state"),
                    }
                };
                let found_info = res_participants.info(&self.signer_account_id).unwrap();
                assert_eq!(found_info, expected_participant_info);
                let found_id = res_participants.id(&self.signer_account_id).unwrap();
                assert_eq!(&found_id, expected_participant_id);
            }
        }
    }

    #[test]
    pub fn test_cleanup_orphaned_node_migrations() {
        let running_state = gen_running_state(2);
        let participants = running_state.parameters.participants().clone();
        let running_state = ProtocolContractState::Running(running_state);
        let mut contract = MpcContract::new_from_protocol_sate(running_state);
        let mut expected_vals = BTreeMap::new();
        for (account_id, _, _) in participants.participants() {
            let destination_node_info = gen_random_destination_info();

            contract
                .node_migrations
                .set_destination_node_info(account_id.clone(), destination_node_info.clone());
            let backup_service_info = BackupServiceInfo {
                public_key: bogus_ed25519_near_public_key(),
            };
            contract
                .node_migrations
                .set_backup_service_info(account_id.clone(), backup_service_info.clone());
            expected_vals.insert(
                account_id.clone(),
                (Some(backup_service_info), Some(destination_node_info)),
            );
        }
        let destination_node_info = gen_random_destination_info();

        let non_participant_account_id = gen_account_id();
        contract.node_migrations.set_destination_node_info(
            non_participant_account_id.clone(),
            destination_node_info.clone(),
        );
        let backup_service_info = BackupServiceInfo {
            public_key: bogus_ed25519_near_public_key(),
        };
        contract
            .node_migrations
            .set_backup_service_info(non_participant_account_id.clone(), backup_service_info);

        assert!(contract.cleanup_orphaned_node_migrations().is_ok());
        let result = contract.migration_info();
        assert_eq!(result, expected_vals);
    }
}<|MERGE_RESOLUTION|>--- conflicted
+++ resolved
@@ -23,21 +23,10 @@
     errors::{Error, RequestError},
     primitives::ckd::{CKDRequest, CKDRequestArgs},
     storage_keys::StorageKey,
-<<<<<<< HEAD
-    tee::{
-        proposal::AllowedMpcDockerImage,
-        tee_state::{TeeQuoteStatus, TeeState},
-    },
+    tee::tee_state::{TeeQuoteStatus, TeeState},
     update::{ProposeUpdateArgs, ProposedUpdates, Update, UpdateId},
 };
-use attestation::attestation::{Attestation, MockAttestation};
-=======
-    tee::{quote::TeeQuoteStatus, tee_state::TeeState},
-    update::{ProposeUpdateArgs, ProposedUpdates, Update, UpdateId},
-};
-
 use borsh::{BorshDeserialize, BorshSerialize};
->>>>>>> 4f0d37c1
 use config::{Config, InitConfig};
 use crypto_shared::{
     derive_key_secp256k1, derive_tweak,
@@ -1133,7 +1122,12 @@
                     tls_public_key: participant_info.sign_pk.clone(),
                 };
 
-                tee_state.add_participant(node_id, Attestation::Mock(MockAttestation::Valid));
+                tee_state.add_participant(
+                    node_id,
+                    attestation::attestation::Attestation::Mock(
+                        attestation::attestation::MockAttestation::Valid,
+                    ),
+                );
             },
         );
 
