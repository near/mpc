use std::collections::HashSet;
use std::hash::Hash;

use crate::config::Config;
use crate::storage_keys::StorageKey;

use crate::errors::{ConversionError, Error};
use borsh::{self, BorshDeserialize, BorshSerialize};
use near_account_id::AccountId;
use near_sdk::serde::{Deserialize, Serialize};
use near_sdk::store::IterableMap;
use near_sdk::{env, near, Gas, NearToken, Promise};

#[cfg_attr(
    all(feature = "abi", not(target_arch = "wasm32")),
    derive(::near_sdk::schemars::JsonSchema),
    derive(::borsh::BorshSchema)
)]
#[derive(
    Copy,
    Clone,
    Default,
    Debug,
    BorshDeserialize,
    BorshSerialize,
    Serialize,
    Deserialize,
    PartialEq,
    Eq,
    PartialOrd,
    Ord,
    Hash,
)]
pub struct UpdateId(pub(crate) u64);

impl UpdateId {
    pub fn generate(&mut self) -> Self {
        let id = self.0;
        self.0 += 1;
        Self(id)
    }
}

impl From<u64> for UpdateId {
    fn from(id: u64) -> Self {
        Self(id)
    }
}

#[near(serializers=[borsh, json])]
#[derive(Debug, Clone, PartialEq)]
pub enum Update {
    Contract(Vec<u8>),
    Config(Config),
}

#[near(serializers=[borsh, json])]
#[derive(Debug, Default)]
pub struct ProposeUpdateArgs {
    pub code: Option<Vec<u8>>,
    pub config: Option<Config>,
}

impl TryFrom<ProposeUpdateArgs> for Update {
    type Error = Error;

    fn try_from(value: ProposeUpdateArgs) -> Result<Self, Self::Error> {
        let ProposeUpdateArgs { code, config } = value;
        let update = match (code, config) {
            (Some(contract), None) => Update::Contract(contract),
            (None, Some(config)) => Update::Config(config),
            (Some(_), Some(_)) => {
                return Err(ConversionError::DataConversion
                    .message("Code and config updates are not allowed at the same time"))
            }
            _ => {
                return Err(ConversionError::DataConversion
                    .message("Expected either code or config update, received none of them"))
            }
        };
        Ok(update)
    }
}

#[near(serializers=[borsh ])]
#[derive(Debug, PartialEq, Clone)]
struct UpdateEntry {
    update: Update,
    votes: HashSet<AccountId>,
    bytes_used: u128,
}

#[near(serializers=[borsh ])]
#[derive(Debug)]
pub struct ProposedUpdates {
    vote_by_participant: IterableMap<AccountId, UpdateId>,
    entries: IterableMap<UpdateId, UpdateEntry>,
    id: UpdateId,
}

impl Default for ProposedUpdates {
    fn default() -> Self {
        Self {
            vote_by_participant: IterableMap::new(StorageKey::ProposedUpdatesVotesV2),
            entries: IterableMap::new(StorageKey::ProposedUpdatesEntriesV2),
            id: UpdateId::default(),
        }
    }
}

impl ProposedUpdates {
    pub fn required_deposit(update: &Update) -> NearToken {
        required_deposit(bytes_used(update))
    }

    /// Propose an update given the new contract code and/or config.
    ///
    /// Returns UpdateId
    pub fn propose(&mut self, update: Update) -> UpdateId {
        let bytes_used = bytes_used(&update);

        let id = self.id.generate();
        self.entries.insert(
            id,
            UpdateEntry {
                update,
                votes: HashSet::new(),
                bytes_used,
            },
        );

        id
    }

    /// Removes any existing vote by `voter`.
    /// Sets `voter`s vote for the update with the given id.
    ///
    /// Returns Some(votes) if the given [`UpdateId`] exists, otherwise None.
    pub fn vote(&mut self, id: &UpdateId, voter: AccountId) -> Option<&HashSet<AccountId>> {
        // If participant has voted before, remove their vote
        self.remove_vote(&voter);
        // ensure that the update the participant is voting for exists
        let Some(update_entry) = self.entries.get_mut(id) else {
            env::log_str(&format!("no update with id {:?} exists", id));
            return None;
        };
        // record the vote
        self.vote_by_participant.insert(voter.clone(), *id);
        update_entry.votes.insert(voter);
        Some(&update_entry.votes)
    }

    pub fn do_update(&mut self, id: &UpdateId, gas: Gas) -> Option<Promise> {
        let entry = self.entries.remove(id)?;

        // Clear all entries as they might be no longer valid
        self.entries.clear();
        self.vote_by_participant.clear();

        let mut promise = Promise::new(env::current_account_id());
        match entry.update {
            Update::Contract(code) => {
                // deploy contract then do a `migrate` call to migrate state.
                promise = promise.deploy_contract(code).function_call(
                    "migrate".into(),
                    Vec::new(),
                    NearToken::from_near(0),
                    gas,
                );
            }
            Update::Config(config) => {
                promise = promise.function_call(
                    "update_config".into(),
                    serde_json::to_vec(&(&config,)).unwrap(),
                    NearToken::from_near(0),
                    gas,
                );
            }
        }
        Some(promise)
    }

    /// Removes the vote for [`AccountId`]
    pub fn remove_vote(&mut self, voter: &AccountId) {
        if let Some(previous_id) = self.vote_by_participant.remove(voter) {
            if let Some(entry) = self.entries.get_mut(&previous_id) {
                entry.votes.remove(voter);
            } else {
                env::log_str("inconsistent voting set");
            }
        }
    }

    pub fn all_updates(&self) -> Vec<(UpdateId, &Update, &HashSet<AccountId>)> {
        self.entries
            .iter()
            .map(|(update_id, entry)| (*update_id, &entry.update, &entry.votes))
            .collect()
    }
}

fn bytes_used(update: &Update) -> u128 {
    let mut bytes_used = std::mem::size_of::<UpdateEntry>() as u128;

    // Assume a high max of 128 participant votes per update entry.
    bytes_used += 128 * std::mem::size_of::<AccountId>() as u128;

    match update {
        Update::Contract(code) => {
            bytes_used += code.len() as u128;
        }
        Update::Config(config) => {
            let bytes = serde_json::to_vec(&config).unwrap();
            bytes_used += bytes.len() as u128;
        }
    }

    bytes_used
}

fn required_deposit(bytes_used: u128) -> NearToken {
    env::storage_byte_cost().saturating_mul(bytes_used)
}

#[cfg(test)]
mod tests {
    use crate::{
        config::Config,
        primitives::test_utils::gen_account_id,
        update::{bytes_used, ProposedUpdates, Update, UpdateEntry, UpdateId},
    };
<<<<<<< HEAD
    use near_sdk::{AccountId, Gas};
=======
    use near_account_id::AccountId;
>>>>>>> 4374f296
    use std::collections::{BTreeMap, BTreeSet, HashSet};

    /// Helper struct for testing. Similar to [`ProposedUpdates`] but with native types and no
    /// ephemeral vote count by participant id.
    #[derive(Debug, PartialEq)]
    struct TestUpdateVotes {
        /// the next update id
        id: u64,
        /// map from update id to UpdateEntry
        entries: BTreeMap<u64, UpdateEntry>,
    }

    /// Ensure that the default [`ProposedUpdates`] struct is empty.
    #[test]
    fn test_proposed_updates_starts_empty() {
        let proposed_updates = ProposedUpdates::default();
        let expected = TestUpdateVotes {
            id: 0,
            entries: BTreeMap::new(),
        };
        let found: TestUpdateVotes = (&proposed_updates).try_into().unwrap();
        assert_eq!(found, expected);
    }

    /// Ensures that [`ProposedUpdates::propose`]:
    /// - returns the [`UpdateId`] of the proposed update
    /// - inserst the [`UpdateEntry`] into the entries map
    /// - does **not** record a vote for the newly proposed update
    #[test]
    fn test_proposed_updates_propose_update() {
        let mut proposed_updates = ProposedUpdates::default();
        let update = Update::Contract([0; 1000].into());
        let bytes_used = bytes_used(&update);
        let expected_update_id = 0.into();
        // assert return value (update id) matches
        assert_eq!(proposed_updates.propose(update.clone()), expected_update_id);

        let expected = TestUpdateVotes {
            id: 1, // next update id must have been incremented
            entries: BTreeMap::from([(
                0,
                UpdateEntry {
                    update: update.clone(),
                    votes: HashSet::new(), // ensure proposal does not come with a vote
                    bytes_used,
                },
            )]),
        };
        let found: TestUpdateVotes = (&proposed_updates).try_into().unwrap();
        assert_eq!(found, expected);
    }

    /// Asserts that voting for a non-existing [`UpdateId`] does not record a vote.
    #[test]
    fn test_proposed_updates_vote_update_empty() {
        let mut proposed_updates = ProposedUpdates::default();
        let account_id = gen_account_id();
        assert!(proposed_updates
            .vote(&UpdateId(0), account_id.clone())
            .is_none());

        let expected = TestUpdateVotes {
            id: 0,
            entries: BTreeMap::new(),
        };
        let found: TestUpdateVotes = (&proposed_updates).try_into().unwrap();
        assert_eq!(found, expected);
    }

    /// Asserts that voting for a valid [`UpdateId`] is recorded.
    #[test]
    fn test_proposed_updates_vote_update_simple() {
        let mut proposed_updates = ProposedUpdates::default();
        let update_0 = Update::Contract([0; 1000].into());
        let update_id_0 = proposed_updates.propose(update_0.clone());
        assert_eq!(update_id_0.0, 0);
        let update_1 = Update::Contract([1; 1000].into());
        let bytes_used = bytes_used(&update_0);
        let update_id_1 = proposed_updates.propose(update_1.clone());
        assert_eq!(update_id_1.0, 1);

        let account_id = gen_account_id();
        assert_eq!(
            proposed_updates
                .vote(&update_id_0, account_id.clone())
                .unwrap(),
            &HashSet::from([account_id.clone()])
        );

        let expected = TestUpdateVotes {
            id: 2,
            entries: BTreeMap::from([
                (
                    0,
                    UpdateEntry {
                        update: update_0.clone(),
                        votes: HashSet::from([account_id.clone()]),
                        bytes_used,
                    },
                ),
                (
                    1,
                    UpdateEntry {
                        update: update_1.clone(),
                        votes: HashSet::new(),
                        bytes_used,
                    },
                ),
            ]),
        };

        let found: TestUpdateVotes = (&proposed_updates).try_into().unwrap();
        assert_eq!(found, expected);
    }

    /// Asserts that [`ProposedUpdates::remove_vote`] removes the vote associated with the given [`AccountId`].
    #[test]
    fn test_proposed_updates_remove_vote() {
        let mut proposed_updates = ProposedUpdates::default();
        let update_0 = Update::Contract([0; 1000].into());
        let bytes_used = bytes_used(&update_0);
        let update_id_0 = proposed_updates.propose(update_0.clone());
        assert_eq!(update_id_0.0, 0);
        let account_id = gen_account_id();
        assert_eq!(
            proposed_updates
                .vote(&update_id_0, account_id.clone())
                .unwrap(),
            &HashSet::from([account_id.clone()])
        );

        proposed_updates.remove_vote(&account_id);

        let expected = TestUpdateVotes {
            id: 1,
            entries: BTreeMap::from([(
                0,
                UpdateEntry {
                    update: update_0.clone(),
                    votes: HashSet::new(),
                    bytes_used,
                },
            )]),
        };

        let found: TestUpdateVotes = (&proposed_updates).try_into().unwrap();
        assert_eq!(found, expected);
    }

    /// asserts that a vote by [`AccountId`] can be changed
    #[test]
    fn test_proposed_updates_change_vote() {
        let mut proposed_updates = ProposedUpdates::default();
        let update_0 = Update::Contract([0; 1000].into());
        let update_id_0 = proposed_updates.propose(update_0.clone());
        assert_eq!(update_id_0.0, 0);
        let update_1 = Update::Contract([1; 1000].into());
        let bytes_used = bytes_used(&update_0);
        let update_id_1 = proposed_updates.propose(update_1.clone());
        assert_eq!(update_id_1.0, 1);

        let account_id = gen_account_id();
        assert_eq!(
            proposed_updates
                .vote(&update_id_0, account_id.clone())
                .unwrap(),
            &HashSet::from([account_id.clone()])
        );

        // change vote
        assert_eq!(
            proposed_updates
                .vote(&update_id_1, account_id.clone())
                .unwrap(),
            &HashSet::from([account_id.clone()])
        );

        let expected = TestUpdateVotes {
            id: 2,
            entries: BTreeMap::from([
                (
                    0,
                    UpdateEntry {
                        update: update_0.clone(),
                        votes: HashSet::new(),
                        bytes_used,
                    },
                ),
                (
                    1,
                    UpdateEntry {
                        update: update_1.clone(),
                        votes: HashSet::from([account_id.clone()]),
                        bytes_used,
                    },
                ),
            ]),
        };

        let found: TestUpdateVotes = (&proposed_updates).try_into().unwrap();
        assert_eq!(found, expected);
    }

    /// asserts that a vote for a non-existing update id by [`AccountId`] removes any previous vote by [`AccountId`]
    #[test]
    fn test_proposed_updates_invalid_vote_removes_previous_vote() {
        let mut proposed_updates = ProposedUpdates::default();
        let update_0 = Update::Contract([0; 1000].into());
        let bytes_used = bytes_used(&update_0);
        let update_id_0 = proposed_updates.propose(update_0.clone());
        assert_eq!(update_id_0.0, 0);
        let account_id = gen_account_id();
        assert_eq!(
            proposed_updates
                .vote(&update_id_0, account_id.clone())
                .unwrap(),
            &HashSet::from([account_id.clone()])
        );

        assert!(proposed_updates
            .vote(&100.into(), account_id.clone())
            .is_none());

        let expected = TestUpdateVotes {
            id: 1,
            entries: BTreeMap::from([(
                0,
                UpdateEntry {
                    update: update_0.clone(),
                    votes: HashSet::new(),
                    bytes_used,
                },
            )]),
        };

        let found: TestUpdateVotes = (&proposed_updates).try_into().unwrap();
        assert_eq!(found, expected);
    }

    /// Asserts that [`ProposedUpdates::do_update`] clears all entries and votes.
    #[test]
    fn test_proposed_updates_do_update_clears_all_state() {
        // Given: multiple update proposals with votes from different accounts
        let mut proposed_updates = ProposedUpdates::default();

        let update_0 = Update::Contract([0; 1000].into());
        let update_id_0 = proposed_updates.propose(update_0.clone());

        let update_1 = Update::Contract([1; 1000].into());
        let update_id_1 = proposed_updates.propose(update_1.clone());

        let update_2 = Update::Config(Config::default());
        let update_id_2 = proposed_updates.propose(update_2.clone());

        let account_0 = gen_account_id();
        let account_1 = gen_account_id();
        let account_2 = gen_account_id();

        proposed_updates.vote(&update_id_0, account_0.clone());
        proposed_updates.vote(&update_id_1, account_1.clone());
        proposed_updates.vote(&update_id_2, account_2.clone());

        let before: TestUpdateVotes = (&proposed_updates).try_into().unwrap();
        let expected_before = TestUpdateVotes {
            id: 3,
            entries: BTreeMap::from([
                (
                    0,
                    UpdateEntry {
                        update: update_0.clone(),
                        votes: HashSet::from([account_0.clone()]),
                        bytes_used: bytes_used(&update_0),
                    },
                ),
                (
                    1,
                    UpdateEntry {
                        update: update_1.clone(),
                        votes: HashSet::from([account_1.clone()]),
                        bytes_used: bytes_used(&update_1),
                    },
                ),
                (
                    2,
                    UpdateEntry {
                        update: update_2.clone(),
                        votes: HashSet::from([account_2.clone()]),
                        bytes_used: bytes_used(&update_2),
                    },
                ),
            ]),
        };
        assert_eq!(before, expected_before);

        // When: executing an update
        proposed_updates.do_update(&update_id_1, Gas::from_tgas(100));

        // Then: all state is cleared (entries and votes)
        let after: TestUpdateVotes = (&proposed_updates).try_into().unwrap();
        let expected_after = TestUpdateVotes {
            id: 3,
            entries: BTreeMap::new(),
        };
        assert_eq!(after, expected_after);
    }

    /// Helper function
    impl TryFrom<&ProposedUpdates> for TestUpdateVotes {
        type Error = anyhow::Error;

        /// converts `ProposedUpdates` to `TestUpdateVotes`. Fails if `ProposedUpdates` has an
        /// inconsistent state.
        fn try_from(value: &ProposedUpdates) -> anyhow::Result<Self> {
            let id = value.id.0;

            // Convert entries: IterableMap<UpdateId, UpdateEntry> → BTreeMap<u64, UpdateEntry>
            let entries: BTreeMap<u64, UpdateEntry> = value
                .entries
                .iter()
                .map(|(id, entry)| (id.0, entry.clone()))
                .collect();

            // Record all votes
            let mut accounts_voted: BTreeSet<&AccountId> = BTreeSet::new();
            for entry in entries.values() {
                for account_id in &entry.votes {
                    if !accounts_voted.insert(account_id) {
                        anyhow::bail!("Invalid state: account {account_id:?} voted more than once.")
                    }
                }
            }

            // Ensure that [`ProposedUpdates`] is consistent
            let expected_accounts: BTreeSet<_> = value.vote_by_participant.keys().collect();
            anyhow::ensure!(
                accounts_voted == expected_accounts,
                "invalid state: vote_by_participant does not match votes in entries. votes by participant: {:?}, votes recorded: {:?}",
                expected_accounts,
                accounts_voted
            );

            Ok(TestUpdateVotes { id, entries })
        }
    }

    #[test]
    fn test_proposed_updates_all_updates() {
        let mut proposed_updates = ProposedUpdates::default();
        assert_eq!(proposed_updates.all_updates(), vec![]);
        let update_0 = Update::Contract([0; 1000].into());
        let update_id_0 = proposed_updates.propose(update_0.clone());
        assert_eq!(update_id_0.0, 0);
        let update_1 = Update::Contract([1; 1000].into());
        let update_id_1 = proposed_updates.propose(update_1.clone());
        assert_eq!(update_id_1.0, 1);

        let update_2 = Update::Config(Config {
            key_event_timeout_blocks: 1054,
            tee_upgrade_deadline_duration_seconds: 0,
        });
        let update_id_2 = proposed_updates.propose(update_2.clone());
        assert_eq!(update_id_2.0, 2);

        let votes_0 = {
            let account_id = gen_account_id();
            let expected_votes = HashSet::from([account_id.clone()]);
            let votes_0 = proposed_updates
                .vote(&update_id_0, account_id.clone())
                .unwrap();
            assert_eq!(&expected_votes, votes_0);
            expected_votes
        };

        let votes_1 = {
            let account_id = gen_account_id();
            let expected_votes = HashSet::from([account_id.clone()]);
            let votes_1 = proposed_updates
                .vote(&update_id_1, account_id.clone())
                .unwrap();
            assert_eq!(&expected_votes, votes_1);
            expected_votes
        };

        let votes_2 = {
            let account_id = gen_account_id();
            let expected_votes = HashSet::from([account_id.clone()]);
            let votes_2 = proposed_updates
                .vote(&update_id_2, account_id.clone())
                .unwrap();
            assert_eq!(&expected_votes, votes_2);
            expected_votes
        };

        let expected = vec![
            (update_id_0, &update_0, &votes_0),
            (update_id_1, &update_1, &votes_1),
            (update_id_2, &update_2, &votes_2),
        ];

        let mut res = proposed_updates.all_updates();
        res.sort_by_key(|(update_id, _, _)| *update_id);
        assert_eq!(res, expected);
    }
}<|MERGE_RESOLUTION|>--- conflicted
+++ resolved
@@ -229,11 +229,8 @@
         primitives::test_utils::gen_account_id,
         update::{bytes_used, ProposedUpdates, Update, UpdateEntry, UpdateId},
     };
-<<<<<<< HEAD
-    use near_sdk::{AccountId, Gas};
-=======
     use near_account_id::AccountId;
->>>>>>> 4374f296
+    use near_sdk::Gas;
     use std::collections::{BTreeMap, BTreeSet, HashSet};
 
     /// Helper struct for testing. Similar to [`ProposedUpdates`] but with native types and no
@@ -593,6 +590,7 @@
         let update_2 = Update::Config(Config {
             key_event_timeout_blocks: 1054,
             tee_upgrade_deadline_duration_seconds: 0,
+            contract_upgrade_deposit_terra_gas: 20,
         });
         let update_id_2 = proposed_updates.propose(update_2.clone());
         assert_eq!(update_id_2.0, 2);
