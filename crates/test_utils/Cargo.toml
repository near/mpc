[package]
name = "test_utils"
version = "0.1.0"
edition = "2021"

[dependencies]
attestation = { workspace = true }
mpc-primitives = { workspace = true }
dstack-sdk-types = { workspace = true }
hex = { workspace = true }
<<<<<<< HEAD
near-sdk = { workspace = true }
dtos-contract = { workspace = true }
=======
contract-interface = { workspace = true }
>>>>>>> f2f456c6
serde_json = { workspace = true }
sha2 = { workspace = true }<|MERGE_RESOLUTION|>--- conflicted
+++ resolved
@@ -8,11 +8,7 @@
 mpc-primitives = { workspace = true }
 dstack-sdk-types = { workspace = true }
 hex = { workspace = true }
-<<<<<<< HEAD
-near-sdk = { workspace = true }
-dtos-contract = { workspace = true }
-=======
 contract-interface = { workspace = true }
->>>>>>> f2f456c6
 serde_json = { workspace = true }
-sha2 = { workspace = true }+sha2 = { workspace = true }
+near-sdk = { workspace = true }