--- conflicted
+++ resolved
@@ -282,7 +282,6 @@
     async fn test_generate_and_verify_attestation_local(
         #[values(true, false)] quote_verification_result: bool,
     ) {
-<<<<<<< HEAD
         let tls_key = "ed25519:DcA2MzgpJbrUATQLLceocVckhhAqrkingax4oJ9kZ847"
             .parse()
             .unwrap();
@@ -291,10 +290,6 @@
             .parse()
             .unwrap();
         let report_data = ReportData::V1(ReportDataV1::new(tls_key, account_key));
-=======
-        let tls_key = p2p_tls_key();
-        let report_data = ReportData::V1(ReportDataV1::new(tls_key));
->>>>>>> 5df91195
 
         let authority =
             TeeAuthority::Local(LocalTeeAuthorityConfig::new(quote_verification_result));
