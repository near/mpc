--- conflicted
+++ resolved
@@ -10,11 +10,8 @@
 derive_more = { workspace = true }
 hex = { workspace = true }
 serde = { workspace = true }
-<<<<<<< HEAD
 serde_with = { workspace = true }
-=======
 thiserror = { workspace = true }
->>>>>>> 40bf51e6
 
 [target.'cfg(not(target_arch = "wasm32"))'.dependencies]
 schemars = { workspace = true, optional = true }
