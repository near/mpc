--- conflicted
+++ resolved
@@ -27,14 +27,11 @@
     "dev-utils",
 ] }
 mpc-primitives = { path = "crates/primitives", features = ["abi"] }
+mpc-node = { path = "crates/node" }
 mpc-tls = { path = "crates/tls" }
-<<<<<<< HEAD
-mpc-node = { path = "crates/node" }
-=======
 node-types = { path = "crates/node-types" }
 tee_authority = { path = "crates/tee_authority" }
 test_utils = { path = "crates/test_utils" }
->>>>>>> 674aa8f7
 
 actix = "0.13.0"
 aes-gcm = "0.10.3"
