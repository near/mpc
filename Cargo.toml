--- conflicted
+++ resolved
@@ -75,11 +75,7 @@
     "constructor",
 ] }
 dstack-sdk = { version = "0.1.1" }
-<<<<<<< HEAD
 dstack-sdk-types = { version = "0.1.0" }
-=======
-dstack-sdk-types = { version = "0.1.0", features = ["borsh"] }
->>>>>>> 95649d09
 ed25519-dalek = { version = "2.2.0", features = ["serde", "digest", "pkcs8", "rand_core"] }
 flume = "0.11.1"
 futures = "0.3.31"
@@ -115,12 +111,8 @@
 reqwest = { version = "0.12.9", features = ["multipart", "json"] }
 rstest = "0.25.0"
 schemars = "0.8.22" # This version needs to be exactly the same as in `near_sdk::schemars`
-<<<<<<< HEAD
-serde = { version = "1.0.220", features = ["derive"] } 
+serde = { version = "1.0.225", features = ["derive"] }
 serde_bytes = "0.11.19"
-=======
-serde = { version = "1.0.225", features = ["derive"] }
->>>>>>> 95649d09
 serde_json = "1.0.132"
 serde_with = { version = "3.14.0", features = ["hex"] }
 serde_yaml = "0.9.34"
