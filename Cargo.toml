[workspace]
members = ["node", "devnet", "attestation", "crates/primitives", "tee_authority"]
resolver = "2"
exclude = ["libs", "pytest"]

[profile.dev-release]
inherits = "release"
debug = true

[workspace.dependencies]
#workspace members
attestation = { path = "attestation" }

actix = "0.13.0"
aes-gcm = "0.10.3"
anyhow = "1.0.92"
assert_matches = "1.5.0"
async-trait = "0.1.83"
axum = "0.7.9"
backon = { version = "1.5.1", features = ["tokio-sleep"] }
borsh = { version = "1.5.1", features = ["derive", "unstable__schema"] }
clap = { version = "4.5.20", features = ["derive", "env"] }
curve25519-dalek = "4.1.3"
# Latest `master` as per 2025-08-18
dcap-qvl = { git = "https://github.com/Phala-Network/dcap-qvl", rev = "3d4f1bb57b104b1701c8bafacfdcf6e03a2bbcad", default-features = false, features=["contract", "borsh", "std"] }
# Pinned to resolve compilation errors with conflicting implementations of PartialOrd trait
# See error E0283 with multiple implementations satisfying `u128: std::cmp::PartialOrd<_>`
deranged = "=0.4.0"
derive_more = { version = "2.0.1", features = [
    "from",
    "deref",
    "into",
    "as_ref",
    "constructor",
] }
<<<<<<< HEAD
dstack-sdk = { git = "https://github.com/pbeza/dstack.git", rev = "9251fe64afed607c7c86ab4db20bf84c428f968f" }
dstack-sdk-types = { features = ["borsh"], git = "https://github.com/pbeza/dstack.git", rev = "9251fe64afed607c7c86ab4db20bf84c428f968f" }
=======
# Latest `master` as per 2025-08-18
dstack-sdk = { git = "https://github.com/Dstack-TEE/dstack.git", rev = "04de4e422bb06f075b4215b2cfc410f5d7ac7aed" }
# Latest `master` as per 2025-08-18
dstack-sdk-types = { features = ["borsh"], git = "https://github.com/Dstack-TEE/dstack.git", rev = "04de4e422bb06f075b4215b2cfc410f5d7ac7aed" }
>>>>>>> 8e1e0592
flume = "0.11.1"
futures = "0.3.31"
futures-util = "0.3.31"
gcloud-sdk = { version = "0.26.2", default-features = false, features = [
    "google-cloud-secretmanager-v1",
    "tls-webpki-roots",
] }
hex = { version = "0.4.3", features = ["serde"] }
hex-literal = "0.4.1"
hkdf = "0.12.4"
http = "1.3.1"
humantime = "2.1.0"
itertools = "0.12.1"
k256 = "0.13.4"
lazy_static = "1.5.0"
lru = "0.12.5"
mockall = "0.13.1"
mpc-primitives = { path = "crates/primitives" }
near-jsonrpc-client = "0.15.1"
near-jsonrpc-primitives = "0.28.0"
near-primitives = "0.28.0"
near-sdk = { version = "5.15.1", features = [
    "legacy",
    "unit-testing",
    "unstable",
] }
prometheus = {version = "0.13.4", default-features = false }
rand = "0.8.5"
rand_xorshift = "0.3"
rcgen = "0.13.1"
rocksdb = "0.21.0"
rustls = { version = "0.23.23", default-features = false }
reqwest = { version = "0.12.9", features = ["multipart"] }
rstest = "0.25.0"
schemars = "0.8.22" # This version needs to be exactly the same as in `near_sdk::schemars`
serde = { version = "1.0.214", features = ["derive"] }
serde_json = "1.0.132"
serde_with = "3.14.0"
serde_yaml = "0.9.34"
serial_test = "3.2.0"
sha3 = "0.10.8"
tempfile = "=3.14.0"
thiserror = "2.0.12"
threshold-signatures = { git = "https://github.com/near/threshold-signatures", rev = "52109e54c4c574b44fe3e29378b2cb5ca8b1bb63", features = [
    "k256",
] }
time = "0.3.41"
tokio = { version = "1.41.0", features = ["full"] }
tokio-util = { version = "0.7.12", features = ["time"] }
tokio-rustls = { version = "0.26.1", default-features = false }
tokio-stream = { version = "0.1" }
tracing = "0.1.40"
tracing-subscriber = { version = "0.3.18", features = [
    "env-filter",
    "fmt",
    "std",
    "json",
] }
url = "2"
x509-parser = "0.16.0"

mpc-node = { path = "node" }
# MPC Contract
mpc-contract = { path = "libs/chain-signatures/contract/", features = [
    "dev-utils",
] }
# TODO: update once 1.1.0 is published (though the API did not change)
legacy-mpc-contract = { package = "mpc-contract", git = "https://github.com/near/mpc/", rev = "1d4954dff28e8eb988fb7762eff414a602a2b124" }

# NEAR CORE DEPENDENCIES:
near-indexer = { git = "https://github.com/near/nearcore", tag = "2.7.0-rc.4" }
near-indexer-primitives = { git = "https://github.com/near/nearcore", tag = "2.7.0-rc.4" }
near-client = { git = "https://github.com/near/nearcore", tag = "2.7.0-rc.4" }
near-config-utils = { git = "https://github.com/near/nearcore", tag = "2.7.0-rc.4" }
near-crypto = { git = "https://github.com/near/nearcore", tag = "2.7.0-rc.4" }
near-o11y = { git = "https://github.com/near/nearcore", tag = "2.7.0-rc.4" }
near-time = { git = "https://github.com/near/nearcore", tag = "2.7.0-rc.4" }<|MERGE_RESOLUTION|>--- conflicted
+++ resolved
@@ -33,15 +33,10 @@
     "as_ref",
     "constructor",
 ] }
-<<<<<<< HEAD
-dstack-sdk = { git = "https://github.com/pbeza/dstack.git", rev = "9251fe64afed607c7c86ab4db20bf84c428f968f" }
-dstack-sdk-types = { features = ["borsh"], git = "https://github.com/pbeza/dstack.git", rev = "9251fe64afed607c7c86ab4db20bf84c428f968f" }
-=======
 # Latest `master` as per 2025-08-18
 dstack-sdk = { git = "https://github.com/Dstack-TEE/dstack.git", rev = "04de4e422bb06f075b4215b2cfc410f5d7ac7aed" }
 # Latest `master` as per 2025-08-18
 dstack-sdk-types = { features = ["borsh"], git = "https://github.com/Dstack-TEE/dstack.git", rev = "04de4e422bb06f075b4215b2cfc410f5d7ac7aed" }
->>>>>>> 8e1e0592
 flume = "0.11.1"
 futures = "0.3.31"
 futures-util = "0.3.31"
