--- conflicted
+++ resolved
@@ -21,13 +21,8 @@
 borsh = { version = "1.5.1", features = ["derive"] }
 clap = { version = "4.5.20", features = ["derive", "env"] }
 curve25519-dalek = "4.1.3"
-<<<<<<< HEAD
-# TODO(#815): Use upstream library
-dcap-qvl = { git = "https://github.com/gilcu3/dcap-qvl", rev = "d25d405eff0a6f5323f80c654ac826f99f64dfc1", default-features = false, features=["contract", "std", "report"] }
-=======
 # Latest `master` as per 2025-08-15
 dcap-qvl = { git = "https://github.com/Phala-Network/dcap-qvl", rev = "06ac37d3fd7f9690158d92025666eb3d1e3f1938", default-features = false, features=["contract", "borsh", "std"] }
->>>>>>> bae7429a
 # Pinned to resolve compilation errors with conflicting implementations of PartialOrd trait
 # See error E0283 with multiple implementations satisfying `u128: std::cmp::PartialOrd<_>`
 deranged = "=0.4.0"
