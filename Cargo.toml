[workspace]
resolver = "2"
exclude = ["libs/nearcore"]
members = [
    "crates/attestation",
    "crates/contract",
    "crates/contract_history",
    "crates/devnet",
    "crates/contract-interface",
    "crates/node",
    "crates/node-types",
    "crates/primitives",
    "crates/tee_authority",
    "crates/test_migration_contract",
    "crates/test_parallel_contract",
    "crates/test_utils",
    "crates/tls",
]

[profile.dev-release]
inherits = "release"
debug = true

[profile.release-contract]
inherits = "release"
lto = "fat"
codegen-units = 1
strip = true
panic = "abort"
# Optimize for binary size.
# See https://doc.rust-lang.org/rustc/codegen-options/index.html#opt-level
opt-level = "s"


[profile.reproducible]
inherits = "release"
debug = false
panic = "abort"
codegen-units = 1
overflow-checks = true

[workspace.dependencies]
#workspace members
attestation = { path = "crates/attestation" }
contract-interface = { path = "crates/contract-interface" }
mpc-primitives = { path = "crates/primitives", features = ["abi"] }
node-types = { path = "crates/node-types" }
test_utils = { path = "crates/test_utils" }
tee_authority = { path = "crates/tee_authority" }
contract_history = { path = "crates/contract_history" }
mpc-contract = { path = "crates/contract", features = [
    "dev-utils",
] }
mpc-tls = { path = "crates/tls" }


actix = "0.13.0"
aes-gcm = "0.10.3"
anyhow = "1.0.92"
assert_matches = "1.5.0"
async-trait = "0.1.83"
axum = "0.7.9"
backon = { version = "1.5.1", features = ["tokio-sleep"] }
<<<<<<< HEAD
blstrs = "0.7.1"
borsh = "1.5.1"
=======
borsh = { version = "1.5.1", features = ["derive"] }
>>>>>>> f2f456c6
bs58 = { version = "0.5.1" }
clap = { version = "4.5.20", features = ["derive", "env"] }
curve25519-dalek = { version = "4.1.3", features = [
    "group",
    "serde",
], default-features = false }
dcap-qvl = { version = "0.3.2", default-features = false, features=["contract", "borsh", "std"] }
derive_more = { version = "2.0.1", features = [
    "from",
    "deref",
    "into",
    "as_ref",
    "constructor",
] }
digest = "0.10.7"
dstack-sdk = { version = "0.1.1" }
dstack-sdk-types = { version = "0.1.0", features = ["borsh"] }
ecdsa = { version = "0.16.9", features = ["digest", "hazmat"] }
ed25519-dalek = { version = "2.2.0", features = ["serde", "digest", "pkcs8", "rand_core"] }
elliptic-curve = "0.13.8"
flume = "0.11.1"
fs2 = "0.4"
futures = "0.3.31"
gcloud-sdk = { version = "0.26.2", default-features = false, features = [
    "google-cloud-secretmanager-v1",
    "tls-webpki-roots",
] }
getrandom = "0.2.12"
hex = { version = "0.4.3", features = ["serde"] }
http = "1.3.1"
humantime = "2.1.0"
itertools = "0.12.1"
k256 = "0.13.4"
lru = "0.12.5"
mockall = "0.13.1"
near-account-id = "1.1.1"
near-jsonrpc-client = "0.15.1"
near-jsonrpc-primitives = "0.28.0"
near-primitives = "0.28.0"
near-sdk = { version = "5.15.1", features = [
    "legacy",
    "unit-testing",
    "unstable",
] }
near-workspaces = "0.21.0"
prometheus = {version = "0.13.4", default-features = false }
rand = "0.8.5"
rand_chacha = "0.3"
rcgen = "0.13.1"
rocksdb = "0.21.0"
rustls = { version = "0.23.31", default-features = false, features = ["std"] }
reqwest = { version = "0.12.9", features = ["multipart", "json"] }
rstest = "0.25.0"
schemars = "0.8.22" # This version needs to be exactly the same as in `near_sdk::schemars`
serde = { version = "1.0.225", features = ["derive"] }
serde_json = "1.0.132"
serde_with = { version = "3.14.0", features = ["hex"] }
serde_yaml = "0.9.34"
serial_test = "3.2.0"
sha2 = "0.10.9"
sha3 = "0.10.8"
signature = "2.2.0"
tempfile = "3.22.0"
thiserror = "2.0.12"
# Last commit on main branch as of 06-10-2025
threshold-signatures = { git = "https://github.com/near/threshold-signatures", rev = "657a2e4992ed9759ed5cd248e3004ff823a78783"}
time = "0.3.41"
tokio = { version = "1.41.0", features = ["full"] }
tokio-util = { version = "0.7.12", features = ["time"] }
tokio-rustls = { version = "0.26.1", default-features = false }
tokio-stream = { version = "0.1" }
tracing = "0.1.40"
tracing-subscriber = { version = "0.3.20", features = [
    "env-filter",
    "fmt",
    "std",
    "json",
] }
url = "2"
x509-parser = "0.16.0"


# NEAR CORE DEPENDENCIES:
near-indexer = { git = "https://github.com/near/nearcore", tag = "2.8.0" }
near-indexer-primitives = { git = "https://github.com/near/nearcore", tag = "2.8.0" }
near-client = { git = "https://github.com/near/nearcore", tag = "2.8.0" }
near-config-utils = { git = "https://github.com/near/nearcore", tag = "2.8.0" }
near-crypto = { git = "https://github.com/near/nearcore", tag = "2.8.0" }
near-o11y = { git = "https://github.com/near/nearcore", tag = "2.8.0" }
near-time = { git = "https://github.com/near/nearcore", tag = "2.8.0" }<|MERGE_RESOLUTION|>--- conflicted
+++ resolved
@@ -61,12 +61,8 @@
 async-trait = "0.1.83"
 axum = "0.7.9"
 backon = { version = "1.5.1", features = ["tokio-sleep"] }
-<<<<<<< HEAD
 blstrs = "0.7.1"
-borsh = "1.5.1"
-=======
 borsh = { version = "1.5.1", features = ["derive"] }
->>>>>>> f2f456c6
 bs58 = { version = "0.5.1" }
 clap = { version = "4.5.20", features = ["derive", "env"] }
 curve25519-dalek = { version = "4.1.3", features = [
