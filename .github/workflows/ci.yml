name: CI

concurrency:
  group: ${{ github.workflow }}-${{ github.ref }}
  cancel-in-progress: true

on:
  workflow_dispatch:
  pull_request:
  merge_group:

jobs:
  docker-tee-build:
    name: "Build MPC Node TEE Docker image"
    runs-on: warp-ubuntu-2204-x64-8x
    timeout-minutes: 60
    permissions:
      contents: read

    steps:
      - name: Checkout repository
        uses: actions/checkout@v4

      - name: Initialize submodules
        run: git submodule update --init --recursive

      - name: Build MPC Docker image
        uses: Warpbuilds/build-push-action@v6
        with:
          context: .
          profile-name: "mpc-image-builder"
          file: deployment/Dockerfile-mpc-tee
          tags: test_image_tag_ci
          load: true

      - name: Check Docker image can initialize and start
        run: |
          touch /tmp/image-digest.bin
          # Test container startup - fail if container can't start
          # Start container in background and check status after 60 seconds
          CONTAINER_ID=$(docker run -d \
          -v /tmp/:/data \
          -e MPC_HOME_DIR="/data" \
          -e MPC_ACCOUNT_ID=test_image.near \
          -e RUST_BACKTRACE="full" \
          -e RUST_LOG="mpc=debug,info" \
          -e MPC_SECRET_STORE_KEY=BD399143F5B3126098B0EAA023A0E730 \
          -e MPC_P2P_PRIVATE_KEY=ed25519:2WBi5gRyJntYA7dCyddiwNV2yNTdr5uZhrP4WX5GNBL5DSVCSR7ESvcXF2DBfY5oPYhzBmHnguPVSXjr6UCi8h1g \
          -e MPC_ACCOUNT_SK=ed25519:6X3Bnghdf89WjHQfHDFYjW2UeNaNqCQ1AUGxX7zgvbJT4KSoeXzuHEdux6A2jsphTZTmS4SUGQRyYqC2ik3UrMP \
          -e NEAR_BOOT_NODES=ed25519:ERguu7jQuYk8pxNsRC6FdezvNsegBPva1GRGqjmtD7i2@10.10.10.10:24567 \
          -e MPC_CONTRACT_ID=v1.signer_test \
          -e MPC_IMAGE_HASH=5ba283860c0efa3d4c3e08a76a2b77fab4725baad4f48504eac858e04af7fd64 \
          -e MPC_LATEST_ALLOWED_HASH_FILE=/tmp/image-digest.bin \
          -e MPC_ENV=mainnet test_image_tag_ci)

          if [ -z "$CONTAINER_ID" ]; then
            echo "❌ Failed to start container"
            exit 1
          fi

          echo "Container started: $CONTAINER_ID"

          # Check if container is actually running
          sleep 60
          if [ -z "$(docker ps --filter "id=$CONTAINER_ID" --format "{{.ID}}")" ]; then
            docker logs "$CONTAINER_ID" 2>&1 | head -50
            echo "❌ Container cannot initialize/start properly"
            exit 1
          fi

          echo "✅ Container started successfully"

  clippy-mpc-node:
    name: "MPC Node: clippy and format"
    runs-on: warp-ubuntu-2204-x64-8x
    timeout-minutes: 60
    permissions:
      contents: read

    steps:
      - name: Checkout repository
        uses: actions/checkout@v4

      - name: Initialize submodules
        run: git submodule update --init --recursive

      - name: Cache Rust dependencies
        uses: WarpBuilds/rust-cache@v2
        with:
          cache-on-failure: true
          cache-all-crates: true

      - name: Run Clippy fmt
        run: |
          CARGO_TARGET_DIR="target/clippy" \
          RUSTFLAGS="-D warnings" \
          cargo clippy --all-targets --locked

      - name: Run Cargo fmt
        run: |
          cargo fmt -- --check

  clippy-mpc-node-all-features:
    name: "MPC Node (all features): clippy and format"
    runs-on: warp-ubuntu-2204-x64-8x
    timeout-minutes: 60
    permissions:
      contents: read

    steps:
      - name: Checkout repository
        uses: actions/checkout@v4

      - name: Initialize submodules
        run: git submodule update --init --recursive

      - name: Cache Rust dependencies
        uses: WarpBuilds/rust-cache@v2
        with:
          cache-on-failure: true
          cache-all-crates: true

      - name: Run Clippy fmt
        run: |
          CARGO_TARGET_DIR="target/clippy" \
          RUSTFLAGS="-D warnings" \
          cargo clippy --all-targets --all-features --locked

      - name: Run Cargo fmt
        run: |
          cargo fmt -- --check

<<<<<<< HEAD
  clippy-mpc-devnet:
    name: "MPC Devnet: clippy and format"
=======
  clippy-mpc-contract:
    name: "MPC Contract: clippy and format"
>>>>>>> 5f62f1c1
    runs-on: warp-ubuntu-2204-x64-8x
    timeout-minutes: 60
    permissions:
      contents: read

    steps:
      - name: Checkout repository
        uses: actions/checkout@v4

      - name: Initialize submodules
        run: git submodule update --init --recursive

      - name: Cache Rust dependencies
        uses: WarpBuilds/rust-cache@v2
        with:
          cache-on-failure: true
          cache-all-crates: true

      - name: Run Clippy fmt
        run: |
<<<<<<< HEAD
          cd devnet
=======
          cd libs/chain-signatures
>>>>>>> 5f62f1c1
          CARGO_TARGET_DIR="target/clippy" \
          RUSTFLAGS="-D warnings" \
          cargo clippy --all-features --all-targets --locked

      - name: Run Cargo fmt
        run: |
<<<<<<< HEAD
          cd devnet
=======
          cd libs/chain-signatures
>>>>>>> 5f62f1c1
          cargo fmt -- --check

  mpc-unittests:
    name: "Cargo test"
    runs-on: warp-ubuntu-2204-x64-8x
    timeout-minutes: 60
    permissions:
      contents: read

    steps:
      - name: Checkout repository
        uses: actions/checkout@v4

      - name: Initialize submodules
        run: git submodule update --init --recursive

      - name: Cache Rust dependencies
        uses: WarpBuilds/rust-cache@v2
        with:
          cache-on-failure: true
          cache-all-crates: true

      - name: Install cargo-nextest
        run: cargo install cargo-nextest

      - name: Install wasm-opt from crates.io
        run: |
          cargo install wasm-opt --locked
          echo "${HOME}/.cargo/bin" >> $GITHUB_PATH

      - name: Run cargo-nextest
        run: cargo nextest run --release --locked

  mpc-pytests:
    name: "MPC Node: pytests"
    runs-on: warp-ubuntu-2204-x64-8x
    timeout-minutes: 60
    permissions:
      contents: read

    steps:
      - name: Checkout repository
        uses: actions/checkout@v4

      - name: Initialize submodules
        run: git submodule update --init --recursive

      - name: Cache Rust dependencies
        uses: WarpBuilds/rust-cache@v2
        with:
          cache-on-failure: true
          cache-all-crates: true

      - name: Download near core binary from S3
        id: download-neard
        continue-on-error: true
        run: |
          os=$(uname)
          arch=$(uname -m)
          os_and_arch=${os}-${arch}
          cd libs/nearcore

          branch_name=$(git branch -r --contains HEAD | grep -o 'origin/[^ ]*' | sed 's|origin/||' | head -n 1 || echo "no-branch")
          commit_hash=$(git rev-parse HEAD || echo "no-commit")

          url="https://s3.us-west-1.amazonaws.com/build.nearprotocol.com/nearcore/${os_and_arch}/${branch_name}/${commit_hash}/neard"

          mkdir -p target/release
          status_code=$(curl -v -o target/release/neard -w "%{http_code}" "${url}")
          if [ "$status_code" -ne 200 ]; then
            echo "curl failed with URL: ${url}, Status Code: ${status_code}"
            exit 1
          fi
          chmod +x target/release/neard

      - name: Build near core as fallback
        if: steps.download-neard.outcome != 'success'
        run: |
          cd libs/nearcore
          cargo build -p neard --release

      - name: Build mpc node
        run: cargo build -p mpc-node --release --features=network-hardship-simulation

      - name: Install cargo-near
        run: |
          sudo apt-get update
          sudo apt-get install -y libudev-dev
<<<<<<< HEAD
          # Install cargo-near with fix in https://github.com/near/cargo-near/pull/362
          cargo install cargo-near --locked --git https://github.com/near/cargo-near --rev f65ab94e9b5b1929ee0d0139ddecabe8f89289f4
=======
          cargo install cargo-near --locked
>>>>>>> 5f62f1c1

      - name: Install wasm-opt from crates.io
        run: |
          cargo install wasm-opt --locked
          echo "${HOME}/.cargo/bin" >> $GITHUB_PATH

      - name: Setup python
        uses: actions/setup-python@v4
        with:
          python-version: "3.11"

      - name: Setup virtualenv
        run: |
          python3 -m venv pytest/venv
          source pytest/venv/bin/activate
          cd pytest
          pip install -r requirements.txt
          cd ../
          git submodule foreach --recursive 'git reset --hard && git clean -fd'

      - name: Run pytest
        run: |
          source pytest/venv/bin/activate
          cd pytest 
          pytest -m "not ci_excluded" -s -x

  tee-launcher-tests:
    name: "TEE Launcher: pytests"
    runs-on: warp-ubuntu-2204-x64-8x
    timeout-minutes: 60
    permissions:
      contents: read

    steps:
      - name: Checkout repository
        uses: actions/checkout@v4

      - name: Setup python
        uses: actions/setup-python@v4
        with:
          python-version: "3.11"

      - name: Setup virtualenv
        run: |
          python3 -m venv tee_launcher/venv
          source tee_launcher/venv/bin/activate
          cd tee_launcher 
          pip install -r requirements.txt

      - name: Run pytest
        run: |
          source tee_launcher/venv/bin/activate
          cd tee_launcher 
          PYTHONPATH=. pytest -vsx<|MERGE_RESOLUTION|>--- conflicted
+++ resolved
@@ -130,51 +130,6 @@
         run: |
           cargo fmt -- --check
 
-<<<<<<< HEAD
-  clippy-mpc-devnet:
-    name: "MPC Devnet: clippy and format"
-=======
-  clippy-mpc-contract:
-    name: "MPC Contract: clippy and format"
->>>>>>> 5f62f1c1
-    runs-on: warp-ubuntu-2204-x64-8x
-    timeout-minutes: 60
-    permissions:
-      contents: read
-
-    steps:
-      - name: Checkout repository
-        uses: actions/checkout@v4
-
-      - name: Initialize submodules
-        run: git submodule update --init --recursive
-
-      - name: Cache Rust dependencies
-        uses: WarpBuilds/rust-cache@v2
-        with:
-          cache-on-failure: true
-          cache-all-crates: true
-
-      - name: Run Clippy fmt
-        run: |
-<<<<<<< HEAD
-          cd devnet
-=======
-          cd libs/chain-signatures
->>>>>>> 5f62f1c1
-          CARGO_TARGET_DIR="target/clippy" \
-          RUSTFLAGS="-D warnings" \
-          cargo clippy --all-features --all-targets --locked
-
-      - name: Run Cargo fmt
-        run: |
-<<<<<<< HEAD
-          cd devnet
-=======
-          cd libs/chain-signatures
->>>>>>> 5f62f1c1
-          cargo fmt -- --check
-
   mpc-unittests:
     name: "Cargo test"
     runs-on: warp-ubuntu-2204-x64-8x
@@ -261,12 +216,7 @@
         run: |
           sudo apt-get update
           sudo apt-get install -y libudev-dev
-<<<<<<< HEAD
-          # Install cargo-near with fix in https://github.com/near/cargo-near/pull/362
-          cargo install cargo-near --locked --git https://github.com/near/cargo-near --rev f65ab94e9b5b1929ee0d0139ddecabe8f89289f4
-=======
           cargo install cargo-near --locked
->>>>>>> 5f62f1c1
 
       - name: Install wasm-opt from crates.io
         run: |
