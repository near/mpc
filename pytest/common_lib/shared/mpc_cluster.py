import base64
import hashlib
import json
import pathlib
import sys
import time
from concurrent.futures import ThreadPoolExecutor

import requests

from common_lib import constants
from common_lib import signature
from common_lib.constants import TGAS, TIMEOUT
from common_lib.contract_state import ContractState, ProtocolState, SignatureScheme
from common_lib.shared.metrics import FloatMetricName, IntMetricName
from common_lib.shared.mpc_node import MpcNode
from common_lib.shared.near_account import NearAccount
from common_lib.signature import generate_sign_args

sys.path.append(str(pathlib.Path(__file__).resolve().parents[1]))

from typing import List, Optional

from transaction import sign_deploy_contract_tx


def verify_txs(results, verification_callback, verbose=False):
    max_tgas_used = 0
    total_tgas = 0
    total_receipts = 0
    num_txs = 0
    for res in results:
        num_txs += 1
        gas_tx, n_rcpts_tx = extract_tx_costs(res)
        max_tgas_used = max(max_tgas_used, gas_tx) / TGAS
        total_tgas += gas_tx / TGAS
        total_receipts += n_rcpts_tx
        verification_callback(res)
    if verbose:
        print(
            f"number of txs: {num_txs}\n max gas used (Tgas):{max_tgas_used}\n average receipts: {total_receipts / num_txs}\n average gas used (Tgas): {total_tgas / num_txs}\n"
        )


def extract_tx_costs(res):
    """
    returns `total_gas_used`, `num_receipts`
    """
    # Extract the gas burnt at transaction level
    total_gas_used = res["result"]["transaction_outcome"]["outcome"]["gas_burnt"]

    # Add the gas burnt for each receipt
    num_receipts = 0
    for receipt in res["result"]["receipts_outcome"]:
        total_gas_used += receipt["outcome"]["gas_burnt"]
        num_receipts += 1
    return total_gas_used, num_receipts


class MpcCluster:
    """Helper class"""

    def run_all(self):
        for node in self.nodes:
            node.run()

    def kill_all(self):
        for node in self.mpc_nodes:
            node.kill(False)

    def __init__(self, main: NearAccount, secondary: NearAccount):
        self.mpc_nodes: List[MpcNode] = []
        # Note: Refer to signing schemas and key resharing
        self.next_participant_id = 0
        # Main account where Chain Signatures contract is deployed
        self.contract_node = main
        # In some tests we may need another CS contract.
        self.secondary_contract_node = secondary
        # An account from which we make requests to the Chain Signatures contract
        self.sign_request_node = secondary

    def print_cluster_status(self):
        status_list = [node.print() for node in self.mpc_nodes]
        print("Cluster status:", " ".join(status_list))

    def get_voters(self):
        voters = [
            node
            for node in self.mpc_nodes
            if node.is_running
            and (
                node.status == MpcNode.NodeStatus.OLD_PARTICIPANT
                or node.status == MpcNode.NodeStatus.PARTICIPANT
            )
        ]
        print("Voters:", " | ".join([node.print() for node in voters]))
        return voters

    def mpc_contract_account(self):
        return self.contract_node.account_id()

    def get_float_metric_value(
        self, metric_name: FloatMetricName
    ) -> List[Optional[float]]:
        return [node.get_float_metric_value(metric_name) for node in self.mpc_nodes]

    def get_int_metric_value(self, metric_name: IntMetricName) -> List[Optional[int]]:
        return [node.get_int_metric_value(metric_name) for node in self.mpc_nodes]

    def get_int_metric_value_for_node(self, metric_name, node_index):
        return self.mpc_nodes[node_index].metrics.get_int_metric_value(metric_name)

    """
    Deploy the MPC contract.
    """

    def deploy_contract(self, contract):
        last_block_hash = self.contract_node.last_block_hash()
        (key, nonce) = self.contract_node.get_key_and_nonce()
        tx = sign_deploy_contract_tx(key, contract, nonce + 1, last_block_hash)
        self.contract_node.send_txn_and_check_success(tx)

    def deploy_secondary_contract(self, contract):
        """
        Some tests need a second contract deployed.
        The main mpc contract is deployed to node 0's account,
        so we put the secondary contract on node 1's account.
        """
        last_block_hash = self.secondary_contract_node.last_block_hash()
        (key, nonce) = self.secondary_contract_node.get_key_and_nonce()
        tx = sign_deploy_contract_tx(key, contract, nonce + 1, last_block_hash)
        self.secondary_contract_node.send_txn_and_check_success(tx)

    def make_function_call_on_secondary_contract(self, function_name, args):
        tx = self.secondary_contract_node.sign_tx(
            self.secondary_contract_node.account_id(),
            function_name,
            args,
            gas=300 * TGAS,
        )
        return self.secondary_contract_node.near_node.send_tx_and_wait(tx, 20)

    def init_cluster(
        self,
        participants: List[MpcNode],
        threshold: int,
        domains=["Secp256k1", "Ed25519"],
    ):
        """
        initializes the contract with `participants` and `threshold`.
        Adds `Secp256k1` to the contract domains.
        """
        self.define_candidate_set(participants)
        self.update_participant_status(
            assert_contract=False
        )  # do not assert when contract is not initialized
        self.init_contract(threshold=threshold)
        self.add_domains(domains, ignore_vote_errors=False)

    def define_candidate_set(self, mpc_nodes: List[MpcNode]):
        """
        Labels mpc_nodes as a candidate. Any node that is currently a participant but not in `mpc_nodes` will be labeled a `old_participant`
        """
        for node in mpc_nodes:
            if node not in self.mpc_nodes:
                node.participant_id = self.next_participant_id
                node.status = MpcNode.NodeStatus.NEW_PARTICIPANT
                print(
                    f"MpcCluster: Adding node {node.account_id()} as participant {node.participant_id}"
                )
                self.next_participant_id += 1

        for node in self.mpc_nodes:
            if node not in mpc_nodes:
                print(f"MpcCluster: Kicking out node {node.account_id()}")
                node.participant_id = None
                node.status = MpcNode.NodeStatus.OLD_PARTICIPANT
        self.mpc_nodes = mpc_nodes
        self.print_cluster_status()

    def update_participant_status(self, assert_contract=True):
        """
        any old participants are removed from the set of nodes.
        any new participants are now `participants`
        if assert_contract is True, then it ensures the set is consistent with the contract
        """
        nodes = []
        for node in self.mpc_nodes:
            if node.status == MpcNode.NodeStatus.OLD_PARTICIPANT:
                node.status = MpcNode.NodeStatus.IDLE
            elif node.status == MpcNode.NodeStatus.NEW_PARTICIPANT:
                node.status = MpcNode.NodeStatus.PARTICIPANT
                nodes.append(node)
            elif node.status == MpcNode.NodeStatus.PARTICIPANT:
                nodes.append(node)
        self.nodes = nodes
        if assert_contract:
            contract_state = self.contract_state()
            assert len(
                contract_state.protocol_state.parameters.participants.participants
            ) == len(self.mpc_nodes)
            for p in self.mpc_nodes:
                assert contract_state.protocol_state.parameters.participants.is_participant(
                    p.account_id()
                )

        self.print_cluster_status()

    def make_threshold_parameters(self, threshold: int):
        return {
            "threshold": threshold,
            "participants": {
                "next_id": self.next_participant_id,
                "participants": [
                    [
                        node.account_id(),
                        node.participant_id,
                        {
                            "sign_pk": node.p2p_public_key,
                            "url": node.url,
                        },
                    ]
                    for node in self.mpc_nodes
                ],
            },
        }

    def init_contract(self, threshold, additional_init_args=None):
        """
        Initializes the contract by calling init. This needs to be done before
        the contract is usable.
        """
        args = {"parameters": self.make_threshold_parameters(threshold)}
        if additional_init_args is not None:
            args.update(additional_init_args)
        tx = self.contract_node.sign_tx(self.contract_node.account_id(), "init", args)
        self.contract_node.send_txn_and_check_success(tx)
        assert self.wait_for_state("Running"), "expected running state"

    def wait_for_state(self, state: ProtocolState):
        """
        Waits until the contract is in the desired state
        """
        n_attempts = 120
        n = 0
        while not self.contract_state().is_state(state) and n < n_attempts:
            time.sleep(0.1)
            n += 1
            if n % 10 == 0:
                self.contract_state().print()

        self.contract_state().print()
        return n < n_attempts

    def add_domains(
        self,
        signature_schemes: List[SignatureScheme],
        wait_for_running=True,
        ignore_vote_errors=False,
    ):
        print(
            f"\033[91m(Vote Domains) Adding domains: \033[93m{signature_schemes}\033[0m"
        )
        state = self.contract_state()
        state.print()
        assert state.is_state("Running"), "require running state"
        domains_to_add = []
        next_domain_id = state.protocol_state.next_domain_id()
        for scheme in signature_schemes:
            domains_to_add.append(
                {
                    "id": next_domain_id,
                    "scheme": scheme,
                }
            )
            next_domain_id += 1
        args = {
            "domains": domains_to_add,
        }

        for node in self.get_voters():
            print(f"{node.print()} voting to add domain(s)")
            tx = node.sign_tx(
                self.mpc_contract_account(), "vote_add_domains", args, nonce_offset=1
            )
            try:
                node.send_txn_and_check_success(tx)
            except Exception as err:
                if ignore_vote_errors:
                    continue
                else:
                    assert False, err
        assert self.wait_for_state("Initializing"), "failed to initialize"
        if wait_for_running:
            assert self.wait_for_state("Running"), "failed to run"

    def do_resharing(
        self,
        new_participants: List[MpcNode],
        new_threshold: int,
        prospective_epoch_id: int,
        wait_for_running=True,
    ):
        self.define_candidate_set(new_participants)
        print(
            f"\033[91m(Vote Resharing) Voting to reshare with new threshold: \033[93m{new_threshold}\033[0m"
        )
        args = {
            "prospective_epoch_id": prospective_epoch_id,
            "proposal": self.make_threshold_parameters(new_threshold),
        }
        state = self.contract_state()
        assert state.is_state("Running"), "Require running state"
        for node in self.get_voters():
            tx = node.sign_tx(self.mpc_contract_account(), "vote_new_parameters", args)
            node.send_txn_and_check_success(tx)
        for node in new_participants:
            if node not in self.get_voters():
                tx = node.sign_tx(
                    self.mpc_contract_account(), "vote_new_parameters", args
                )
                node.send_txn_and_check_success(tx)

        assert self.wait_for_state("Resharing"), "failed to start resharing"
        if wait_for_running:
            assert self.wait_for_state("Running"), "failed to conclude resharing"
            self.update_participant_status()

    def get_contract_state(self):
        cn = self.contract_node
        txn = cn.sign_tx(self.mpc_contract_account(), "state", {})
        res = cn.send_txn_and_check_success(txn)
        assert "error" not in res, res
        res = res["result"]["status"]["SuccessValue"]
        res = base64.b64decode(res)
        res = json.loads(res)
        return res

    def contract_state(self):
        return ContractState(self.get_contract_state())

    def make_sign_request_txns(
        self,
        requests_per_domains: int,
        nonce_offset: int = 1,
        add_gas: Optional[int] = None,
        add_deposit: Optional[int] = None,
    ):
        """
        Creates signature transactions for each domain and request count pair.

        Returns:
            A list of signed transactions
        """
        txs = []
        gas = constants.GAS_FOR_SIGN_CALL * TGAS + (add_gas or 0)
        deposit = constants.SIGNATURE_DEPOSIT + (add_deposit or 0)
        domains = self.contract_state().get_running_domains()
        for domain in domains:
            print(
                f"\033[91mGenerating \033[93m{requests_per_domains}\033[91m sign requests for {domain}.\033[0m"
            )
            for _ in range(requests_per_domains):
                sign_args = generate_sign_args(domain)
                nonce_offset += 1

                tx = self.sign_request_node.sign_tx(
                    self.mpc_contract_account(),
                    "sign",
                    sign_args,
                    nonce_offset=nonce_offset,
                    deposit=deposit,
                    gas=gas,
                )
                txs.append(tx)
        return txs

    def send_sign_request_txns(self, txs):
        print(f"\033[91mSending \033[93m{len(txs)}\033[91m sign requests.\033[0m")

        def send_tx(tx):
            return self.sign_request_node.send_tx(tx)["result"]

        with ThreadPoolExecutor() as executor:
            tx_hashes = list(executor.map(send_tx, txs))
        return tx_hashes

    def send_and_await_signature_requests(
        self,
        requests_per_domains: int,
        sig_verification=signature.assert_signature_success,
        add_gas: Optional[int] = None,
        add_deposit: Optional[int] = None,
    ):
        """
        Sends signature requests, waits for the results and validates them with `sig_verification`.

        Raises:
            AssertionError:
                - If the indexers fail to observe the signature requests before `constants.TIMEOUT` is reached.
                - If `sig_verification` raises an AssertionError.
        """
        tx_hashes, _ = self.generate_and_send_signature_requests(
            requests_per_domains, add_gas, add_deposit
        )

        results = self.await_txs_responses(tx_hashes)
        verify_txs(results, sig_verification)

    def generate_and_send_signature_requests(
        self,
        requests_per_domains: int,
        add_gas: Optional[int] = None,
        add_deposit: Optional[int] = None,
    ):
        """
        Sends signature requests and returns the transactions and the timestamp they were sent.
        """
        txs = self.make_sign_request_txns(
            requests_per_domains, add_gas=add_gas, add_deposit=add_deposit
        )
        return self.send_sign_request_txns(txs), time.time()

    def observe_signature_requests(self, num_requests, started, tx_sent):
        """
        Wait for the indexers to observe the signature requests
        In case num_requests > 1, some txs may not be included due to nonce conflicts
        """
        while True:
            assert time.time() - started < TIMEOUT, "Waiting for mpc indexers"
            try:
                indexed_request_count = self.get_int_metric_value(
                    "mpc_num_signature_requests_indexed"
                )
                print("num_signature_requests_indexed:", indexed_request_count)
                if all(x and x == num_requests for x in indexed_request_count):
                    tx_indexed = time.time()
                    print("Indexer latency: ", tx_indexed - tx_sent)
                    break
            except requests.exceptions.ConnectionError:
                pass
            time.sleep(1)

    def await_txs_responses(self, tx_hashes):
        """
        sends signature requests without waiting for the result
        """
        for _ in range(20):
            try:
                results = []
                for tx_hash in tx_hashes:
                    res = self.contract_node.get_tx(tx_hash)
                    results.append(res)
                    time.sleep(0.1)
                return results
            except Exception as e:
                print(e)
            time.sleep(1)

    def propose_update(self, args):
        participant = self.mpc_nodes[0]
        tx = participant.sign_tx(
            self.mpc_contract_account(),
            "propose_update",
            args,
<<<<<<< HEAD
            deposit=9790000000000000000000000,
=======
            # TODO: #771 https://github.com/near/mpc/issues/771
            deposit=10574660000000000000000000,
>>>>>>> 5b12f99d
        )
        res = participant.send_txn_and_check_success(tx, timeout=30)
        return int(
            base64.b64decode(res["result"]["status"]["SuccessValue"])
            .decode("utf-8")
            .strip("")
        )

    def get_deployed_contract_hash(self, finality="optimistic"):
        account_id = self.mpc_contract_account()
        query = {
            "request_type": "view_code",
            "account_id": account_id,
            "finality": finality,
        }
        response = self.contract_node.near_node.json_rpc("query", query)
        assert "error" not in response, (
            f"Error fetching contract code: {response['error']}"
        )
        code_b64 = response.get("result", {}).get("code_base64", "")
        contract_code = base64.b64decode(code_b64)
        sha256_hash = hashlib.sha256(contract_code).hexdigest()
        return sha256_hash

    def vote_update(self, node, update_id):
        vote_update_args = {"id": update_id}
        tx = node.sign_tx(self.mpc_contract_account(), "vote_update", vote_update_args)
        return node.send_txn_and_check_success(tx)

    def assert_is_deployed(self, contract):
        hash_expected = hashlib.sha256(contract).hexdigest()
        hash_deployed = self.get_deployed_contract_hash()
        assert hash_expected == hash_deployed, "invalid contract deployed"

    def get_config(self, node_id=0):
        node = self.mpc_nodes[node_id]
        tx = node.sign_tx(self.mpc_contract_account(), "config", {})
        res = node.send_txn_and_check_success(tx)
        return json.dumps(
            json.loads(
                base64.b64decode(res["result"]["status"]["SuccessValue"]).decode(
                    "utf-8"
                )
            )
        )<|MERGE_RESOLUTION|>--- conflicted
+++ resolved
@@ -463,12 +463,8 @@
             self.mpc_contract_account(),
             "propose_update",
             args,
-<<<<<<< HEAD
-            deposit=9790000000000000000000000,
-=======
             # TODO: #771 https://github.com/near/mpc/issues/771
             deposit=10574660000000000000000000,
->>>>>>> 5b12f99d
         )
         res = participant.send_txn_and_check_success(tx, timeout=30)
         return int(
