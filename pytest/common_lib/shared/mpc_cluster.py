--- conflicted
+++ resolved
@@ -458,11 +458,7 @@
             self.mpc_contract_account(),
             "propose_update",
             args,
-<<<<<<< HEAD
-            deposit=9780000000000000000000000,
-=======
             deposit=10555000000000000000000000,
->>>>>>> 05bff754
         )
         res = participant.send_txn_and_check_success(tx, timeout=30)
         return int(
