import base64
import json
import pathlib
import sys
import time


from common_lib import constants
from common_lib import signature
from common_lib import ckd
from common_lib.constants import TGAS
from common_lib.contract_state import ContractState, ProtocolState, SignatureScheme
from common_lib.contracts import ContractMethod
from common_lib.shared.metrics import FloatMetricName, IntMetricName
from common_lib.shared.mpc_node import MpcNode
from common_lib.shared.near_account import NearAccount
from common_lib.shared.transaction_status import assert_txn_success
from common_lib.signature import generate_sign_args
from common_lib.ckd import generate_ckd_args

sys.path.append(str(pathlib.Path(__file__).resolve().parents[1]))

from typing import Any, List, Optional

from transaction import sign_deploy_contract_tx


class MpcCluster:
    """Helper class"""

    def run_all(self):
        for node in self.nodes:
            node.run()

    def kill_all(self):
        for node in self.mpc_nodes:
            node.kill(False)

    def kill_nodes(self, node_idxs: List[int], gentle=True):
        """
        Kills nodes with indexes `node_idxs`
        """
        for node_idx in node_idxs:
            self.mpc_nodes[node_idx].kill(gentle)

    def run_nodes(self, node_idxs: List[int]):
        """
        Starts nodes with indexes `node_idxs`
        """
        for node_idx in node_idxs:
            self.mpc_nodes[node_idx].run()

    def set_block_ingestion(self, node_idxs: List[int], active: bool):
        for node_idx in node_idxs:
            self.mpc_nodes[node_idx].set_block_ingestion(active)

    def reset_mpc_data(self, node_idxs: List[int]):
        for node_idx in node_idxs:
            self.mpc_nodes[node_idx].reset_mpc_data()

    def __init__(self, main: NearAccount, secondary: NearAccount):
        self.mpc_nodes: List[MpcNode] = []
        # Note: Refer to signing schemas and key resharing
        self.next_participant_id: int = 0
        # Main account where Chain Signatures contract is deployed
        self.contract_node = main
        # In some tests we may need another CS contract.
        self.secondary_contract_node = secondary
        # An account from which we make requests to the Chain Signatures contract
        self.request_node = secondary

    def print_cluster_status(self):
        status_list = [node.print() for node in self.mpc_nodes]
        print("Cluster status:", " ".join(status_list))

    def get_voters(self):
        voters = [
            node
            for node in self.mpc_nodes
            if node.is_running
            and (
                node.status == MpcNode.NodeStatus.OLD_PARTICIPANT
                or node.status == MpcNode.NodeStatus.PARTICIPANT
            )
        ]
        print("Voters:", " | ".join([node.print() for node in voters]))
        return voters

    def mpc_contract_account(self):
        return self.contract_node.account_id()

    def get_float_metric_value(
        self, metric_name: FloatMetricName
    ) -> List[Optional[float]]:
        return [node.get_float_metric_value(metric_name) for node in self.mpc_nodes]

    def get_int_metric_value(self, metric_name: IntMetricName) -> List[Optional[int]]:
        return [node.get_int_metric_value(metric_name) for node in self.mpc_nodes]

    def require_int_metric_values(self, metric_name: IntMetricName) -> List[int]:
        """
        Returns the integer values of the metric `metric_name`. Panics if any of the metrics is None.
        """
        return [node.require_int_metric_value(metric_name) for node in self.mpc_nodes]

    def get_int_metric_value_for_node(self, metric_name, node_index):
        return self.mpc_nodes[node_index].metrics.get_int_metric_value(metric_name)

    def parallel_contract_calls(
        self,
        method: ContractMethod,
        nodes: List[MpcNode],
        args: dict[str, Any],
    ):
        txns = [
            node.sign_tx(self.mpc_contract_account(), method, args) for node in nodes
        ]
        self.contract_node.send_await_check_txs_parallel(
            method, txns, assert_txn_success
        )

    def deploy_contract(self, contract):
        """
        Deploy the MPC contract.
        """
        last_block_hash = self.contract_node.last_block_hash()
        (key, nonce) = self.contract_node.get_key_and_nonce()
        tx = sign_deploy_contract_tx(key, contract, nonce + 1, last_block_hash)
        self.contract_node.send_txn_and_check_success(tx)

    def deploy_secondary_contract(self, contract):
        """
        Some tests need a second contract deployed.
        The main mpc contract is deployed to node 0's account,
        so we put the secondary contract on node 1's account.
        """
        last_block_hash = self.secondary_contract_node.last_block_hash()
        (key, nonce) = self.secondary_contract_node.get_key_and_nonce()
        tx = sign_deploy_contract_tx(key, contract, nonce + 1, last_block_hash)
        self.secondary_contract_node.send_txn_and_check_success(tx)

    def make_function_call_on_secondary_contract(self, function_name, args):
        tx = self.secondary_contract_node.sign_tx(
            self.secondary_contract_node.account_id(),
            function_name,
            args,
            gas=300 * TGAS,
        )
        return self.secondary_contract_node.near_node.send_tx_and_wait(tx, 20)

    def init_cluster(
        self,
        participants: List[MpcNode],
        threshold: int,
        domains=["Secp256k1", "Ed25519", "CkdSecp256k1"],
    ):
        """
        initializes the contract with `participants` and `threshold`.
        Adds `Secp256k1`, `Ed25519` and `CkdSecp256k1` to the contract domains.
        """
        self.define_candidate_set(participants)
        self.update_participant_status(
            assert_contract=False
        )  # do not assert when contract is not initialized
        self.init_contract(threshold=threshold)
        self.add_domains(domains)

    def define_candidate_set(self, mpc_nodes: List[MpcNode]):
        """
        Labels mpc_nodes as a candidate. Any node that is currently a participant but not in `mpc_nodes` will be labeled a `old_participant`
        """
        for node in mpc_nodes:
            if node not in self.mpc_nodes:
                node.participant_id = self.next_participant_id
                node.status = MpcNode.NodeStatus.NEW_PARTICIPANT
                print(
                    f"MpcCluster: Adding node {node.account_id()} as participant {node.participant_id}"
                )
                self.next_participant_id += 1

        for node in self.mpc_nodes:
            if node not in mpc_nodes:
                print(f"MpcCluster: Kicking out node {node.account_id()}")
                node.participant_id = None
                node.status = MpcNode.NodeStatus.OLD_PARTICIPANT
        self.mpc_nodes = mpc_nodes
        self.print_cluster_status()

    def update_participant_status(self, assert_contract=True):
        """
        any old participants are removed from the set of nodes.
        any new participants are now `participants`
        if assert_contract is True, then it ensures the set is consistent with the contract
        """
        nodes = []
        for node in self.mpc_nodes:
            if node.status == MpcNode.NodeStatus.OLD_PARTICIPANT:
                node.status = MpcNode.NodeStatus.IDLE
            elif node.status == MpcNode.NodeStatus.NEW_PARTICIPANT:
                node.status = MpcNode.NodeStatus.PARTICIPANT
                nodes.append(node)
            elif node.status == MpcNode.NodeStatus.PARTICIPANT:
                nodes.append(node)
        self.nodes = nodes
        if assert_contract:
            contract_state = self.contract_state()
            assert len(
                contract_state.protocol_state.parameters.participants.participants
            ) == len(self.mpc_nodes)
            for p in self.mpc_nodes:
                assert contract_state.protocol_state.parameters.participants.is_participant(
                    p.account_id()
                )

        self.print_cluster_status()

    def make_threshold_parameters(self, threshold: int):
        return {
            "threshold": threshold,
            "participants": {
                "next_id": self.next_participant_id,
                "participants": [
                    [
                        node.account_id(),
                        node.participant_id,
                        {
                            "sign_pk": node.p2p_public_key,
                            "url": node.url,
                        },
                    ]
                    for node in self.mpc_nodes
                ],
            },
        }

    def init_contract(self, threshold, additional_init_args=None):
        """
        Initializes the contract by calling init. This needs to be done before
        the contract is usable.
        """
        args = {"parameters": self.make_threshold_parameters(threshold)}
        if additional_init_args is not None:
            args.update(additional_init_args)
        tx = self.contract_node.sign_tx(self.contract_node.account_id(), "init", args)
        self.contract_node.send_txn_and_check_success(tx)
        assert self.wait_for_state(ProtocolState.RUNNING), "expected running state"

    def wait_for_state(self, state: ProtocolState):
        """
        Waits until the contract is in the desired state
        """
        n_attempts = 120
        n = 0
        while not self.contract_state().is_state(state) and n < n_attempts:
            time.sleep(0.1)
            n += 1
            if n % 10 == 0:
                self.contract_state().print()

        self.contract_state().print()
        return n < n_attempts

    def add_domains(
        self,
        schemes: List[SignatureScheme],
        wait_for_running=True,
    ):
        print(f"\033[91m(Vote Domains) Adding domains: \033[93m{schemes}\033[0m")
        state = self.contract_state()
        state.print()
        assert state.is_state(ProtocolState.RUNNING), "require running state"
        domains_to_add = []
        next_domain_id = state.protocol_state.next_domain_id()
        for scheme in schemes:
            domains_to_add.append(
                {
                    "id": next_domain_id,
                    "scheme": scheme,
                }
            )
            next_domain_id += 1
        args = {
            "domains": domains_to_add,
        }

        self.parallel_contract_calls(
            method=ContractMethod.VOTE_ADD_DOMAINS,
            nodes=self.get_voters(),
            args=args,
        )

        assert self.wait_for_state(ProtocolState.INITIALIZING), "failed to initialize"
        if wait_for_running:
            assert self.wait_for_state(ProtocolState.RUNNING), "failed to run"

    def do_resharing(
        self,
        new_participants: List[MpcNode],
        new_threshold: int,
        prospective_epoch_id: int,
        wait_for_running=True,
    ):
        self.define_candidate_set(new_participants)
        print(
            f"\033[91m(Vote Resharing) Voting to reshare with new threshold: \033[93m{new_threshold}\033[0m"
        )
        args = {
            "prospective_epoch_id": prospective_epoch_id,
            "proposal": self.make_threshold_parameters(new_threshold),
        }
        state = self.contract_state()
        assert state.is_state(ProtocolState.RUNNING), "Require running state"

        self.parallel_contract_calls(
            method=ContractMethod.VOTE_NEW_PARAMETERS,
            nodes=self.get_voters(),
            args=args,
        )
        added_participants = [
            node for node in new_participants if node not in self.get_voters()
        ]
        self.parallel_contract_calls(
            method=ContractMethod.VOTE_NEW_PARAMETERS,
            nodes=added_participants,
            args=args,
        )

        assert self.wait_for_state(ProtocolState.RESHARING), "failed to start resharing"
        if wait_for_running:
            assert self.wait_for_state(ProtocolState.RUNNING), (
                "failed to conclude resharing"
            )
            self.update_participant_status()

    def get_contract_state(self):
        cn = self.contract_node
        txn = cn.sign_tx(self.mpc_contract_account(), "state", {})
        res = cn.send_txn_and_check_success(txn)
        assert "error" not in res, res
        res = res["result"]["status"]["SuccessValue"]
        res = base64.b64decode(res)
        res = json.loads(res)
        return res

    def contract_state(self):
        return ContractState(self.get_contract_state())

    def make_sign_request_txns(
        self,
        requests_per_domains: int,
        nonce_offset: int = 1,
        add_gas: Optional[int] = None,
        add_deposit: Optional[int] = None,
    ):
        """
        Creates signature transactions for each domain and request count pair.

        Returns:
            A list of signed transactions
        """
        txs = []
        gas = constants.GAS_FOR_SIGN_CALL * TGAS + (add_gas or 0)
        deposit = constants.SIGNATURE_DEPOSIT + (add_deposit or 0)
        domains = self.contract_state().get_running_domains()
        for domain in domains:
            if domain.scheme == "Secp256k1" or domain.scheme == "Ed25519":
                print(
                    f"\033[91mGenerating \033[93m{requests_per_domains}\033[91m sign requests for {domain}.\033[0m"
                )
                for _ in range(requests_per_domains):
                    sign_args = generate_sign_args(domain)
                    nonce_offset += 1

                    tx = self.request_node.sign_tx(
                        self.mpc_contract_account(),
                        "sign",
                        sign_args,
                        nonce_offset=nonce_offset,
                        deposit=deposit,
                        gas=gas,
                    )
                    txs.append(tx)
        return txs

    def send_and_await_signature_requests(
        self,
        requests_per_domains: int,
        sig_verification=signature.assert_signature_success,
        add_gas: Optional[int] = None,
        add_deposit: Optional[int] = None,
    ):
        """
        Sends signature requests, waits for the results and validates them with `sig_verification`.

        Raises:
            AssertionError:
                - If the indexers fail to observe the signature requests before `constants.TIMEOUT` is reached.
                - If `sig_verification` raises an AssertionError.
        """
        txs = self.make_sign_request_txns(
            requests_per_domains, add_gas=add_gas, add_deposit=add_deposit
        )
        self.request_node.send_await_check_txs_parallel(
            "sign request", txs, sig_verification
        )

    def make_ckd_request_txns(
        self,
        requests_per_domains: int,
        nonce_offset: int = 1,
        add_gas: Optional[int] = None,
        add_deposit: Optional[int] = None,
    ):
        """
        Creates ckd transactions for each domain and request count pair.

        Returns:
            A list of signed transactions
        """
        txs = []
        gas = constants.GAS_FOR_CKD_CALL * TGAS + (add_gas or 0)
        deposit = constants.CKD_DEPOSIT + (add_deposit or 0)
        domains = self.contract_state().get_running_domains()
        for domain in domains:
            if domain.scheme == "CkdSecp256k1":
                print(
                    f"\033[91mGenerating \033[93m{requests_per_domains}\033[91m ckd requests for {domain}.\033[0m"
                )
                for i in range(requests_per_domains):
                    ckd_args = generate_ckd_args(domain)
                    nonce_offset += 1

                    tx = self.request_node.sign_tx(
                        self.mpc_contract_account(),
                        "request_app_private_key",
                        ckd_args,
                        nonce_offset=nonce_offset,
                        deposit=deposit,
                        gas=gas,
                    )
                    txs.append(tx)
        return txs

    def send_and_await_ckd_requests(
        self,
        requests_per_domains: int,
        ckd_verification=ckd.assert_ckd_success,
        add_gas: Optional[int] = None,
        add_deposit: Optional[int] = None,
    ):
        """
        Sends ckd requests, waits for the results and validates them with `ckd_verification`.

        Raises:
            AssertionError:
                - If the indexers fail to observe the ckd requests before `constants.TIMEOUT` is reached.
                - If `ckd_verification` raises an AssertionError.
        """
        txs = self.make_ckd_request_txns(
            requests_per_domains, add_gas=add_gas, add_deposit=add_deposit
        )
        self.request_node.send_await_check_txs_parallel(
            "ckd request", txs, ckd_verification
        )

<<<<<<< HEAD
    def propose_update(self, args):
        participant = self.mpc_nodes[0]
        tx = participant.sign_tx(
            self.mpc_contract_account(),
            ContractMethod.PROPOSE_UPDATE,
            args,
            # TODO: #771 https://github.com/near/mpc/issues/771
            deposit=11264920000000000000000000,
        )
        res = participant.send_txn_and_check_success(tx, timeout=30)
        return int(
            base64.b64decode(res["result"]["status"]["SuccessValue"])
            .decode("utf-8")
            .strip("")
        )

    def get_deployed_contract_hash(self, finality="optimistic"):
        account_id = self.mpc_contract_account()
        query = {
            "request_type": "view_code",
            "account_id": account_id,
            "finality": finality,
        }
        response = self.contract_node.near_node.json_rpc("query", query)
        assert "error" not in response, (
            f"Error fetching contract code: {response['error']}"
        )
        code_b64 = response.get("result", {}).get("code_base64", "")
        contract_code = base64.b64decode(code_b64)
        sha256_hash = hashlib.sha256(contract_code).hexdigest()
        return sha256_hash

    def vote_update(self, nodes: List[MpcNode], update_id: int):
        vote_update_args = {"id": update_id}
        self.parallel_contract_calls(
            method=ContractMethod.VOTE_UPDATE, nodes=nodes, args=vote_update_args
        )

    def assert_is_deployed(self, contract):
        hash_expected = hashlib.sha256(contract).hexdigest()
        hash_deployed = self.get_deployed_contract_hash()
        assert hash_expected == hash_deployed, "invalid contract deployed"

=======
>>>>>>> 907f1061
    def get_config(self, node_id=0):
        node = self.mpc_nodes[node_id]
        tx = node.sign_tx(self.mpc_contract_account(), "config", {})
        res = node.send_txn_and_check_success(tx)
        return json.dumps(
            json.loads(
                base64.b64decode(res["result"]["status"]["SuccessValue"]).decode(
                    "utf-8"
                )
            )
        )<|MERGE_RESOLUTION|>--- conflicted
+++ resolved
@@ -463,52 +463,6 @@
             "ckd request", txs, ckd_verification
         )
 
-<<<<<<< HEAD
-    def propose_update(self, args):
-        participant = self.mpc_nodes[0]
-        tx = participant.sign_tx(
-            self.mpc_contract_account(),
-            ContractMethod.PROPOSE_UPDATE,
-            args,
-            # TODO: #771 https://github.com/near/mpc/issues/771
-            deposit=11264920000000000000000000,
-        )
-        res = participant.send_txn_and_check_success(tx, timeout=30)
-        return int(
-            base64.b64decode(res["result"]["status"]["SuccessValue"])
-            .decode("utf-8")
-            .strip("")
-        )
-
-    def get_deployed_contract_hash(self, finality="optimistic"):
-        account_id = self.mpc_contract_account()
-        query = {
-            "request_type": "view_code",
-            "account_id": account_id,
-            "finality": finality,
-        }
-        response = self.contract_node.near_node.json_rpc("query", query)
-        assert "error" not in response, (
-            f"Error fetching contract code: {response['error']}"
-        )
-        code_b64 = response.get("result", {}).get("code_base64", "")
-        contract_code = base64.b64decode(code_b64)
-        sha256_hash = hashlib.sha256(contract_code).hexdigest()
-        return sha256_hash
-
-    def vote_update(self, nodes: List[MpcNode], update_id: int):
-        vote_update_args = {"id": update_id}
-        self.parallel_contract_calls(
-            method=ContractMethod.VOTE_UPDATE, nodes=nodes, args=vote_update_args
-        )
-
-    def assert_is_deployed(self, contract):
-        hash_expected = hashlib.sha256(contract).hexdigest()
-        hash_deployed = self.get_deployed_contract_hash()
-        assert hash_expected == hash_deployed, "invalid contract deployed"
-
-=======
->>>>>>> 907f1061
     def get_config(self, node_id=0):
         node = self.mpc_nodes[node_id]
         tx = node.sign_tx(self.mpc_contract_account(), "config", {})
