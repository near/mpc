--- conflicted
+++ resolved
@@ -4,32 +4,17 @@
 edition = "2024"
 
 [dependencies]
-<<<<<<< HEAD
-# TODO(#451): Use our own fork or upstream library
-dcap-qvl = { git = "https://github.com/mattlockyer/dcap-qvl", rev = "3caedd8fd0f365841abaf1430ff2922fcb09d9db" }
-dstack-sdk = { git = "https://github.com/Dstack-TEE/dstack.git", rev = "2f7343c02a081d11e37ef32d4b167911e2d98a40" }
-near-crypto = { git = "https://github.com/near/nearcore", tag = "2.7.0-rc.2" }
-near-sdk = { version = "5.11.0", features = [
-    "legacy",
-    "unit-testing",
-    "unstable",
-] }
-derive_more = { version = "2.0.1", features = ["from", "deref", "into", "as_ref", "constructor"] }
-anyhow = "1.0"
-backon = "1.0"
-http = "1.0"
-reqwest = { version = "0.12", features = ["json", "multipart"] }
-serde = { version = "1.0", features = ["derive"] }
-serde_json = "1.0"
-tracing = "0.1"
-hex = { version = "0.4.3", features = ["serde"] }
-sha3 = "0.10.8"
-=======
+anyhow = { workspace = true }
+backon = { workspace = true }
 dcap-qvl = { workspace = true }
 dstack-sdk = { workspace = true }
+http = { workspace = true }
 near-crypto = { workspace = true }
 near-sdk = { workspace = true }
 derive_more = { workspace = true }
 hex = { workspace = true }
+reqwest = { workspace = true }
+serde = { workspace = true }
+serde_json = { workspace = true }
 sha3 = { workspace = true }
->>>>>>> 86d0402c
+tracing = { workspace = true }