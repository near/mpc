--- conflicted
+++ resolved
@@ -278,20 +278,12 @@
         let events = tcb_info
             .event_log
             .iter()
-<<<<<<< HEAD
             .find(|event| event.event == KEY_PROVIDER_EVENT);
         let event_repetitions = events.iter().len();
-        let is_digest_correct = events
-            .is_some_and(|event| event.digest == hex::encode(expected_measurements.local_sgx_hash));
+        let is_digest_correct = events.is_some_and(|event| {
+            event.digest == hex::encode(expected_measurements.local_sgx_event_digest)
+        });
         event_repetitions == 1 && is_digest_correct
-=======
-            .find(|event| event.event == "key-provider")
-            .is_some_and(|event| {
-                let key_provider_digest = &event.digest;
-                let expected_digest = hex::encode(expected_measurements.local_sgx_event_digest);
-                *key_provider_digest == expected_digest
-            })
->>>>>>> 2e6852b7
     }
 
     /// Verifies MPC node image hash is in allowed list.
